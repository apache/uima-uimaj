--- conflicted
+++ resolved
@@ -23,11 +23,7 @@
   <parent>
     <groupId>org.apache.uima</groupId>
     <artifactId>uimaj-parent</artifactId>
-<<<<<<< HEAD
-    <version>2.11.1-SNAPSHOT</version>
-=======
     <version>3.2.1-SNAPSHOT</version>
->>>>>>> f0cbe6f2
     <relativePath>../uimaj-parent/pom.xml</relativePath>
   </parent>
 
@@ -38,8 +34,6 @@
     a PEAR package</description>
   <url>${uimaWebsiteUrl}</url>
 
-<<<<<<< HEAD
-=======
   <!-- Special inheritance note
     even though the <scm> element that follows is exactly the
     same as those in super poms, it cannot be inherited because
@@ -61,7 +55,6 @@
     <tag>uimaj-3.2.0</tag>
   </scm>
 
->>>>>>> f0cbe6f2
   <properties>
     <uimaScmProject>${project.artifactId}</uimaScmProject>
   </properties>
@@ -106,10 +99,6 @@
       <version>[3.12.0, 4.0.0)</version>
       <scope>provided</scope>
     </dependency>
-<<<<<<< HEAD
-
-=======
->>>>>>> f0cbe6f2
     <dependency>
       <groupId>${eclipseP2RepoId}</groupId>
       <artifactId>org.eclipse.jface</artifactId>
@@ -135,18 +124,10 @@
       <scope>provided</scope>
     </dependency>
   </dependencies>
-<<<<<<< HEAD
-
-  <build>
-    <!-- don't use artifactId as first part of finalName, follow instead the eclipse convention -->
-    <finalName>org.apache.uima.pear_${parsedVersion.osgiVersion}</finalName>
-
-=======
   
   <build>
     <!-- don't use artifactId as first part of finalName, follow instead the eclipse convention -->
     <finalName>org.apache.uima.pear_${parsedVersion.osgiVersion}</finalName>
->>>>>>> f0cbe6f2
     <plugins>
       <plugin>
         <groupId>org.apache.felix</groupId>
