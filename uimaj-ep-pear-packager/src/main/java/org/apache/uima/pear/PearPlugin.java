/*
 * Licensed to the Apache Software Foundation (ASF) under one
 * or more contributor license agreements.  See the NOTICE file
 * distributed with this work for additional information
 * regarding copyright ownership.  The ASF licenses this file
 * to you under the Apache License, Version 2.0 (the
 * "License"); you may not use this file except in compliance
 * with the License.  You may obtain a copy of the License at
 * 
 *   http://www.apache.org/licenses/LICENSE-2.0
 * 
 * Unless required by applicable law or agreed to in writing,
 * software distributed under the License is distributed on an
 * "AS IS" BASIS, WITHOUT WARRANTIES OR CONDITIONS OF ANY
 * KIND, either express or implied.  See the License for the
 * specific language governing permissions and limitations
 * under the License.
 */

package org.apache.uima.pear;

import org.eclipse.core.resources.IWorkspace;
import org.eclipse.core.resources.ResourcesPlugin;
import org.eclipse.jface.resource.ImageDescriptor;
import org.eclipse.ui.plugin.AbstractUIPlugin;
import org.osgi.framework.BundleContext;


/**
 * The main plugin class.
 * 
 * 
 */
public class PearPlugin extends AbstractUIPlugin {

  /**
   * Identifies the PEAR plugin.
   */
  public static final String PLUGIN_ID = "org.apache.uima.pear";//$NON-NLS-1$

  /** The plugin. */
  // The shared instance.
  private static PearPlugin plugin;

  /**
   * The constructor.
   */
  public PearPlugin() {
    super();
    plugin = this;
  }

  /**
<<<<<<< HEAD
   * @return the shared instance.
=======
   * Returns the shared instance.
   *
   * @return the default
>>>>>>> 2386b33f
   */
  public static PearPlugin getDefault() {
    return plugin;
  }

  /*
   * (non-Javadoc)
   * 
   * @see org.eclipse.ui.plugin.AbstractUIPlugin#stop(org.osgi.framework.BundleContext)
   */
  @Override
<<<<<<< HEAD
public void stop(final BundleContext context) throws Exception {
=======
  public void stop(final BundleContext context) throws Exception {
>>>>>>> 2386b33f
    plugin = null;
    super.stop(context);
  }

  /**
<<<<<<< HEAD
   * @return the workspace instance.
=======
   * Returns the workspace instance.
   *
   * @return the workspace
>>>>>>> 2386b33f
   */
  public static IWorkspace getWorkspace() {
    return ResourcesPlugin.getWorkspace();
  }

  /**
<<<<<<< HEAD
   * @param relativePath -
   * @return the image descriptor with the given path relative to the icons/ directory
=======
   * Returns the image descriptor with the given path relative to the icons/ directory.
   *
   * @param relativePath the relative path
   * @return the image descriptor
>>>>>>> 2386b33f
   */
  public static ImageDescriptor getImageDescriptor(final String relativePath) {
    return AbstractUIPlugin.imageDescriptorFromPlugin(PLUGIN_ID, "icons/" + relativePath); //$NON-NLS-1$
  }
}
<|MERGE_RESOLUTION|>--- conflicted
+++ resolved
@@ -1,108 +1,91 @@
-/*
- * Licensed to the Apache Software Foundation (ASF) under one
- * or more contributor license agreements.  See the NOTICE file
- * distributed with this work for additional information
- * regarding copyright ownership.  The ASF licenses this file
- * to you under the Apache License, Version 2.0 (the
- * "License"); you may not use this file except in compliance
- * with the License.  You may obtain a copy of the License at
- * 
- *   http://www.apache.org/licenses/LICENSE-2.0
- * 
- * Unless required by applicable law or agreed to in writing,
- * software distributed under the License is distributed on an
- * "AS IS" BASIS, WITHOUT WARRANTIES OR CONDITIONS OF ANY
- * KIND, either express or implied.  See the License for the
- * specific language governing permissions and limitations
- * under the License.
- */
-
-package org.apache.uima.pear;
-
-import org.eclipse.core.resources.IWorkspace;
-import org.eclipse.core.resources.ResourcesPlugin;
-import org.eclipse.jface.resource.ImageDescriptor;
-import org.eclipse.ui.plugin.AbstractUIPlugin;
-import org.osgi.framework.BundleContext;
-
-
-/**
- * The main plugin class.
- * 
- * 
- */
-public class PearPlugin extends AbstractUIPlugin {
-
-  /**
-   * Identifies the PEAR plugin.
-   */
-  public static final String PLUGIN_ID = "org.apache.uima.pear";//$NON-NLS-1$
-
-  /** The plugin. */
-  // The shared instance.
-  private static PearPlugin plugin;
-
-  /**
-   * The constructor.
-   */
-  public PearPlugin() {
-    super();
-    plugin = this;
-  }
-
-  /**
-<<<<<<< HEAD
-   * @return the shared instance.
-=======
-   * Returns the shared instance.
-   *
-   * @return the default
->>>>>>> 2386b33f
-   */
-  public static PearPlugin getDefault() {
-    return plugin;
-  }
-
-  /*
-   * (non-Javadoc)
-   * 
-   * @see org.eclipse.ui.plugin.AbstractUIPlugin#stop(org.osgi.framework.BundleContext)
-   */
-  @Override
-<<<<<<< HEAD
-public void stop(final BundleContext context) throws Exception {
-=======
-  public void stop(final BundleContext context) throws Exception {
->>>>>>> 2386b33f
-    plugin = null;
-    super.stop(context);
-  }
-
-  /**
-<<<<<<< HEAD
-   * @return the workspace instance.
-=======
-   * Returns the workspace instance.
-   *
-   * @return the workspace
->>>>>>> 2386b33f
-   */
-  public static IWorkspace getWorkspace() {
-    return ResourcesPlugin.getWorkspace();
-  }
-
-  /**
-<<<<<<< HEAD
-   * @param relativePath -
-   * @return the image descriptor with the given path relative to the icons/ directory
-=======
-   * Returns the image descriptor with the given path relative to the icons/ directory.
-   *
-   * @param relativePath the relative path
-   * @return the image descriptor
->>>>>>> 2386b33f
-   */
-  public static ImageDescriptor getImageDescriptor(final String relativePath) {
-    return AbstractUIPlugin.imageDescriptorFromPlugin(PLUGIN_ID, "icons/" + relativePath); //$NON-NLS-1$
-  }
-}
+/*
+ * Licensed to the Apache Software Foundation (ASF) under one
+ * or more contributor license agreements.  See the NOTICE file
+ * distributed with this work for additional information
+ * regarding copyright ownership.  The ASF licenses this file
+ * to you under the Apache License, Version 2.0 (the
+ * "License"); you may not use this file except in compliance
+ * with the License.  You may obtain a copy of the License at
+ * 
+ *   http://www.apache.org/licenses/LICENSE-2.0
+ * 
+ * Unless required by applicable law or agreed to in writing,
+ * software distributed under the License is distributed on an
+ * "AS IS" BASIS, WITHOUT WARRANTIES OR CONDITIONS OF ANY
+ * KIND, either express or implied.  See the License for the
+ * specific language governing permissions and limitations
+ * under the License.
+ */
+
+package org.apache.uima.pear;
+
+import org.eclipse.core.resources.IWorkspace;
+import org.eclipse.core.resources.ResourcesPlugin;
+import org.eclipse.jface.resource.ImageDescriptor;
+import org.eclipse.ui.plugin.AbstractUIPlugin;
+import org.osgi.framework.BundleContext;
+
+
+/**
+ * The main plugin class.
+ * 
+ * 
+ */
+public class PearPlugin extends AbstractUIPlugin {
+
+  /**
+   * Identifies the PEAR plugin.
+   */
+  public static final String PLUGIN_ID = "org.apache.uima.pear";//$NON-NLS-1$
+
+  /** The plugin. */
+  // The shared instance.
+  private static PearPlugin plugin;
+
+  /**
+   * The constructor.
+   */
+  public PearPlugin() {
+    super();
+    plugin = this;
+  }
+
+  /**
+   * Returns the shared instance.
+   *
+   * @return the default
+   */
+  public static PearPlugin getDefault() {
+    return plugin;
+  }
+
+  /*
+   * (non-Javadoc)
+   * 
+   * @see org.eclipse.ui.plugin.AbstractUIPlugin#stop(org.osgi.framework.BundleContext)
+   */
+  @Override
+  public void stop(final BundleContext context) throws Exception {
+    plugin = null;
+    super.stop(context);
+  }
+
+  /**
+   * Returns the workspace instance.
+   *
+   * @return the workspace
+   */
+  public static IWorkspace getWorkspace() {
+    return ResourcesPlugin.getWorkspace();
+  }
+
+  /**
+   * Returns the image descriptor with the given path relative to the icons/ directory.
+   *
+   * @param relativePath the relative path
+   * @return the image descriptor
+   */
+  public static ImageDescriptor getImageDescriptor(final String relativePath) {
+    return AbstractUIPlugin.imageDescriptorFromPlugin(PLUGIN_ID, "icons/" + relativePath); //$NON-NLS-1$
+  }
+}