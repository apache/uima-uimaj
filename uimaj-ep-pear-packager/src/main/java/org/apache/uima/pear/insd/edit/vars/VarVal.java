--- conflicted
+++ resolved
@@ -1,115 +1,102 @@
-/*
- * Licensed to the Apache Software Foundation (ASF) under one
- * or more contributor license agreements.  See the NOTICE file
- * distributed with this work for additional information
- * regarding copyright ownership.  The ASF licenses this file
- * to you under the Apache License, Version 2.0 (the
- * "License"); you may not use this file except in compliance
- * with the License.  You may obtain a copy of the License at
- * 
- *   http://www.apache.org/licenses/LICENSE-2.0
- * 
- * Unless required by applicable law or agreed to in writing,
- * software distributed under the License is distributed on an
- * "AS IS" BASIS, WITHOUT WARRANTIES OR CONDITIONS OF ANY
- * KIND, either express or implied.  See the License for the
- * specific language governing permissions and limitations
- * under the License.
- */
-
-package org.apache.uima.pear.insd.edit.vars;
-
-
-/**
- * Represents a table row in a two column table (of environment variables).
- */
-public class VarVal {
-
-  /** The Constant VAR_NAME. */
-  // Set the table column property names
-  public static final String VAR_NAME = "Variable_Name";
-
-  /** The Constant VAR_VALUE. */
-  public static final String VAR_VALUE = "Variable_Value";
-
-  /** The Constant fieldNames. */
-  // Set column names
-  public static final String[] fieldNames = new String[] { VAR_NAME, VAR_VALUE };
-
-  /** The var name. */
-  private String varName = "";
-
-  /** The var value. */
-  private String varValue = "";
-
-<<<<<<< HEAD
-=======
-  /**
-   * Create a VarVal instance.
-   *
-   * @param varName the var name
-   * @param varValue the var value
-   */
->>>>>>> 2386b33f
-  public VarVal(String varName, String varValue) {
-    super();
-    this.varName = varName;
-    this.varValue = varValue;
-  }
-
-  /**
-<<<<<<< HEAD
-   * @return an array of column field names
-=======
-   * Return field names.
-   *
-   * @return String[] An arry of column field names
->>>>>>> 2386b33f
-   */
-  public static String[] getFieldNames() {
-    return fieldNames;
-  }
-
-  /**
-<<<<<<< HEAD
-=======
-   * Returns the variable name.
-   *
->>>>>>> 2386b33f
-   * @return the variable name
-   */
-  public String getVarName() {
-    return varName;
-  }
-
-  /**
-<<<<<<< HEAD
-=======
-   * Returns the variable value.
-   *
->>>>>>> 2386b33f
-   * @return the variable value
-   */
-  public String getVarValue() {
-    return varValue;
-  }
-
-  /**
-   * Sets the variable name.
-   *
-   * @param string          the variable name
-   */
-  public void setVarName(String string) {
-    varName = string;
-  }
-
-  /**
-   * Sets the variable value.
-   *
-   * @param string          the variable value
-   */
-  public void setVarValue(String string) {
-    varValue = string;
-  }
-
-}
+/*
+ * Licensed to the Apache Software Foundation (ASF) under one
+ * or more contributor license agreements.  See the NOTICE file
+ * distributed with this work for additional information
+ * regarding copyright ownership.  The ASF licenses this file
+ * to you under the Apache License, Version 2.0 (the
+ * "License"); you may not use this file except in compliance
+ * with the License.  You may obtain a copy of the License at
+ * 
+ *   http://www.apache.org/licenses/LICENSE-2.0
+ * 
+ * Unless required by applicable law or agreed to in writing,
+ * software distributed under the License is distributed on an
+ * "AS IS" BASIS, WITHOUT WARRANTIES OR CONDITIONS OF ANY
+ * KIND, either express or implied.  See the License for the
+ * specific language governing permissions and limitations
+ * under the License.
+ */
+
+package org.apache.uima.pear.insd.edit.vars;
+
+
+/**
+ * Represents a table row in a two column table (of environment variables).
+ */
+public class VarVal {
+
+  /** The Constant VAR_NAME. */
+  // Set the table column property names
+  public static final String VAR_NAME = "Variable_Name";
+
+  /** The Constant VAR_VALUE. */
+  public static final String VAR_VALUE = "Variable_Value";
+
+  /** The Constant fieldNames. */
+  // Set column names
+  public static final String[] fieldNames = new String[] { VAR_NAME, VAR_VALUE };
+
+  /** The var name. */
+  private String varName = "";
+
+  /** The var value. */
+  private String varValue = "";
+
+  /**
+   * Create a VarVal instance.
+   *
+   * @param varName the var name
+   * @param varValue the var value
+   */
+  public VarVal(String varName, String varValue) {
+    super();
+    this.varName = varName;
+    this.varValue = varValue;
+  }
+
+  /**
+   * Return field names.
+   *
+   * @return String[] An arry of column field names
+   */
+  public static String[] getFieldNames() {
+    return fieldNames;
+  }
+
+  /**
+   * Returns the variable name.
+   *
+   * @return the variable name
+   */
+  public String getVarName() {
+    return varName;
+  }
+
+  /**
+   * Returns the variable value.
+   *
+   * @return the variable value
+   */
+  public String getVarValue() {
+    return varValue;
+  }
+
+  /**
+   * Sets the variable name.
+   *
+   * @param string          the variable name
+   */
+  public void setVarName(String string) {
+    varName = string;
+  }
+
+  /**
+   * Sets the variable value.
+   *
+   * @param string          the variable value
+   */
+  public void setVarValue(String string) {
+    varValue = string;
+  }
+
+}