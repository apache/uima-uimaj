--- conflicted
+++ resolved
@@ -23,11 +23,7 @@
   <parent>
     <groupId>org.apache.uima</groupId>
     <artifactId>uimaj-parent</artifactId>
-<<<<<<< HEAD
-    <version>2.10.0-SNAPSHOT</version>
-=======
     <version>3.0.0-alpha</version>
->>>>>>> 08f3c890
     <relativePath>../uimaj-parent/pom.xml</relativePath>
   </parent>
   
@@ -61,8 +57,6 @@
     <uimaScmProject>${project.artifactId}</uimaScmProject>
     <postNoticeText>${ibmNoticeText}</postNoticeText>
     <maven.surefire.heap>650M</maven.surefire.heap>
-<<<<<<< HEAD
-=======
     
     <!-- 
      BACKWARD_COMPATIBLE_IMPLEMENTER - patch version (=.=.+)
@@ -72,7 +66,6 @@
     <compat.level>NON_BACKWARD_COMPATIBLE</compat.level>
     <compat.previous.version>2.9.0</compat.previous.version>
     
->>>>>>> 08f3c890
   </properties>
   
 	<dependencies>
@@ -89,51 +82,13 @@
 			<version>${project.parent.version}</version>
 			<scope>test</scope>
 		</dependency>
-<<<<<<< HEAD
-
-		<!--  Uncomment one of these to add Saxon8 or 9 to the classpath for JUnit tests. 
-=======
 				<!--  Uncomment one of these to add Saxon8 or 9 to the classpath for JUnit tests. 
->>>>>>> 08f3c890
 		      1 fails due to different formatting and a dropped xmlns attribute, 
 		      5 work when run separately or by mvn, but fail when running all tests from Eclipse:
 		          Caused by: org.xml.sax.SAXParseException: cvc-elt.1: Cannot find the declaration of element '....'
 	    -->
 
    <!--
-<<<<<<< HEAD
-		<dependency>
-		  <groupId>net.sf.saxon</groupId>
-		  <artifactId>Saxon-HE</artifactId>
-		  <version>9.7.0-14</version>
-		  <scope>test</scope>
-		</dependency>
-    	
- 
-		<dependency>
-		  <groupId>net.sf.saxon</groupId>
-    	  <artifactId>saxon</artifactId>
-    	  <version>8.7</version>
-    	  <scope>test</scope>
-		</dependency>
-		<dependency>
-		  <groupId>net.sf.saxon</groupId>
-    	  <artifactId>saxon-dom</artifactId>
-    	  <version>8.7</version>
-    	  <scope>test</scope>
-		</dependency>
-
-		<dependency>    jackson stuff moved to uimaj-json project
-			<groupId>com.fasterxml.jackson.core</groupId>
-	    <artifactId>jackson-core</artifactId>
-	    <version>2.4.2</version>
-		</dependency>
-      -->		
-		<!-- This next dependency is used to enable findbug rule suppression annotations
-		     Currently commented out - till more thought given to this. 
-		     For instance, we don't want to accidentally distribute this dependency in builds
-=======
->>>>>>> 08f3c890
 		<dependency>
 		  <groupId>net.sf.saxon</groupId>
 		  <artifactId>Saxon-HE</artifactId>
@@ -225,56 +180,16 @@
                   <exclude>src/test/resources/pearTests/encodingTests/*</exclude> <!-- test data, RAT can't reliably read these -->
                   <exclude>src/test/resources/SequencerTest/*.txt</exclude> <!-- test data -->
                   <exclude>src/test/resources/SerDes*/SavedInts.binary</exclude> <!-- test data -->
-<<<<<<< HEAD
-=======
                   <exclude>src/test/java/aa/*.java</exclude> <!-- jcas classes generated -->
                   <exclude>src/test/java/org/apache/uima/cas/test/*.java</exclude> <!-- jcas classes generated -->
                   <exclude>src/test/java/org/apache/lang/LanguagePair.java</exclude> <!-- jcas classes generated -->
                   <exclude>src/test/java/sofa/test/CrossAnnotation.java</exclude> <!-- jcas classes generated -->
                   <exclude>src/test/java/x/y/z/*.java</exclude> <!-- jcas classes generated -->
->>>>>>> 08f3c890
                 </excludes>              
               </configuration>
             </execution>
           </executions>
-        </plugin> 
-        <plugin>
-          <artifactId>maven-enforcer-plugin</artifactId>
-          <executions>
-            <execution>
-              <id>enforce-compatibility</id>
-              <phase>verify</phase>
-              <configuration>
-                <rules>
-                  <requireBackwardCompatibility implementation="org.semver.enforcer.RequireBackwardCompatibility">
-                    <previousVersion>${compat.previous.version}</previousVersion>
-                    <dumpDetails>true</dumpDetails>
-                    <compatibilityType>${compat.level}</compatibilityType>
-                    <excludes combine.children="append">
-                      <exclude>org/apache/uima/jcas/cas/FSArray</exclude>
-                      <exclude>org/apache/uima/jcas/cas/FSList</exclude>
-                      <exclude>org/apache/uima/jcas/cas/NonEmptyFSList</exclude>
-                      <exclude>org/apache/uima/jcas/cas/StringArray</exclude>
-                      <exclude>org/apache/uima/jcas/cas/StringList</exclude>
-                      <exclude>org/apache/uima/jcas/cas/NonEmptyStringList</exclude>
-                      <exclude>org/apache/uima/jcas/cas/IntegerArray</exclude>
-                      <exclude>org/apache/uima/jcas/cas/IntegerList</exclude>
-                      <exclude>org/apache/uima/jcas/cas/NonEmptyIntegerList</exclude>
-                      <exclude>org/apache/uima/jcas/cas/FloatArray</exclude>
-                      <exclude>org/apache/uima/jcas/cas/FloatList</exclude>
-                      <exclude>org/apache/uima/jcas/cas/NonEmptyFloatList</exclude>
-                      <exclude>org/apache/uima/jcas/cas/BooleanArray</exclude>
-                      <exclude>org/apache/uima/jcas/cas/ByteArray</exclude>
-                      <exclude>org/apache/uima/jcas/cas/ShortArray</exclude>
-                      <exclude>org/apache/uima/jcas/cas/LongArray</exclude>
-                      <exclude>org/apache/uima/jcas/cas/DoubleArray</exclude>
-                    </excludes>
-                  </requireBackwardCompatibility>
-                </rules>
-              </configuration>
-            </execution>
-          </executions>
-        </plugin>        
+        </plugin>         
       </plugins>
     </pluginManagement>
     
@@ -341,6 +256,16 @@
           </execution>
         </executions>
       </plugin>
-    </plugins>
-  </build>
+      
+			<plugin>
+				<groupId>org.apache.maven.plugins</groupId>
+				<artifactId>maven-surefire-plugin</artifactId>
+				<configuration>
+          <!-- testing on 64 bit Linux requires larger heap -->
+					<argLine>-Xmx650M</argLine>
+				</configuration>
+			</plugin>
+		</plugins>
+	</build>
+  
 </project>