/*
 * Licensed to the Apache Software Foundation (ASF) under one
 * or more contributor license agreements.  See the NOTICE file
 * distributed with this work for additional information
 * regarding copyright ownership.  The ASF licenses this file
 * to you under the Apache License, Version 2.0 (the
 * "License"); you may not use this file except in compliance
 * with the License.  You may obtain a copy of the License at
 * 
 *   http://www.apache.org/licenses/LICENSE-2.0
 * 
 * Unless required by applicable law or agreed to in writing,
 * software distributed under the License is distributed on an
 * "AS IS" BASIS, WITHOUT WARRANTIES OR CONDITIONS OF ANY
 * KIND, either express or implied.  See the License for the
 * specific language governing permissions and limitations
 * under the License.
 */

package org.apache.uima.cas.test;

import static org.apache.uima.cas.SelectFSs.select;

import java.util.ArrayDeque;
import java.util.ArrayList;
import java.util.Arrays;
import java.util.Deque;
import java.util.List;

import org.apache.uima.cas.CAS;
import org.apache.uima.cas.CASException;
import org.apache.uima.cas.CASRuntimeException;
import org.apache.uima.cas.FSIndex;
import org.apache.uima.cas.FSIndexRepository;
import org.apache.uima.cas.FSIterator;
import org.apache.uima.cas.Feature;
import org.apache.uima.cas.SelectFSs;
import org.apache.uima.cas.Type;
import org.apache.uima.cas.TypeSystem;
import org.apache.uima.cas.text.AnnotationFS;
import org.apache.uima.cas.text.AnnotationIndex;
import org.apache.uima.jcas.JCas;
import org.apache.uima.jcas.cas.FSArray;
import org.apache.uima.jcas.cas.FSList;
import org.apache.uima.jcas.cas.NonEmptyFSList;
import org.apache.uima.jcas.tcas.Annotation;

import junit.framework.TestCase;

/**
 * Class comment for FilteredIteratorTest.java goes here.
 * 
 */
public class AnnotationIteratorTest extends TestCase {
  
  private static final boolean showFSs = false;

  private CAS cas;

  private TypeSystem ts;

  private Type stringType;

  private Type tokenType;

  private Type intType;

  private Type tokenTypeType;

  private Type wordType;

  private Type sepType;

  private Type eosType;

  private Feature tokenTypeFeat;

  private Feature lemmaFeat;

  private Feature sentLenFeat;

  private Feature tokenFloatFeat;

  private Feature startFeature;

  private Feature endFeature;

  private Type sentenceType;
  
  private Type phraseType;

  private boolean isSave;

  private List<AnnotationFS> fss;

  private List<Integer> fssStarts = new ArrayList<Integer>();

  private int callCount = -1;

  /**
   * Constructor for FilteredIteratorTest.
   * 
   * @param arg0
   */
  public AnnotationIteratorTest(String arg0) {
    super(arg0);
  }

  @Override
  public void setUp() {
    try {
      // make a cas with various types, fairly complex -- see CASTestSetup class
      this.cas = CASInitializer.initCas(new CASTestSetup(), null);
      assertTrue(this.cas != null);
      this.ts = this.cas.getTypeSystem();
      assertTrue(this.ts != null);
    } catch (Exception e) {
      e.printStackTrace();
      assertTrue(false);
    }
    this.stringType = this.ts.getType(CAS.TYPE_NAME_STRING);
    assertTrue(this.stringType != null);
    this.tokenType = this.ts.getType(CASTestSetup.TOKEN_TYPE);
    assertTrue(this.stringType != null);
    this.intType = this.ts.getType(CAS.TYPE_NAME_INTEGER);
    assertTrue(this.intType != null);
    this.tokenTypeType = this.ts.getType(CASTestSetup.TOKEN_TYPE_TYPE);
    assertTrue(this.tokenTypeType != null);
    this.wordType = this.ts.getType(CASTestSetup.WORD_TYPE);
    assertTrue(this.wordType != null);
    this.sepType = this.ts.getType(CASTestSetup.SEP_TYPE);
    assertTrue(this.sepType != null);
    this.eosType = this.ts.getType(CASTestSetup.EOS_TYPE);
    assertTrue(this.eosType != null);
    this.tokenTypeFeat = this.ts.getFeatureByFullName(CASTestSetup.TOKEN_TYPE_FEAT_Q);
    assertTrue(this.tokenTypeFeat != null);
    this.lemmaFeat = this.ts.getFeatureByFullName(CASTestSetup.LEMMA_FEAT_Q);
    assertTrue(this.lemmaFeat != null);
    this.sentLenFeat = this.ts.getFeatureByFullName(CASTestSetup.SENT_LEN_FEAT_Q);
    assertTrue(this.sentLenFeat != null);
    this.tokenFloatFeat = this.ts.getFeatureByFullName(CASTestSetup.TOKEN_FLOAT_FEAT_Q);
    assertTrue(this.tokenFloatFeat != null);
    this.startFeature = this.ts.getFeatureByFullName(CAS.FEATURE_FULL_NAME_BEGIN);
    assertTrue(this.startFeature != null);
    this.endFeature = this.ts.getFeatureByFullName(CAS.FEATURE_FULL_NAME_END);
    assertTrue(this.endFeature != null);
    this.sentenceType = this.ts.getType(CASTestSetup.SENT_TYPE);
    assertTrue(this.sentenceType != null);
    this.phraseType = this.ts.getType(CASTestSetup.PHRASE_TYPE);
    assertTrue(this.phraseType != null);
  }

  @Override
  public void tearDown() {
    this.cas = null;
    this.ts = null;
    this.tokenType = null;
    this.intType = null;
    this.tokenTypeType = null;
    this.wordType = null;
    this.sepType = null;
    this.eosType = null;
    this.tokenTypeFeat = null;
    this.lemmaFeat = null;
    this.sentLenFeat = null;
    this.tokenFloatFeat = null;
    this.startFeature = null;
    this.endFeature = null;
    this.sentenceType = null;
  }

  public void testIterator1() {
    
    
//   Tokens                +---+
//                        +---+
//                       +---+
//   BigBound                      +-----------------------------+
    final String text = "aaaa bbbb cccc dddd aaaa bbbb cccc dddd aaaa bbbb cccc dddd ";
//                       +--------+
//   Sentences                +--------+
//                                 +----------+
//
//   bound4strict                   +------------------+            
//   sentence4strict                 +-----------------------------+
    
    
    try {
      this.cas.setDocumentText(text);
    } catch (CASRuntimeException e) {
      fail();
    }

    /***************************************************
     * Create and index tokens and sentences 
     ***************************************************/
    FSIndexRepository ir = this.cas.getIndexRepository();
    int annotCount = 1; // Init with document annotation.
    // create token and sentence annotations
    AnnotationFS fs;
    for (int i = 0; i < text.length() - 5; i++) {
      ++annotCount;
      ir.addFS(fs = this.cas.createAnnotation(this.tokenType, i, i + 5));
      if (showFSs) {
        System.out.format("creating: %d begin: %d end: %d type: %s%n", annotCount, fs.getBegin(), fs.getEnd(), fs.getType().getName() );
      }
    }
    // for (int i = 0; i < text.length() - 5; i++) {
    // cas.getIndexRepository().addFS(cas.createAnnotation(tokenType, i, i+5));
    // }
    
    // create overlapping sentences for unambigious testing
    //   begin =  0,  5, 10, ...
    //   end   = 10, 15, 20, ...
    // non-overlapping:  0-10, 10-20, etc.
    for (int i = 0; i < text.length() - 10; i += 5) {
      ++annotCount;
      ir.addFS(fs = this.cas.createAnnotation(this.sentenceType, i, i + 10));
      if (showFSs) {
        System.out.format("creating: %d begin: %d end: %d type: %s%n", annotCount, fs.getBegin(), fs.getEnd(), fs.getType().getName() );
      }
    }
    
    // create overlapping phrases
    // begin =  0,  6,  10, 14, ...
    // end   =  5,  9,  16, 19, ...
    
    int beginAlt = 0, endAlt = 0;
    for (int i = 0; i < text.length() - 10; i += 5) {
      ++annotCount;
      ir.addFS(fs = this.cas.createAnnotation(this.phraseType,  i + beginAlt, i + 5 + endAlt));
      beginAlt = (beginAlt == 1) ? -1 : beginAlt + 1;
      endAlt = (endAlt == -1) ? 1 : endAlt - 1;
      if (true ||showFSs) {
        System.out.format("creating: %d begin: %d end: %d type: %s%n", annotCount, fs.getBegin(), fs.getEnd(), fs.getType().getName() );
      }
    }
    
    ++annotCount;
    ir.addFS(fs = this.cas.createAnnotation(this.sentenceType,  12, 31));
    if (showFSs) {
      System.out.format("creating: %d begin: %d end: %d type: %s%n", annotCount, fs.getBegin(), fs.getEnd(), fs.getType().getName() );
    }


    /***************************************************
     * iterate over them
     ***************************************************/
    List fss = new ArrayList();
    callCount = -1;
    iterateOverAnnotations(annotCount, fss); // annotCount is the total number of sentences and tokens
    
    callCount = -1;
    iterateOverAnnotations(annotCount, fss);  // should be using flattened version
    
    /***************************************************
     * test skipping over multiple equal items at front
     ***************************************************/
    callCount = -1;
    fss.clear();
    isSave = true;
    AnnotationFS a1, a2;
    ir.addFS(a1 = this.cas.createAnnotation(this.tokenType, 1, 6));
    a1.setStringValue(lemmaFeat, "lemma1");
    ir.addFS(a2 = this.cas.createAnnotation(this.tokenType, 1, 6));
    a2.setStringValue(lemmaFeat, "lemma2");
    
    FSIterator<AnnotationFS> it;
    AnnotationIndex<AnnotationFS> tokenIndex = cas.getAnnotationIndex(tokenType);
    it = tokenIndex.subiterator(a1);
    assertCount("multi equal", 0, it);
    it = tokenIndex.subiterator(a1);
    // make a new iterator that hasn't been converted to a list form internally
    it.moveTo(cas.getDocumentAnnotation());
<<<<<<< HEAD
    assertFalse(it.isValid());            
=======
    assertFalse(it.isValid()); 
        
>>>>>>> 08f3c890
  }
  
  /**
   * The tests include:
   *   a) running with / w/o "flattened" indexes
   *   b) running forwards and backwards (testing moveToLast, isValid)
   *   c) testing strict and unambiguous variants
   *   d) running over all annotations and restricting to just a particular subtype
   *   
   *   new tests:  
   *     verifying bounding FS < all returned, including multiples of it
   *     strict at 1st element, at last element
   *     (not done yet) ConcurrentModificationException testing
   *     
   *     (not done yet) Testing with different bound styles
   *     
   * @param annotCount
   * @param fss
   */
  // called twice, the 2nd time should be with flattened indexes (List fss non empty the 2nd time)
  private void iterateOverAnnotations(int annotCount, List<AnnotationFS> fss) {
    this.fss = fss;
    isSave = fss.size() == 0;
    int count;
    AnnotationIndex<AnnotationFS> annotIndex = this.cas.getAnnotationIndex();
    AnnotationIndex<AnnotationFS> sentIndex = this.cas.getAnnotationIndex(sentenceType);
    FSIterator<AnnotationFS> it = annotIndex.iterator(true);  // a normal "ambiguous" iterator
    FSIterator<AnnotationFS> select_it = cas.<AnnotationFS>select().fsIterator();
//    assertTrue((isSave) ? it instanceof FSIteratorWrapper : 
//      FSIndexFlat.enabled ? it instanceof FSIndexFlat.FSIteratorFlat : it instanceof FSIteratorWrapper);   
    assertCount("Normal ambiguous annot iterator", annotCount, it);
    assertCount("Normal ambiguous select annot iterator", annotCount, select_it);
    assertEquals(annotCount, select(annotIndex).toArray().length);  // stream op
    assertEquals(annotCount, select(annotIndex).asArray(Annotation.class).length);  // select op
    
    AnnotationFS[] tokensAndSentences = select(annotIndex).asArray(AnnotationFS.class);
    JCas jcas = null;
    try {
      jcas = cas.getJCas();
    } catch (CASException e) {
      assertTrue(false);
    }
    FSArray fsa = FSArray.create(jcas, tokensAndSentences);
    NonEmptyFSList fslhead = (NonEmptyFSList) FSList.createFromArray(jcas,  tokensAndSentences);
    
    select_it = fsa.<AnnotationFS>select().fsIterator();
    assertCount("fsa ambiguous select annot iterator", annotCount, select_it);

    select_it = fslhead.<AnnotationFS>select().fsIterator();
    assertCount("fslhead ambiguous select annot iterator", annotCount, select_it);
    
    // backwards
    select_it = select(annotIndex).backwards().fsIterator();
    assertCount("Normal select backwards ambiguous annot iterator", annotCount, select_it);
    
    it = annotIndex.iterator(false);  // false means create an unambiguous iterator
    assertCount("Unambiguous annot iterator", 1, it);  // because of document Annotation - spans the whole range
<<<<<<< HEAD
    
    it = sentIndex.iterator(false);  //  false means create an unambiguous iterator
    assertCount("Unambigous sentence iterator", 5, it);
=======
    select_it = cas.<AnnotationFS>select().nonOverlapping().fsIterator();
    assertCount("Unambiguous select annot iterator", 1, select_it);  // because of document Annotation - spans the whole range
    select_it = cas.<AnnotationFS>select().nonOverlapping().backwards(true).fsIterator();
    assertCount("Unambiguous select backwards annot iterator", 1, select_it);  // because of document Annotation - spans the whole range
    
    it = sentIndex.iterator(false);  //  false means create an unambiguous iterator
    assertCount("Unambigous sentence iterator", 5, it);
    select_it = cas.<AnnotationFS>select(sentenceType).nonOverlapping(true).fsIterator();
    assertCount("Unambigous select sentence iterator", 5, select_it);
    select_it = sentIndex.<AnnotationFS>select().nonOverlapping().fsIterator();
    assertCount("Unambigous select sentence iterator", 5, select_it);
    select_it = select(sentIndex).nonOverlapping().fsIterator();
    assertCount("Unambigous select sentence iterator", 5, select_it);
    
>>>>>>> 08f3c890
    
    AnnotationFS bigBound = this.cas.createAnnotation(this.sentenceType, 10, 41);
    it = annotIndex.subiterator(bigBound, true, true);  // ambiguous, and strict
    assertCount("Subiterator over annot with big bound, strict", 38, it);
    select_it = cas.<AnnotationFS>select().coveredBy((Annotation) bigBound).includeAnnotationsWithEndBeyondBounds(false).fsIterator();
    assertCount("Subiterator select over annot with big bound, strict", 38, select_it);

    select_it = cas.<AnnotationFS>select().coveredBy(bigBound).limit(7).includeAnnotationsWithEndBeyondBounds().fsIterator();
    assertCountLimit("Subiterator select limit 7 over annot with big bound, strict", 7, select_it);
    
    FSIndex<Token> token_index = null;
    // uncomment these to check compile-time generic arguments OK
    // comment these out for running, because Token not a type
//    FSIterator<Token> token_it = token_index.<Token>select().fsIterator();
//    token_it = select(token_index).fsIterator();
//    token_it = select(annotIndex, Token.class).fsIterator();
//    FSIterator<Token> token_it = cas.select(Token.class).fsIterator();
//    FSIterator<Token> token_it = token_index.select(Token.class).fsIterator();
    
    Object[] o = cas.<AnnotationFS>select().coveredBy(bigBound).skip(3).toArray();
    assertEquals(35, o.length);
    
    Object[] o1 = cas.<AnnotationFS>select().coveredBy(bigBound).toArray();
    List<AnnotationFS> l2 = cas.<AnnotationFS>select().coveredBy(bigBound).backwards().asList();
    Deque<AnnotationFS> l2r = new ArrayDeque<>();
    for (AnnotationFS fs : l2) {
      l2r.push(fs);
    }
    
    assertTrue(Arrays.equals(o1, l2r.toArray()));
    
    it = annotIndex.subiterator(bigBound, false, true);  // unambiguous, strict
    assertCount("Subiterator over annot unambiguous strict", 3, it);
    select_it = cas.<AnnotationFS>select().coveredBy((Annotation) bigBound).includeAnnotationsWithEndBeyondBounds(false).nonOverlapping().fsIterator();
    assertCount("Subiterator select over annot unambiguous strict", 3, select_it);
    select_it = cas.<AnnotationFS>select().backwards().coveredBy((Annotation) bigBound).includeAnnotationsWithEndBeyondBounds(false).nonOverlapping().fsIterator();
    assertCount("Subiterator select over annot unambiguous strict", 3, select_it);

//    it = annotIndex.subiterator(bigBound, true, false);
//    while (it.hasNext()) {
//      Annotation a = (Annotation) it.next();
//      System.out.format("debug %s:%d   b:%d e:%d%n", a.getType().getShortName(), a._id(), a.getBegin(), a.getEnd());
//    }

    it = annotIndex.subiterator(bigBound, true, false);
    assertCount("Subiterator over annot ambiguous not-strict", 46, it);
    
    // covered by implies endWithinBounds
    select_it = select(annotIndex).coveredBy(bigBound).fsIterator();
    assertCount("Subiterator select over annot ambiguous strict", 38, select_it);
    select_it = annotIndex.<AnnotationFS>select().coveredBy(bigBound).includeAnnotationsWithEndBeyondBounds(false).fsIterator();
    assertCount("Subiterator select over annot ambiguous strict", 38, select_it);
    select_it = select(annotIndex).coveredBy(bigBound).includeAnnotationsWithEndBeyondBounds(true).fsIterator();
    assertCount("Subiterator select over annot ambiguous not-strict", 46, select_it);
    
    it = annotIndex.subiterator(bigBound, false, false);  // unambiguous, not strict
    assertCount("Subiterator over annot, unambiguous, not-strict", 4, it);
    select_it = select(annotIndex).nonOverlapping().coveredBy(bigBound).includeAnnotationsWithEndBeyondBounds(true).fsIterator();
    assertCount("Subiterator select over annot unambiguous not-strict", 4, select_it);
    
    AnnotationFS sent = this.cas.getAnnotationIndex(this.sentenceType).iterator().get();
    it = annotIndex.subiterator(sent, false, true);
    assertCount("Subiterator over annot unambiguous strict", 2, it);
    select_it = annotIndex.<AnnotationFS>select().nonOverlapping().coveredBy(sent).fsIterator();
    assertCount("Subiterator select over annot unambiguous strict", 2, select_it);
    
    // strict skips first item
    bigBound = this.cas.createAnnotation(this.sentenceType,  11, 30);
    it = sentIndex.subiterator(bigBound, true, true);
    assertCount("Subiteratover over sent ambiguous strict", 4, it);
    it = sentIndex.subiterator(bigBound, true, false);
    assertCount("Subiteratover over sent ambiguous", 9, it);
    it = sentIndex.subiterator(bigBound, false, false);
    assertCount("Subiteratover over sent unambiguous", 1, it); 
    
    // single, get, nullOK
         
    assertTrue(cas.<AnnotationFS>select().nonOverlapping().get().getType().getShortName().equals("DocumentAnnotation"));
    boolean x = false;
    try {
      assertNull(cas.<AnnotationFS>select().nullOK(false).coveredBy(3, 3).get());
    } catch (CASRuntimeException e) {
      if (e.hasMessageKey(CASRuntimeException.SELECT_GET_NO_INSTANCES)) {
        x= true;
      }
    }
    assertTrue(x);
    assertNull(cas.<AnnotationFS>select().coveredBy(3, 3).get());
    assertNotNull(cas.<AnnotationFS>select().get(3));
    assertNull(cas.<AnnotationFS>select().nullOK().coveredBy(3, 5).get(3));
    x = false;
    try {
      cas.<AnnotationFS>select().coveredBy(3, 5). get(3);
    } catch (CASRuntimeException e) {
      if (e.hasMessageKey(CASRuntimeException.SELECT_GET_NO_INSTANCES)) {
        x= true;
      }
    }
    assertTrue(x);
    assertTrue(cas.<AnnotationFS>select().nonOverlapping().get().getType().getShortName().equals("DocumentAnnotation"));
    
    select_it = cas.<AnnotationFS>select().nonOverlapping().fsIterator(); 
    assertCount("Unambiguous select annot iterator", 1, select_it);  // because of document Annotation - spans the whole range
    select_it = cas.<AnnotationFS>select().nonOverlapping().backwards(true).fsIterator();
    assertCount("Unambiguous select backwards annot iterator", 1, select_it);  // because of document Annotation - spans the whole range
    assertNotNull(cas.<AnnotationFS>select().nonOverlapping().single());

    x = false;
    try {
      cas.<AnnotationFS>select().coveredBy(3, 10).single();
    } catch (CASRuntimeException e) {
      if (e.hasMessageKey(CASRuntimeException.SELECT_GET_TOO_MANY_INSTANCES)) {
        x= true;
      }
    }
    assertTrue(x);
    x = false;
    try {
      cas.<AnnotationFS>select().coveredBy(3, 10).singleOrNull();
    } catch (CASRuntimeException e) {
      if (e.hasMessageKey(CASRuntimeException.SELECT_GET_TOO_MANY_INSTANCES)) {
        x= true;
      }
    }
    assertTrue(x);
    x = false;
    try {
      cas.<AnnotationFS>select().coveredBy(3, 5).single();
    } catch (CASRuntimeException e) {
      if (e.hasMessageKey(CASRuntimeException.SELECT_GET_NO_INSTANCES)) {
        x= true;
      }
    }
    assertTrue(x);
    cas.<AnnotationFS>select().coveredBy(3, 5).singleOrNull();
    
    select_it = select(annotIndex).following(2, 39).limit(2).fsIterator();
    assertCountLimit("Following", 2, select_it);
    select_it = select(annotIndex).following(2, 39).backwards().limit(2).fsIterator();
    assertCountLimit("Following", 2, select_it);
    
    select_it = fsa.<AnnotationFS>select(sentenceType).fsIterator();
    assertCount("select source array", 21, select_it);
    select_it = fslhead.<AnnotationFS>select(sentenceType).fsIterator();
    assertCount("select source array", 21, select_it);
    
    /** covering **/
    cas.<AnnotationFS>select(sentenceType).covering(20, 30).forEachOrdered(f ->  
        System.out.format("found fs start at %d end %d%n", Integer.valueOf(f.getBegin()), Integer.valueOf(f.getEnd())));
    
    cas.<AnnotationFS>select(sentenceType).covering(15, 19).forEachOrdered(f ->  
        System.out.format("covering 15, 19:   %s:%d   %d -  %d%n", f.getType().getShortName(), Integer.valueOf(f._id()), Integer.valueOf(f.getBegin()), Integer.valueOf(f.getEnd())));

    cas.<AnnotationFS>select(sentenceType).covering(37, 39).forEachOrdered(f ->  
        System.out.format("covering sentences 37, 39:   %s:%d   %d -  %d%n", f.getType().getShortName(), Integer.valueOf(f._id()), Integer.valueOf(f.getBegin()), Integer.valueOf(f.getEnd())));

    cas.<AnnotationFS>select(phraseType).covering(15, 19).forEachOrdered(f ->  
       System.out.format("covering phrases 15, 19:   %s:%d   %d -  %d%n", f.getType().getShortName(), Integer.valueOf(f._id()), Integer.valueOf(f.getBegin()), Integer.valueOf(f.getEnd())));

    cas.<AnnotationFS>select(phraseType).covering(37, 39).forEachOrdered(f ->  
       System.out.format("covering phrases 37, 39:   %s:%d   %d -  %d%n", f.getType().getShortName(), Integer.valueOf(f._id()), Integer.valueOf(f.getBegin()), Integer.valueOf(f.getEnd())));

  }
  
  private String flatStateMsg(String s) {
    return s + (isSave ? "" : " with flattened index");
  }
  private void assertCount(String msg, int expected,  FSIterator<? extends AnnotationFS> it) {
    int fssStart = assertCountCmn(msg, expected, it);
    msg = flatStateMsg(msg);
    int count = expected;
    if (count > 0) {
      // test moveTo(fs) in middle, first, and last
      AnnotationFS posFs = fss.get(fssStart + (count >> 1));
//      //debug
//      System.out.println(posFs.toString());
       it.moveTo(posFs);
       assertEquals(msg, it.get().hashCode(), posFs.hashCode());
      
      posFs = fss.get(fssStart);
      it.moveTo(posFs);
      assertEquals(msg, it.get().hashCode(), posFs.hashCode());
      it.moveToFirst();
      assertEquals(msg, it.get().hashCode(), posFs.hashCode());
      
      posFs = fss.get(fssStart + count - 1);
      it.moveTo(posFs);
      assertEquals(msg, it.get().hashCode(), posFs.hashCode());
      it.moveToLast();
      assertEquals(msg, it.get().hashCode(), posFs.hashCode());
    } else {
      // count is 0
      it.moveToFirst();
      assertFalse(it.isValid());
      it.moveToLast();
      assertFalse(it.isValid());
      it.moveTo(cas.getDocumentAnnotation());
      assertFalse(it.isValid());    
    }
    
    // test movetoLast, moving backwards
    count = 0;
    for (it.moveToLast(); it.isValid(); it.moveToPrevious()) {
      ++count;
    }
    assertEquals(msg, expected, count);
  }
  
  private int assertCountCmn(String msg, int expected, FSIterator<? extends AnnotationFS> it) {
    msg = flatStateMsg(msg);
    int count = 0;
    callCount  ++;
    int fssStart;
    if (isSave) {
      fssStarts.add(fssStart = fss.size());
    } else {
      fssStart = fssStarts.get(callCount);
    }
    while (it.isValid()) {
      ++count;
      AnnotationFS fs = it.next();
      if (showFSs) {
        System.out.format("%d " + msg + " fs begin: %d end: %d type: %s%n", count, fs.getBegin(), fs.getEnd(), fs.getType().getName() );
      }
      if (isSave) {
        fss.add(fs);
      } else {
        assertEquals(msg, fss.get(fssStart + count -1).hashCode(), fs.hashCode());
      }
    }
    assertEquals(msg, expected, count);
    return fssStart;
  }
  
    
  private void assertCountLimit(String msg, int expected,  FSIterator<? extends AnnotationFS> it) {
    assertCountCmn(msg, expected, it);
    it.moveToFirst();
    assertFalse(it.isValid());
  }
  
  
  
  public void testIncorrectIndexTypeException() {
    boolean caughtException = false;
    try {
      this.cas.getAnnotationIndex(this.stringType);
    } catch (CASRuntimeException e) {
//      e.printStackTrace();
      caughtException = true;
    }
    assertTrue(caughtException);
    
    caughtException = false;
    try {
    	AnnotationIndex<AnnotationFS> ai = this.cas.getAnnotationIndex(ts.getType(CASTestSetup.TOKEN_TYPE_TYPE));
    } catch (CASRuntimeException e) {
    	caughtException = true;
    }
    assertTrue(caughtException);
    try {
      this.cas.getAnnotationIndex(this.tokenType);
    } catch (CASRuntimeException e) {
      assertTrue(false);
    }
  }
  
  /**
   * UIMA-2808 - There was a bug in Subiterator causing the first annotation of the type of the
   * index the subiterator was applied to always to be returned, even if outside the boundary
   * annotation.
   */
  public void testUnambiguousSubiteratorOnIndex() {
    try {
      //                        0    0    1    1    2    2    3    3    4    4    5
      //                        0    5    0    5    0    5    0    5    0    5    0
      this.cas.setDocumentText("Sentence A with no value. Sentence B with value 377.");
    } catch (CASRuntimeException e) {
      assertTrue(false);
    }      
          
    cas.addFsToIndexes(cas.createAnnotation(this.sentenceType, 0, 25));
    cas.addFsToIndexes(cas.createAnnotation(this.sentenceType, 26, 52));
    cas.addFsToIndexes(cas.createAnnotation(this.tokenType, 48, 51));
    AnnotationIndex<AnnotationFS> tokenIdx = cas.getAnnotationIndex(this.tokenType);
    
    AnnotationIndex<AnnotationFS> si = cas.getAnnotationIndex(this.sentenceType);
    for (AnnotationFS sa : si) {
      FSIterator<AnnotationFS> ti2 = tokenIdx.subiterator(sa, false, false);
      
      while (ti2.hasNext()) {
        AnnotationFS t = ti2.next();
        assertTrue("Subiterator returned annotation outside boundaries", t.getBegin() < sa.getEnd());
      }
    }

    SelectFSs<AnnotationFS> ssi = cas.getAnnotationIndex(this.sentenceType).select();
    
    for (AnnotationFS sa : ssi) {
    
      FSIterator<AnnotationFS> ti2 = tokenIdx.<AnnotationFS>select()
          .coveredBy(sa).includeAnnotationsWithEndBeyondBounds(false).nonOverlapping().fsIterator();
      
      while (ti2.hasNext()) {
        AnnotationFS t = ti2.next();
        assertTrue("Subiterator returned annotation outside boundaries", t.getBegin() < sa.getEnd());
      }
    }

  }

  public static void main(String[] args) {
    AnnotationIteratorTest test = new AnnotationIteratorTest(null);
    test.run();
  }

}<|MERGE_RESOLUTION|>--- conflicted
+++ resolved
@@ -272,12 +272,8 @@
     it = tokenIndex.subiterator(a1);
     // make a new iterator that hasn't been converted to a list form internally
     it.moveTo(cas.getDocumentAnnotation());
-<<<<<<< HEAD
-    assertFalse(it.isValid());            
-=======
     assertFalse(it.isValid()); 
         
->>>>>>> 08f3c890
   }
   
   /**
@@ -335,11 +331,6 @@
     
     it = annotIndex.iterator(false);  // false means create an unambiguous iterator
     assertCount("Unambiguous annot iterator", 1, it);  // because of document Annotation - spans the whole range
-<<<<<<< HEAD
-    
-    it = sentIndex.iterator(false);  //  false means create an unambiguous iterator
-    assertCount("Unambigous sentence iterator", 5, it);
-=======
     select_it = cas.<AnnotationFS>select().nonOverlapping().fsIterator();
     assertCount("Unambiguous select annot iterator", 1, select_it);  // because of document Annotation - spans the whole range
     select_it = cas.<AnnotationFS>select().nonOverlapping().backwards(true).fsIterator();
@@ -354,7 +345,6 @@
     select_it = select(sentIndex).nonOverlapping().fsIterator();
     assertCount("Unambigous select sentence iterator", 5, select_it);
     
->>>>>>> 08f3c890
     
     AnnotationFS bigBound = this.cas.createAnnotation(this.sentenceType, 10, 41);
     it = annotIndex.subiterator(bigBound, true, true);  // ambiguous, and strict
