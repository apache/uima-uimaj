--- conflicted
+++ resolved
@@ -61,10 +61,7 @@
 import org.apache.uima.cas.text.AnnotationFS;
 import org.apache.uima.jcas.JCas;
 import org.apache.uima.jcas.cas.FSArray;
-<<<<<<< HEAD
-=======
 import org.apache.uima.jcas.cas.TOP;
->>>>>>> 56194ece
 import org.apache.uima.jcas.tcas.Annotation;
 import org.apache.uima.resource.ResourceInitializationException;
 import org.apache.uima.resource.ResourceManager;
@@ -280,13 +277,9 @@
 
     try (AutoCloseableSoftAssertions softly = new AutoCloseableSoftAssertions()) {
       softly.assertThat(casTokenClassViaClassloader).isNotNull();
-<<<<<<< HEAD
       softly.assertThat(casTokenClassViaCas)
           .as("System-level Token wrapper loader and Token wrapper in the CAS are the same")
           .isSameAs(Token.class);
-=======
-      softly.assertThat(casTokenClassViaCas).isSameAs(Token.class);
->>>>>>> 56194ece
       softly.assertThat(addTokenAETokenClass).isNotNull();
       softly.assertThat(fetchTokenAETokenClass).isNotNull();
       softly.assertThat(casTokenClassViaClassloader)
@@ -398,7 +391,6 @@
 
     TypeSystemDescription tsd = mergeTypeSystems(
             asList(loadTokensAndSentencesTS(), makeArrayTestTS()));
-<<<<<<< HEAD
 
     JCas jcas = makeJCas(clForCas, tsd);
     AnalysisEngine addATokenAnnotator = makeAnalysisEngine(AddATokenAnnotatorNoJCas.class,
@@ -414,23 +406,6 @@
     addTokenToArrayAnnotator.process(jcas);
     fetchTokenFromArrayViaSpliteratorAnnotator.process(jcas);
 
-=======
-
-    JCas jcas = makeJCas(clForCas, tsd);
-    AnalysisEngine addATokenAnnotator = makeAnalysisEngine(AddATokenAnnotatorNoJCas.class,
-            clForCreators);
-    AnalysisEngine addTokenToArrayAnnotator = makeAnalysisEngine(
-            AddTokenToArrayAnnotatorNoJCas.class, clForCreators);
-    AnalysisEngine fetchTokenFromArrayViaSpliteratorAnnotator = makeAnalysisEngine(
-            FetchTokenFromArrayViaSpliteratorAnnotator.class, clForAccessors);
-
-    jcas.setDocumentText("test");
-
-    addATokenAnnotator.process(jcas);
-    addTokenToArrayAnnotator.process(jcas);
-    fetchTokenFromArrayViaSpliteratorAnnotator.process(jcas);
-
->>>>>>> 56194ece
     try (AutoCloseableSoftAssertions softly = new AutoCloseableSoftAssertions()) {
       softly.assertThat(casTokenClassViaClassloader).isNull();
       softly.assertThat(casTokenClassViaCas).isSameAs(Annotation.class);
@@ -597,21 +572,6 @@
         printTokenClassLoaderInfo("JCas creation", cl);
         casTokenClassViaClassloader = loadTokenClass(cl);
         ResourceManager resMgr = newDefaultResourceManager();
-<<<<<<< HEAD
-        resMgr.setExtensionClassPath(cl, "", false);
-        CASImpl cas = (CASImpl) createCas(tsd, null, null, null, resMgr);
-        cas.setJCasClassLoader(cl);
-
-        // Unless we call getJCas here, the following createAnnotation() call may actually not
-        // create the expected JCas wrappers because the CAS FS generators are still set up for
-        // CAS mode only (i.e. creating AnnotationImpl for all annoations).
-        JCas jcas = cas.getJCas();
-        
-        casTokenClassViaCas = cas
-                .createAnnotation(cas.getTypeSystem().getType(TYPE_NAME_TOKEN), 0, 0).getClass();
-        
-        return jcas;
-=======
         resMgr.setExtensionClassLoader(cl, false);
         CASImpl cas = (CASImpl) createCas(tsd, null, null, null, resMgr);
         cas.setJCasClassLoader(cl);
@@ -620,7 +580,6 @@
                 .createAnnotation(cas.getTypeSystem().getType(TYPE_NAME_TOKEN), 0, 0).getClass();
         
         return cas.getJCas();
->>>>>>> 56194ece
       }
       catch (Exception e) {
         throw new RuntimeException(e);
@@ -647,24 +606,14 @@
     @Override
     public void process(JCas aJCas) throws AnalysisEngineProcessException {
 
-<<<<<<< HEAD
-      AnnotationFS token = aJCas
-              .getAnnotationIndex(aJCas.getTypeSystem().getType(TYPE_NAME_TOKEN))
-              .iterator().next();
-=======
       AnnotationFS token = (AnnotationFS) aJCas
               .select(aJCas.getTypeSystem().getType(TYPE_NAME_TOKEN))
               .single();
->>>>>>> 56194ece
       tokenClassAddedToArray = token.getClass();
       
       AnnotationFS arrayHost = aJCas.getCas()
               .createAnnotation(aJCas.getTypeSystem().getType(TYPE_NAME_ARRAY_HOST), 0, 0);
-<<<<<<< HEAD
-      FSArray array = new FSArray(aJCas, 1);
-=======
       FSArray array = new FSArray<>(aJCas, 1);
->>>>>>> 56194ece
       array.set(0, token);
       arrayHost.setFeatureValue(
               arrayHost.getType().getFeatureByBaseName(FEAT_NAME_ARRAY_HOST_VALUES), array);
@@ -675,14 +624,8 @@
   public static class FetchTokenFromArrayViaSpliteratorAnnotator extends JCasAnnotator_ImplBase {
     @Override
     public void process(JCas aJCas) throws AnalysisEngineProcessException {
-<<<<<<< HEAD
-      FeatureStructure arrayHost = aJCas
-              .getAnnotationIndex(aJCas.getTypeSystem().getType(TYPE_NAME_ARRAY_HOST)).iterator()
-              .next();
-=======
       FeatureStructure arrayHost = aJCas.select(aJCas.getTypeSystem().getType(TYPE_NAME_ARRAY_HOST))
               .single();
->>>>>>> 56194ece
       
       FSArray array = (FSArray) arrayHost.getFeatureValue(
               arrayHost.getType().getFeatureByBaseName(FEAT_NAME_ARRAY_HOST_VALUES));
@@ -696,25 +639,14 @@
   public static class FetchTokenFromArrayViaToArrayAnnotator extends JCasAnnotator_ImplBase {
     @Override
     public void process(JCas aJCas) throws AnalysisEngineProcessException {
-<<<<<<< HEAD
-      FeatureStructure arrayHost = aJCas
-              .getAnnotationIndex(aJCas.getTypeSystem().getType(TYPE_NAME_ARRAY_HOST)).iterator()
-              .next();
-=======
       FeatureStructure arrayHost = aJCas.select(aJCas.getTypeSystem().getType(TYPE_NAME_ARRAY_HOST))
               .single();
->>>>>>> 56194ece
       
       FSArray array = (FSArray) arrayHost.getFeatureValue(
               arrayHost.getType().getFeatureByBaseName(FEAT_NAME_ARRAY_HOST_VALUES));
       
-<<<<<<< HEAD
-      Class withEmptyTemplate = array.toArray()[0].getClass();
-      tokenClassFetchedFromArray = array.toArray()[0].getClass();
-=======
       Class withEmptyTemplate = array.toArray(new TOP[0])[0].getClass();
       tokenClassFetchedFromArray = array.toArray(new TOP[1])[0].getClass();
->>>>>>> 56194ece
       assertThat(tokenClassFetchedFromArray).isSameAs(withEmptyTemplate);
     }
   }
