--- conflicted
+++ resolved
@@ -74,12 +74,7 @@
     assertThatPearInstalls(
             getFile("pearTests/analysisEngine.pear"),
             // on windows, can't use these chars
-<<<<<<< HEAD
             //   <>:"/\|?*  
-            
-=======
-            //   <>:"/\|?*          
->>>>>>> 46edd923
             temp.newFolder("!'&"));
   }
 
