/*
 * Licensed to the Apache Software Foundation (ASF) under one
 * or more contributor license agreements.  See the NOTICE file
 * distributed with this work for additional information
 * regarding copyright ownership.  The ASF licenses this file
 * to you under the Apache License, Version 2.0 (the
 * "License"); you may not use this file except in compliance
 * with the License.  You may obtain a copy of the License at
 * 
 *   http://www.apache.org/licenses/LICENSE-2.0
 * 
 * Unless required by applicable law or agreed to in writing,
 * software distributed under the License is distributed on an
 * "AS IS" BASIS, WITHOUT WARRANTIES OR CONDITIONS OF ANY
 * KIND, either express or implied.  See the License for the
 * specific language governing permissions and limitations
 * under the License.
 */
package org.apache.uima.analysis_engine.impl;

import static org.apache.uima.UIMAFramework.newConfigurationManager;
import static org.apache.uima.UIMAFramework.newDefaultResourceManager;
import static org.apache.uima.analysis_engine.impl.metadata.MetaDataObjectAssert.assertFieldAsEqualButNotSameValue;
import static org.apache.uima.resource.ResourceInitializationException.UNDEFINED_KEY_IN_FLOW;
import static org.apache.uima.test.junit_extension.JUnitExtension.getFile;
import static org.apache.uima.util.CasCreationUtils.createCas;
import static org.assertj.core.api.Assertions.as;
import static org.assertj.core.api.Assertions.assertThat;
import static org.assertj.core.api.Assertions.assertThatThrownBy;

import java.io.ByteArrayInputStream;
import java.io.File;
import java.io.IOException;
import java.io.InputStream;
import java.io.StringWriter;
import java.util.HashMap;
import java.util.Map;
import java.util.Random;

import org.apache.uima.Constants;
import org.apache.uima.ResourceSpecifierFactory;
import org.apache.uima.UIMAFramework;
import org.apache.uima.UimaContext;
import org.apache.uima.analysis_engine.AnalysisEngine;
import org.apache.uima.analysis_engine.AnalysisEngineDescription;
import org.apache.uima.analysis_engine.metadata.AnalysisEngineMetaData;
import org.apache.uima.analysis_engine.metadata.FixedFlow;
import org.apache.uima.analysis_engine.metadata.FlowControllerDeclaration;
import org.apache.uima.analysis_engine.metadata.impl.FixedFlow_impl;
import org.apache.uima.analysis_engine.metadata.impl.FlowControllerDeclaration_impl;
import org.apache.uima.cas.CAS;
import org.apache.uima.flow.FlowControllerDescription;
import org.apache.uima.flow.impl.FlowControllerDescription_impl;
import org.apache.uima.internal.util.Misc;
import org.apache.uima.internal.util.MultiThreadUtils;
import org.apache.uima.internal.util.SerializationUtils;
import org.apache.uima.resource.ConfigurationManager;
import org.apache.uima.resource.ExternalResourceDependency;
import org.apache.uima.resource.ExternalResourceDescription;
import org.apache.uima.resource.FileResourceSpecifier;
import org.apache.uima.resource.Resource;
import org.apache.uima.resource.ResourceInitializationException;
import org.apache.uima.resource.ResourceManager;
import org.apache.uima.resource.ResourceSpecifier;
import org.apache.uima.resource.impl.FileResourceSpecifier_impl;
import org.apache.uima.resource.metadata.AllowedValue;
import org.apache.uima.resource.metadata.Capability;
import org.apache.uima.resource.metadata.ConfigurationGroup;
import org.apache.uima.resource.metadata.ConfigurationParameter;
import org.apache.uima.resource.metadata.ConfigurationParameterSettings;
import org.apache.uima.resource.metadata.ExternalResourceBinding;
import org.apache.uima.resource.metadata.FsIndexDescription;
import org.apache.uima.resource.metadata.FsIndexKeyDescription;
import org.apache.uima.resource.metadata.Import;
import org.apache.uima.resource.metadata.MetaDataObject;
import org.apache.uima.resource.metadata.NameValuePair;
import org.apache.uima.resource.metadata.OperationalProperties;
import org.apache.uima.resource.metadata.ResourceManagerConfiguration;
import org.apache.uima.resource.metadata.TypeDescription;
import org.apache.uima.resource.metadata.TypePriorities;
import org.apache.uima.resource.metadata.TypePriorityList;
import org.apache.uima.resource.metadata.TypeSystemDescription;
import org.apache.uima.resource.metadata.impl.AllowedValue_impl;
import org.apache.uima.resource.metadata.impl.Capability_impl;
import org.apache.uima.resource.metadata.impl.ConfigurationGroup_impl;
import org.apache.uima.resource.metadata.impl.ConfigurationParameter_impl;
import org.apache.uima.resource.metadata.impl.FsIndexDescription_impl;
import org.apache.uima.resource.metadata.impl.FsIndexKeyDescription_impl;
import org.apache.uima.resource.metadata.impl.Import_impl;
import org.apache.uima.resource.metadata.impl.NameValuePair_impl;
import org.apache.uima.resource.metadata.impl.TypePriorities_impl;
import org.apache.uima.resource.metadata.impl.TypeSystemDescription_impl;
import org.apache.uima.test.junit_extension.JUnitExtension;
import org.apache.uima.test.junit_extension.PrintExceptionsWhenRunFromCommandLineRule;
import org.apache.uima.util.InvalidXMLException;
import org.apache.uima.util.Logger;
import org.apache.uima.util.XMLInputSource;
import org.apache.uima.util.XMLParser;
import org.apache.uima.util.XMLizable;
import org.assertj.core.api.InstanceOfAssertFactories;
import org.junit.After;
import org.junit.Before;
import org.junit.Rule;
import org.junit.Test;
import org.junit.rules.TestRule;
import org.xml.sax.SAXException;

import junit.framework.TestCase;

/**
 * Test the AnalysisEngineDescription_impl class.
 */
public class AnalysisEngineDescription_implTest {

  public @Rule TestRule exceptingHandlingRule = new PrintExceptionsWhenRunFromCommandLineRule();

  // Text encoding to use for the various byte/character conversions happening in this test case.
  // Public because also used by other test cases.
  public static final String encoding = "utf-8";

  private static final File TEST_DATA_FILE = JUnitExtension
      .getFile("ResourceTest/ResourceManager_implTest_tempDataFile.dat");

  private XMLParser xmlParser;
  private AnalysisEngineDescription primitiveDesc;
  private AnalysisEngineDescription aggregateDesc;

  @Before
  public void setUp() throws Exception {
    xmlParser = UIMAFramework.getXMLParser();
    xmlParser.enableSchemaValidation(true);

    TypeSystemDescription typeSystem = new TypeSystemDescription_impl();
    TypeDescription type1 = typeSystem.addType("Fake", "<b>Fake</b> Type", "Annotation");
    type1.addFeature("TestFeature", "For Testing Only", CAS.TYPE_NAME_STRING);
    TypeDescription enumType = typeSystem.addType("EnumType", "Test Enumerated Type",
        "uima.cas.String");
    enumType.setAllowedValues(new AllowedValue[] { new AllowedValue_impl("One", "First Value"),
        new AllowedValue_impl("Two", "Second Value") });

    TypePriorities typePriorities = new TypePriorities_impl();
    TypePriorityList priorityList = typePriorities.addPriorityList();
    priorityList.addType("Fake");
    priorityList.addType("EnumType");

    FsIndexDescription index = new FsIndexDescription_impl();
    index.setLabel("testIndex");
    index.setTypeName("Fake");
    FsIndexKeyDescription key1 = new FsIndexKeyDescription_impl();
    key1.setFeatureName("TestFeature");
    key1.setComparator(1);
    FsIndexKeyDescription key2 = new FsIndexKeyDescription_impl();
    key2.setFeatureName("Start");
    key2.setComparator(0);
    FsIndexKeyDescription key3 = new FsIndexKeyDescription_impl();
    key3.setTypePriority(true);
    index.setKeys(new FsIndexKeyDescription[] { key1, key2, key3 });

    FsIndexDescription index2 = new FsIndexDescription_impl();
    index2.setLabel("testIndex2");
    index2.setTypeName("Fake");
    index2.setKind(FsIndexDescription.KIND_SET);
    FsIndexKeyDescription key1a = new FsIndexKeyDescription_impl();
    key1a.setFeatureName("TestFeature");
    key1a.setComparator(1);
    index2.setKeys(new FsIndexKeyDescription[] { key1a });

    // create primitive AE description
    primitiveDesc = new AnalysisEngineDescription_impl();
    primitiveDesc.setFrameworkImplementation(Constants.JAVA_FRAMEWORK_NAME);
    primitiveDesc.setPrimitive(true);
    primitiveDesc
        .setAnnotatorImplementationName("org.apache.uima.analysis_engine.impl.TestAnnotator");
    AnalysisEngineMetaData md = primitiveDesc.getAnalysisEngineMetaData();
    md.setName("Test TAE");
    md.setDescription("Does not do anything useful.");
    md.setVersion("1.0");
    md.setTypeSystem(typeSystem);
    md.setTypePriorities(typePriorities);
    md.setFsIndexes(new FsIndexDescription[] { index, index2 });
    Capability cap1 = new Capability_impl();
    cap1.setDescription("First fake capability");
    cap1.addOutputType("Fake", false);
    cap1.addOutputFeature("Fake:TestFeature");
    Capability cap2 = new Capability_impl();
    cap2.setDescription("Second fake capability");
    cap2.addInputType("Fake", true);
    cap2.addOutputType("Fake", true);
    // SimplePrecondition precond1 = new SimplePrecondition_impl();
    // precond1.setFeatureDescription(feature1);
    // precond1.setComparisonValue(new String[]{"en,de"});
    // precond1.setPredicate(SimplePrecondition.LANGUAGE_SUBSUMED);
    // cap1.setPreconditions(new Precondition[]{precond1});
    cap1.setLanguagesSupported(new String[] { "en", "de" });
    cap1.setMimeTypesSupported(new String[] { "text/plain" });
    md.setCapabilities(new Capability[] { cap1, cap2 });
    ConfigurationParameter cfgParam1 = new ConfigurationParameter_impl();
    cfgParam1.setName("param1");
    cfgParam1.setDescription("Test Parameter 1");
    cfgParam1.setType("String");
    ConfigurationParameter cfgParam2 = new ConfigurationParameter_impl();
    cfgParam2.setName("param2");
    cfgParam2.setDescription("Test Parameter 2");
    cfgParam2.setType("Integer");
    ConfigurationGroup cfgGrp1 = new ConfigurationGroup_impl();
    cfgGrp1.setNames(new String[] { "cfgGrp1" });
    cfgGrp1.setConfigurationParameters(new ConfigurationParameter[] { cfgParam1, cfgParam2 });
    ConfigurationParameter cfgParam3 = new ConfigurationParameter_impl();
    cfgParam3.setName("param3");
    cfgParam3.setDescription("Test Parameter 3");
    cfgParam3.setType("Float");
    ConfigurationGroup cfgGrp2 = new ConfigurationGroup_impl();
    cfgGrp2.setNames(new String[] { "cfgGrp2a", "cfgGrp2b" });
    cfgGrp2.setConfigurationParameters(new ConfigurationParameter[] { cfgParam3 });
    md.getConfigurationParameterDeclarations()
        .setConfigurationGroups(new ConfigurationGroup[] { cfgGrp1, cfgGrp2 });

    NameValuePair nvp1 = new NameValuePair_impl("param1", "test");
    NameValuePair nvp2 = new NameValuePair_impl("param2", Integer.valueOf("42"));
    NameValuePair nvp3a = new NameValuePair_impl("param3", Float.valueOf("2.718281828459045"));
    NameValuePair nvp3b = new NameValuePair_impl("param3", Float.valueOf("3.1415927"));
    ConfigurationParameterSettings settings = md.getConfigurationParameterSettings();
    settings.getSettingsForGroups().put("cfgGrp1", new NameValuePair[] { nvp1, nvp2 });
    settings.getSettingsForGroups().put("cfgGrp2a", new NameValuePair[] { nvp3a });
    settings.getSettingsForGroups().put("cfgGrp2b", new NameValuePair[] { nvp3b });

    // create aggregate AE description
    aggregateDesc = new AnalysisEngineDescription_impl();
    aggregateDesc.setFrameworkImplementation(Constants.JAVA_FRAMEWORK_NAME);
    aggregateDesc.setPrimitive(false);
    Map<String, MetaDataObject> delegateTaeMap = aggregateDesc
        .getDelegateAnalysisEngineSpecifiersWithImports();
    delegateTaeMap.put("Test", primitiveDesc);
    AnalysisEngineDescription_impl primDesc2 = new AnalysisEngineDescription_impl();
    primDesc2.setFrameworkImplementation(Constants.JAVA_FRAMEWORK_NAME);
    primDesc2.setPrimitive(true);
    primDesc2.setAnnotatorImplementationName("org.apache.uima.analysis_engine.impl.TestAnnotator");
    primDesc2.getAnalysisEngineMetaData().setName("fakeAnnotator");
    primDesc2.getAnalysisEngineMetaData()
        .setCapabilities(new Capability[] { new Capability_impl() });
    delegateTaeMap.put("Empty", primDesc2);
    // Can't use URI specifier if we try to produce resource, because it maps to either a SOAP or
    // VINCI adapter,
    // and that adapter is not on the class path for this causes a failure in loading
    // URISpecifier uriSpec = new URISpecifier_impl();
    // uriSpec.setUri("http://incubator.apache.org/uima");
    // uriSpec.setProtocol(Constants.PROTOCOL_SOAP);
    FileResourceSpecifier fileResSpec = new FileResourceSpecifier_impl();
    fileResSpec.setFileUrl(TEST_DATA_FILE.toURL().toString());
    FlowControllerDeclaration fcDecl = new FlowControllerDeclaration_impl();
    fcDecl.setKey("TestFlowController");
    FlowControllerDescription fcDesc = new FlowControllerDescription_impl();
    fcDesc.getMetaData().setName("MyTestFlowController");
    fcDesc.setImplementationName("org.apache.uima.analysis_engine.impl.FlowControllerForErrorTest");
    fcDecl.setSpecifier(fcDesc);
    aggregateDesc.setFlowControllerDeclaration(fcDecl);

    ExternalResourceDependency dep = UIMAFramework.getResourceSpecifierFactory()
        .createExternalResourceDependency();
    dep.setKey("ResourceKey");
    dep.setDescription("Test");
    aggregateDesc.setExternalResourceDependencies(new ExternalResourceDependency[] { dep });
    ResourceManagerConfiguration resMgrCfg = UIMAFramework.getResourceSpecifierFactory()
        .createResourceManagerConfiguration();
    ExternalResourceDescription extRes = UIMAFramework.getResourceSpecifierFactory()
        .createExternalResourceDescription();
    extRes.setResourceSpecifier(fileResSpec);
    extRes.setName("Resource1");
    extRes.setDescription("Test");
    resMgrCfg.setExternalResources(new ExternalResourceDescription[] { extRes });

    ExternalResourceBinding binding = UIMAFramework.getResourceSpecifierFactory()
        .createExternalResourceBinding();
    binding.setKey("ResourceKey");
    binding.setResourceName("Resource1");
    resMgrCfg.setExternalResourceBindings(new ExternalResourceBinding[] { binding });
    aggregateDesc.setResourceManagerConfiguration(resMgrCfg);

    // AsbCreationSpecifier asbSpec = new AsbCreationSpecifier_impl();
    // asbSpec.getAsbMetaData().setAsynchronousModeSupported(true);
    // asbSpec.getAsbMetaData().setSupportedProtocols(new String[]{Constants.PROTOCOL_SOAP});
    // aggregateDesc.setAsbSpecifier(asbSpec);
    // AnalysisSequencerCrea1tionSpecifier seqSpec = new
    // AnalysisSequencerCreationSpecifier_impl();
    // seqSpec.getAnalysisSequencerMetaData().setSupportedPreconditionTypes(
    // new String[]{SimplePrecondition.PRECONDITION_TYPE});
    // aggregateDesc.setSequencerSpecifier(seqSpec);
    md = aggregateDesc.getAnalysisEngineMetaData();
    md.setName("Test Aggregate TAE");
    md.setDescription("Does not do anything useful.");
    md.setVersion("1.0");
    // md.setTypeSystem(typeSystem);
    // md.setFsIndexes(new FsIndexDescription[]{index});
    md.setCapabilities(primitiveDesc.getAnalysisEngineMetaData().getCapabilities());
    FixedFlow fixedFlow = new FixedFlow_impl();
    fixedFlow.setFixedFlow(new String[] { "Test", "Empty" });
    md.setFlowConstraints(fixedFlow);
  }

  @After
  public void tearDown() throws Exception {
    // Note that the XML parser is a singleton in the framework, so we have to set this back to the
    // default.
    xmlParser.enableSchemaValidation(false);
    primitiveDesc = null;
    aggregateDesc = null;
    UIMAFramework.getXMLParser().enableSchemaValidation(false);
  }

  @Test
  public void testMulticoreInitialize() throws Exception {
    ResourceManager resourceManager = newDefaultResourceManager();
    ConfigurationManager configManager = newConfigurationManager();
    Logger logger = UIMAFramework.getLogger(this.getClass());
    logger.setResourceManager(resourceManager);

    UimaContext uimaContext = UIMAFramework.newUimaContext(logger, resourceManager, configManager);
<<<<<<< HEAD
    
=======
>>>>>>> e0015027
    final Map<String, Object> p = new HashMap<>();
    p.put(UIMAFramework.CAS_INITIAL_HEAP_SIZE,  200);
    p.put(Resource.PARAM_CONFIG_MANAGER, configManager);
    p.put(Resource.PARAM_RESOURCE_MANAGER, newDefaultResourceManager());
    p.put(Resource.PARAM_UIMA_CONTEXT, uimaContext);
    int numberOfThreads = Math.min(50, Misc.numberOfCores * 5); 
    final AnalysisEngine[] aes = new AnalysisEngine[numberOfThreads];
    System.out.format("test multicore initialize with %d threads%n", numberOfThreads);

    MultiThreadUtils.Run2isb run2isb = new MultiThreadUtils.Run2isb() {
      @Override
      public void call(int i, int r, StringBuilder sb) throws Exception {
        Random random = new Random();
        for (int j = 0; j < 2; j++) {
          aes[i] = UIMAFramework.produceAnalysisEngine(primitiveDesc, p);
          // System.out.println(sb.toString());
          // System.out.print('.');
          if ((i % 2) == 0) {
            Thread.sleep(0, random.nextInt(2000));
          }
        }
      }
    };
    MultiThreadUtils.tstMultiThread("MultiCoreInitialize", numberOfThreads, 100, run2isb,
        MultiThreadUtils.emptyReset);
    assertThat(aes[0]).isNotEqualTo(aes[1]);

    run2isb = new MultiThreadUtils.Run2isb() {
      @Override
      public void call(int i, int r, StringBuilder sb) throws Exception {
        Random random = new Random();
        for (int j = 0; j < 2; j++) {
          aes[i] = UIMAFramework.produceAnalysisEngine(aggregateDesc, p);
          // System.out.println(sb.toString());
          // System.out.print('.');
          if ((i % 2) == 0) {
            Thread.sleep(0, random.nextInt(5000));
          }
        }
      }
    };

    MultiThreadUtils.tstMultiThread("MultiCoreInitialize", numberOfThreads, 100, run2isb,
        MultiThreadUtils.emptyReset);

    assertThat(aes[0]).isNotEqualTo(aes[1]);
  }

  @Test
  public void thatComplexDescriptorCanBeXMLized() throws Exception {
    // test a complex descriptor
    AnalysisEngineDescription desc = xmlParser.parseAnalysisEngineDescription(new XMLInputSource(
        getFile("AnnotatorContextTest/AnnotatorWithGroupsAndNonGroupParams.xml")));
    OperationalProperties opProps = desc.getAnalysisEngineMetaData().getOperationalProperties();

    assertThat(opProps).isNotNull();
    assertThat(opProps.getModifiesCas()).isTrue();
    assertThat(opProps.isMultipleDeploymentAllowed()).isTrue();

    try (InputStream is = new ByteArrayInputStream(toXmlString(desc).getBytes(encoding))) {
      AnalysisEngineDescription newDesc = xmlParser
          .parseAnalysisEngineDescription(new XMLInputSource(is, null));
      assertThat(newDesc).isEqualTo(desc);
    }
  }

  @Test
  public void thatDescriptorWithCasConsumerCanBeXMLized() throws Exception {
    // test a descriptor that includes a CasConsumer
    AnalysisEngineDescription desc = xmlParser.parseAnalysisEngineDescription(
        new XMLInputSource(getFile("TextAnalysisEngineImplTest/AggregateTaeWithCasConsumer.xml")));
    try (InputStream is = new ByteArrayInputStream(toXmlString(desc).getBytes(encoding))) {
      AnalysisEngineDescription newDesc = xmlParser
          .parseAnalysisEngineDescription(new XMLInputSource(is, null));
      assertThat(newDesc).isEqualTo(desc);
    }
  }
<<<<<<< HEAD
  
  
  
  public void testXMLization() throws Exception {
    try {
      // write objects to XML

      StringWriter writer = new StringWriter();
      primitiveDesc.toXML(writer);
      String primitiveDescXml = writer.getBuffer().toString();
      // System.out.println(primitiveDescXml);
      writer = new StringWriter();
      aggregateDesc.toXML(writer);
      String aggregateDescXml = writer.getBuffer().toString();
      // System.out.println(aggregateDescXml);

      // parse objects from XML
      InputStream is = new ByteArrayInputStream(primitiveDescXml.getBytes(encoding));
      AnalysisEngineDescription newPrimitiveDesc = (AnalysisEngineDescription) UIMAFramework
              .getXMLParser().parse(new XMLInputSource(is, null));
      is = new ByteArrayInputStream(aggregateDescXml.getBytes(encoding));
      AnalysisEngineDescription newAggregateDesc = (AnalysisEngineDescription) UIMAFramework
              .getXMLParser().parse(new XMLInputSource(is, null));

      assertEquals(primitiveDesc, newPrimitiveDesc);
      assertEquals(aggregateDesc, newAggregateDesc);

      // test a complex descriptor
      XMLInputSource in = new XMLInputSource(JUnitExtension
              .getFile("AnnotatorContextTest/AnnotatorWithGroupsAndNonGroupParams.xml"));
      AnalysisEngineDescription desc = UIMAFramework.getXMLParser().parseAnalysisEngineDescription(in);
      OperationalProperties opProps = desc.getAnalysisEngineMetaData().getOperationalProperties();
      assertNotNull(opProps);
      assertEquals(true, opProps.getModifiesCas());
      assertEquals(true, opProps.isMultipleDeploymentAllowed());
      writer = new StringWriter();
      desc.toXML(writer);
      String descXml = writer.getBuffer().toString();
      is = new ByteArrayInputStream(descXml.getBytes(encoding));
      AnalysisEngineDescription newDesc = (AnalysisEngineDescription) UIMAFramework.getXMLParser()
              .parse(new XMLInputSource(is, null));
      assertEquals(desc, newDesc);

      // test a descriptor that includes a CasConsumer
      in = new XMLInputSource(JUnitExtension
              .getFile("TextAnalysisEngineImplTest/AggregateTaeWithCasConsumer.xml"));
      desc = UIMAFramework.getXMLParser().parseAnalysisEngineDescription(in);
      writer = new StringWriter();
      desc.toXML(writer);
      descXml = writer.getBuffer().toString();
      is = new ByteArrayInputStream(descXml.getBytes(encoding));
      newDesc = (AnalysisEngineDescription) UIMAFramework.getXMLParser().parse(
              new XMLInputSource(is, null));
      assertEquals(desc, newDesc);

    } catch (Exception e) {
      JUnitExtension.handleException(e);
=======

  @Test
  public void thatPrimitiveDescriptorCanBeXMLized() throws Exception {
    // write objects to XML
    String primitiveDescXml = toXmlString(primitiveDesc);

    // parse objects from XML
    try (InputStream is = new ByteArrayInputStream(primitiveDescXml.getBytes(encoding))) {
      AnalysisEngineDescription newPrimitiveDesc = xmlParser
          .parseAnalysisEngineDescription(new XMLInputSource(is, null));
      assertThat(newPrimitiveDesc).isEqualTo(primitiveDesc);
    }
  }

  @Test
  public void thatAggregateDescriptorCanBeXMLized() throws Exception {
    String aggregateDescXml = toXmlString(aggregateDesc);
    try (InputStream is = new ByteArrayInputStream(aggregateDescXml.getBytes(encoding))) {
      AnalysisEngineDescription newAggregateDesc = xmlParser
          .parseAnalysisEngineDescription(new XMLInputSource(is, null));
      assertThat(newAggregateDesc).isEqualTo(aggregateDesc);
>>>>>>> e0015027
    }
  }

  @Test
  public void testDefaultingOperationalParameters() throws Exception {
    XMLInputSource in = new XMLInputSource(JUnitExtension
        .getFile("TextAnalysisEngineImplTest/TestPrimitiveOperationalParmsDefaults.xml"));
    AnalysisEngineDescription desc = xmlParser.parseAnalysisEngineDescription(in);
    OperationalProperties opProps = desc.getAnalysisEngineMetaData().getOperationalProperties();

    assertThat(opProps).isNotNull();
    assertThat(opProps.getModifiesCas()).isTrue();
    assertThat(opProps.isMultipleDeploymentAllowed()).isFalse();
  }

  @Test
  public void thatPrimitiveDescriptionCanBeSerialized() throws Exception {
    byte[] primitiveDescBytes = SerializationUtils.serialize(primitiveDesc);
    AnalysisEngineDescription newPrimitiveDesc = (AnalysisEngineDescription) SerializationUtils
        .deserialize(primitiveDescBytes);
    assertThat(newPrimitiveDesc).isEqualTo(primitiveDesc);
  }

<<<<<<< HEAD
      assertEquals(primitiveDesc, newPrimitiveDesc);
      assertEquals(aggregateDesc, newAggregateDesc);
    } catch (Exception e) {
      JUnitExtension.handleException(e);
    }
=======
  @Test
  public void thatAggregateDescriptionCanBeSerialized() throws Exception {
    byte[] aggregateDescBytes = SerializationUtils.serialize(aggregateDesc);
    AnalysisEngineDescription newAggregateDesc = (AnalysisEngineDescription) SerializationUtils
        .deserialize(aggregateDescBytes);
    assertThat(newAggregateDesc).isEqualTo(aggregateDesc);
>>>>>>> e0015027
  }

  @Test
  public void testDelegateImports() throws Exception {
    // create aggregate TAE description and add delegate AE import
    Import_impl delegateImport = new Import_impl();
    delegateImport.setLocation(
        getFile("TextAnalysisEngineImplTest/TestPrimitiveTae1.xml").toURI().toURL().toString());

    AnalysisEngineDescription testAgg = new AnalysisEngineDescription_impl();
    Map<String, MetaDataObject> delegateMap = testAgg
        .getDelegateAnalysisEngineSpecifiersWithImports();
    delegateMap.put("key", delegateImport);

    assertThat(testAgg.getDelegateAnalysisEngineSpecifiers().values()) //
        .as("test that import is resolved") //
        .hasSize(1) //
        .allMatch(d -> d instanceof AnalysisEngineDescription);

    delegateMap.remove("key");
    assertThat(testAgg.getDelegateAnalysisEngineSpecifiers()) //
        .as("test that remove works") //
        .isEmpty();

    delegateMap.put("key", delegateImport);
    assertThat(testAgg.getDelegateAnalysisEngineSpecifiers().values()) //
        .as("test the re-add works") //
        .hasSize(1) //
        .allMatch(d -> d instanceof AnalysisEngineDescription);

    // serialize to XML, preserving imports
    testAgg.toXML(new StringWriter(), true);
    assertThat(testAgg.getDelegateAnalysisEngineSpecifiers().values()) //
        .as("verify that imports are still resolved") //
        .hasSize(1) //
        .allMatch(d -> d instanceof AnalysisEngineDescription);
  }

  @Test
  public void thatCloneDoesNotResolveDelegateImports() throws Exception {
    // create aggregate TAE description and add delegate AE import
    Import_impl delegateImport = new Import_impl();
    delegateImport.setLocation(
        getFile("TextAnalysisEngineImplTest/TestPrimitiveTae1.xml").toURI().toURL().toString());

    AnalysisEngineDescription testAgg = new AnalysisEngineDescription_impl();
    Map<String, MetaDataObject> delegateMap = testAgg
        .getDelegateAnalysisEngineSpecifiersWithImports();
    delegateMap.put("key", delegateImport);

    assertThat(testAgg) //
        .as("Delegate import in original has not been resolved") //
        .extracting("mDelegateAnalysisEngineSpecifiers", as(InstanceOfAssertFactories.MAP))
        .isEmpty();

    AnalysisEngineDescription clonedAgg = (AnalysisEngineDescription) testAgg.clone();

    assertThat(testAgg) //
        .as("Delegate import in original has still not been resolved") //
        .extracting("mDelegateAnalysisEngineSpecifiers", as(InstanceOfAssertFactories.MAP))
        .isEmpty();

    assertThat(testAgg.getDelegateAnalysisEngineSpecifiersWithImports().values()) //
        .as("import is still there in original") //
        .hasSize(1) //
        .allMatch(d -> d instanceof Import);

    assertThat(clonedAgg) //
        .as("Delegate import in clone has not been resolved") //
        .extracting("mDelegateAnalysisEngineSpecifiers", as(InstanceOfAssertFactories.MAP))
        .isEmpty();

    assertThat(clonedAgg.getDelegateAnalysisEngineSpecifiersWithImports().values()) //
        .as("import is still there in clone") //
        .hasSize(1) //
        .allMatch(d -> d instanceof Import);
  }

  @Test
  public void thatHiddenStateIsCloned() throws Exception {
    // create aggregate TAE description and add delegate AE import
    Import_impl delegateImport = new Import_impl();
    delegateImport.setLocation(
        getFile("TextAnalysisEngineImplTest/TestPrimitiveTae1.xml").toURI().toURL().toString());

    AnalysisEngineDescription testAgg = new AnalysisEngineDescription_impl();
    Map<String, MetaDataObject> delegateMap = testAgg
        .getDelegateAnalysisEngineSpecifiersWithImports();
    delegateMap.put("key", delegateImport);
    
    AnalysisEngineDescription clonedTestAgg = (AnalysisEngineDescription) testAgg.clone();

    // These two are actually exposed as attributes - we just check for good measure
    assertFieldAsEqualButNotSameValue(testAgg, clonedTestAgg,
            "mSofaMappings");
    assertFieldAsEqualButNotSameValue(testAgg, clonedTestAgg,
            "mFlowControllerDeclaration");
    
    // These are hidden state not exposed as meta data attributes
    assertFieldAsEqualButNotSameValue(testAgg, clonedTestAgg,
            "mProcessedImports");
    assertFieldAsEqualButNotSameValue(testAgg, clonedTestAgg,
            "mDelegateAnalysisEngineSpecifiers");
    assertFieldAsEqualButNotSameValue(testAgg, clonedTestAgg,
            "mDelegateAnalysisEngineSpecifiersWithImports");
  }

  @Test
  public void testDoFullValidation() throws Exception {
    // try some descriptors that are invalid due to config. param problems
    for (int i = 1; i <= 13; i++) {
      assertDescriptorIsNotValid("TextAnalysisEngineImplTest/InvalidConfigParams" + i + ".xml");
    }

    // try a descriptor that's invalid due to an unsatisfied resource dependency
    assertDescriptorIsNotValid("TextAnalysisEngineImplTest/UnsatisfiedResourceDependency.xml");

    // try some invalid operational properties
    assertDescriptorIsNotValid("TextAnalysisEngineImplTest/InvalidAggregateSegmenter.xml");

    // invalid fs indexes
    assertDescriptorIsNotValid("TextAnalysisEngineImplTest/InvalidFsIndexes.xml");

    // circular import
    assertDescriptorIsNotValid("TextAnalysisEngineImplTest/AggregateThatImportsItself.xml");

    // try some that should work
    assertDescriptorIsValid("TextAnalysisEngineImplTest/AggregateTaeWithConfigParamOverrides.xml");

    assertDescriptorIsValid("AnnotatorContextTest/AnnotatorWithGroupsAndNonGroupParams.xml");

    // try aggregate containing remote service - should work even if can't connect
    assertDescriptorIsValid("TextAnalysisEngineImplTest/AggregateWithUnknownRemoteComponent.xml");

    // try aggregate with sofas
    assertDescriptorIsValid("CpeSofaTest/TransAnnotatorAggregate.xml");

    // try another aggregate with sofas
    assertDescriptorIsValid("CpeSofaTest/TransAnnotatorAndTestAnnotatorAggregate.xml");

    // try primitive with duplicate configuration group definitions
    assertDescriptorIsValid(
        "TextAnalysisEngineImplTest/AnnotatorWithDuplicateConfigurationGroups.xml");

    // try aggregate with duplicate configuration group definitions
    assertDescriptorIsValid("TextAnalysisEngineImplTest/AggregateWithDuplicateGroupOverrides.xml");

    // test UIMA C++ descriptor (should succeed even though annotator library doesn't exist)
    assertDescriptorIsValid("TextAnalysisEngineImplTest/TestUimaCppAe.xml");

    assertDescriptorIsValid("TextAnalysisEngineImplTest/TestAggregateContainingCppAnnotator.xml");
  }

  @Test
  public void thatAggregateWithImportByNameAndConfigParameterOverridesValidates() throws Exception {
    // test aggregate with import by name and configuration parameter overrides
    XMLInputSource in = new XMLInputSource(
        getFile("TextAnalysisEngineImplTest/AeWithConfigParamOverridesAndImportByName.xml"));
    AnalysisEngineDescription desc = xmlParser.parseAnalysisEngineDescription(in);
    ResourceManager resMgr = newDefaultResourceManager();
    File dataPathDir = getFile("TextAnalysisEngineImplTest/dataPathDir");
    resMgr.setDataPath(dataPathDir.getCanonicalPath());
    desc.doFullValidation(resMgr);
  }

  @Test
  public void testValidate() throws Exception {
    // test aggregate with import by name and configuration parameter overrides
    XMLInputSource in = new XMLInputSource(
        getFile("TextAnalysisEngineImplTest/AeWithConfigParamOverridesAndImportByName.xml"));
    AnalysisEngineDescription desc = xmlParser.parseAnalysisEngineDescription(in);
    ResourceManager resMgr = newDefaultResourceManager();
    File dataPathDir = getFile("TextAnalysisEngineImplTest/dataPathDir");
    resMgr.setDataPath(dataPathDir.getCanonicalPath());
    desc.validate(resMgr);

    // test invalid aggregate with undefined key in flow
    in = new XMLInputSource(
        getFile("TextAnalysisEngineImplTest/InvalidAggregate_UndefinedKeyInFlow.xml"));
    AnalysisEngineDescription desc2 = xmlParser.parseAnalysisEngineDescription(in);

    assertThatThrownBy(() -> desc2.validate()) //
        .isInstanceOf(ResourceInitializationException.class) //
        .extracting("messageKey", "message") //
        .satisfies(t -> { //
          assertThat(t.get(0)).isEqualTo(UNDEFINED_KEY_IN_FLOW); //
          assertThat((String) t.get(1)).doesNotStartWith("EXCEPTION MESSAGE LOCALIZATION FAILED");
        });
  }

  @Test
  public void testGetAllComponentSpecifiers() throws Exception {
    Map<String, ResourceSpecifier> allSpecs = aggregateDesc.getAllComponentSpecifiers(null);

    assertThat((FlowControllerDescription) allSpecs.get("TestFlowController")) //
        .isNotNull() //
        .extracting(desc -> desc.getMetaData().getName()).isEqualTo("MyTestFlowController");

    assertThat((AnalysisEngineDescription) allSpecs.get("Test")) //
        .isNotNull() //
        .extracting(desc -> desc.getMetaData().getName()).isEqualTo("Test TAE");
  }

<<<<<<< HEAD
  protected void _testInvalidDescriptor(File aFile) throws IOException {
    assertTrue(aFile.exists());
    XMLInputSource in = new XMLInputSource(aFile);
    Exception ex = null;
    try {
      AnalysisEngineDescription desc = UIMAFramework.getXMLParser().parseAnalysisEngineDescription(in);
      desc.doFullValidation();
    } catch (InvalidXMLException e) {
      // e.printStackTrace();
      ex = e;
    } catch (ResourceInitializationException e) {
      // e.printStackTrace();
      ex = e;
    }
    assertNotNull(ex);
    assertNotNull(ex.getMessage());
    assertFalse(ex.getMessage().startsWith("EXCEPTION MESSAGE LOCALIZATION FAILED"));
=======
  @Test
  public void testDocumentAnnotationRedefine() throws Exception {
    File file = getFile(
        "org/apache/uima/analysis_engine/impl/documentAnnotationRedefinitionTS.xml");
    TypeSystemDescription tsd = xmlParser.parseTypeSystemDescription(new XMLInputSource(file));

    assertThatThrownBy(() -> createCas(tsd, null, new FsIndexDescription[0]))
        .isInstanceOf(ResourceInitializationException.class);
>>>>>>> e0015027
  }

  @Test
  public void testNoDelegatesToResolve() throws Exception {
    ResourceSpecifierFactory f = UIMAFramework.getResourceSpecifierFactory();

    AnalysisEngineDescription outer = f.createAnalysisEngineDescription();
    AnalysisEngineDescription inner = f.createAnalysisEngineDescription();
    outer.getDelegateAnalysisEngineSpecifiersWithImports().put("inner", inner);

    String outerXml = toXmlString(outer);

    // Resolving the imports removes the inner AE description
    outer.resolveImports(newDefaultResourceManager());

    String outerXml2 = toXmlString(outer);

    assertThat(outerXml2).isEqualTo(outerXml);
  }

  private void assertDescriptorIsValid(String aPath)
      throws IOException, InvalidXMLException, ResourceInitializationException {
    XMLInputSource in = new XMLInputSource(getFile(aPath));
    AnalysisEngineDescription desc = xmlParser.parseAnalysisEngineDescription(in);
    desc.doFullValidation();
  }

  private void assertDescriptorIsNotValid(String aPath) throws IOException {
    File file = getFile(aPath);

    assertThat(file).exists();

    assertThatThrownBy(
        () -> xmlParser.parseAnalysisEngineDescription(new XMLInputSource(file)).doFullValidation())
            .satisfiesAnyOf( //
                e -> assertThat(e).isInstanceOf(ResourceInitializationException.class), //
                e -> assertThat(e).isInstanceOf(InvalidXMLException.class)) //
            .extracting("message", as(InstanceOfAssertFactories.STRING)) //
            .doesNotStartWith("EXCEPTION MESSAGE LOCALIZATION FAILED");
  }

<<<<<<< HEAD
    assertEquals(outerXml.toString(), outerXml2.toString());
=======
  private String toXmlString(XMLizable aObject) throws IOException, SAXException {
    StringWriter writer = new StringWriter();
    aObject.toXML(writer);
    return writer.getBuffer().toString();
>>>>>>> e0015027
  }
}<|MERGE_RESOLUTION|>--- conflicted
+++ resolved
@@ -105,8 +105,6 @@
 import org.junit.rules.TestRule;
 import org.xml.sax.SAXException;
 
-import junit.framework.TestCase;
-
 /**
  * Test the AnalysisEngineDescription_impl class.
  */
@@ -304,7 +302,6 @@
     xmlParser.enableSchemaValidation(false);
     primitiveDesc = null;
     aggregateDesc = null;
-    UIMAFramework.getXMLParser().enableSchemaValidation(false);
   }
 
   @Test
@@ -315,10 +312,6 @@
     logger.setResourceManager(resourceManager);
 
     UimaContext uimaContext = UIMAFramework.newUimaContext(logger, resourceManager, configManager);
-<<<<<<< HEAD
-    
-=======
->>>>>>> e0015027
     final Map<String, Object> p = new HashMap<>();
     p.put(UIMAFramework.CAS_INITIAL_HEAP_SIZE,  200);
     p.put(Resource.PARAM_CONFIG_MANAGER, configManager);
@@ -396,65 +389,6 @@
       assertThat(newDesc).isEqualTo(desc);
     }
   }
-<<<<<<< HEAD
-  
-  
-  
-  public void testXMLization() throws Exception {
-    try {
-      // write objects to XML
-
-      StringWriter writer = new StringWriter();
-      primitiveDesc.toXML(writer);
-      String primitiveDescXml = writer.getBuffer().toString();
-      // System.out.println(primitiveDescXml);
-      writer = new StringWriter();
-      aggregateDesc.toXML(writer);
-      String aggregateDescXml = writer.getBuffer().toString();
-      // System.out.println(aggregateDescXml);
-
-      // parse objects from XML
-      InputStream is = new ByteArrayInputStream(primitiveDescXml.getBytes(encoding));
-      AnalysisEngineDescription newPrimitiveDesc = (AnalysisEngineDescription) UIMAFramework
-              .getXMLParser().parse(new XMLInputSource(is, null));
-      is = new ByteArrayInputStream(aggregateDescXml.getBytes(encoding));
-      AnalysisEngineDescription newAggregateDesc = (AnalysisEngineDescription) UIMAFramework
-              .getXMLParser().parse(new XMLInputSource(is, null));
-
-      assertEquals(primitiveDesc, newPrimitiveDesc);
-      assertEquals(aggregateDesc, newAggregateDesc);
-
-      // test a complex descriptor
-      XMLInputSource in = new XMLInputSource(JUnitExtension
-              .getFile("AnnotatorContextTest/AnnotatorWithGroupsAndNonGroupParams.xml"));
-      AnalysisEngineDescription desc = UIMAFramework.getXMLParser().parseAnalysisEngineDescription(in);
-      OperationalProperties opProps = desc.getAnalysisEngineMetaData().getOperationalProperties();
-      assertNotNull(opProps);
-      assertEquals(true, opProps.getModifiesCas());
-      assertEquals(true, opProps.isMultipleDeploymentAllowed());
-      writer = new StringWriter();
-      desc.toXML(writer);
-      String descXml = writer.getBuffer().toString();
-      is = new ByteArrayInputStream(descXml.getBytes(encoding));
-      AnalysisEngineDescription newDesc = (AnalysisEngineDescription) UIMAFramework.getXMLParser()
-              .parse(new XMLInputSource(is, null));
-      assertEquals(desc, newDesc);
-
-      // test a descriptor that includes a CasConsumer
-      in = new XMLInputSource(JUnitExtension
-              .getFile("TextAnalysisEngineImplTest/AggregateTaeWithCasConsumer.xml"));
-      desc = UIMAFramework.getXMLParser().parseAnalysisEngineDescription(in);
-      writer = new StringWriter();
-      desc.toXML(writer);
-      descXml = writer.getBuffer().toString();
-      is = new ByteArrayInputStream(descXml.getBytes(encoding));
-      newDesc = (AnalysisEngineDescription) UIMAFramework.getXMLParser().parse(
-              new XMLInputSource(is, null));
-      assertEquals(desc, newDesc);
-
-    } catch (Exception e) {
-      JUnitExtension.handleException(e);
-=======
 
   @Test
   public void thatPrimitiveDescriptorCanBeXMLized() throws Exception {
@@ -476,7 +410,6 @@
       AnalysisEngineDescription newAggregateDesc = xmlParser
           .parseAnalysisEngineDescription(new XMLInputSource(is, null));
       assertThat(newAggregateDesc).isEqualTo(aggregateDesc);
->>>>>>> e0015027
     }
   }
 
@@ -500,20 +433,12 @@
     assertThat(newPrimitiveDesc).isEqualTo(primitiveDesc);
   }
 
-<<<<<<< HEAD
-      assertEquals(primitiveDesc, newPrimitiveDesc);
-      assertEquals(aggregateDesc, newAggregateDesc);
-    } catch (Exception e) {
-      JUnitExtension.handleException(e);
-    }
-=======
   @Test
   public void thatAggregateDescriptionCanBeSerialized() throws Exception {
     byte[] aggregateDescBytes = SerializationUtils.serialize(aggregateDesc);
     AnalysisEngineDescription newAggregateDesc = (AnalysisEngineDescription) SerializationUtils
         .deserialize(aggregateDescBytes);
     assertThat(newAggregateDesc).isEqualTo(aggregateDesc);
->>>>>>> e0015027
   }
 
   @Test
@@ -717,25 +642,6 @@
         .extracting(desc -> desc.getMetaData().getName()).isEqualTo("Test TAE");
   }
 
-<<<<<<< HEAD
-  protected void _testInvalidDescriptor(File aFile) throws IOException {
-    assertTrue(aFile.exists());
-    XMLInputSource in = new XMLInputSource(aFile);
-    Exception ex = null;
-    try {
-      AnalysisEngineDescription desc = UIMAFramework.getXMLParser().parseAnalysisEngineDescription(in);
-      desc.doFullValidation();
-    } catch (InvalidXMLException e) {
-      // e.printStackTrace();
-      ex = e;
-    } catch (ResourceInitializationException e) {
-      // e.printStackTrace();
-      ex = e;
-    }
-    assertNotNull(ex);
-    assertNotNull(ex.getMessage());
-    assertFalse(ex.getMessage().startsWith("EXCEPTION MESSAGE LOCALIZATION FAILED"));
-=======
   @Test
   public void testDocumentAnnotationRedefine() throws Exception {
     File file = getFile(
@@ -744,7 +650,6 @@
 
     assertThatThrownBy(() -> createCas(tsd, null, new FsIndexDescription[0]))
         .isInstanceOf(ResourceInitializationException.class);
->>>>>>> e0015027
   }
 
   @Test
@@ -786,13 +691,9 @@
             .doesNotStartWith("EXCEPTION MESSAGE LOCALIZATION FAILED");
   }
 
-<<<<<<< HEAD
-    assertEquals(outerXml.toString(), outerXml2.toString());
-=======
   private String toXmlString(XMLizable aObject) throws IOException, SAXException {
     StringWriter writer = new StringWriter();
     aObject.toXML(writer);
     return writer.getBuffer().toString();
->>>>>>> e0015027
   }
 }