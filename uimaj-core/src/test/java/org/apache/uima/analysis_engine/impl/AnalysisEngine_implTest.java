--- conflicted
+++ resolved
@@ -19,15 +19,12 @@
 
 package org.apache.uima.analysis_engine.impl;
 
-<<<<<<< HEAD
 import static org.assertj.core.api.Assertions.assertThat;
-=======
 import static org.junit.Assert.assertEquals;
 import static org.junit.Assert.assertFalse;
 import static org.junit.Assert.assertNotNull;
 import static org.junit.Assert.assertTrue;
 import static org.junit.Assert.fail;
->>>>>>> 35203feb
 
 import java.io.BufferedOutputStream;
 import java.io.BufferedReader;
@@ -98,6 +95,7 @@
 import org.apache.uima.resource.metadata.impl.TypeSystemDescription_impl;
 import org.apache.uima.test.junit_extension.FileCompare;
 import org.apache.uima.test.junit_extension.JUnitExtension;
+import org.apache.uima.util.CasCreationUtils;
 import org.apache.uima.util.InvalidXMLException;
 import org.apache.uima.util.Level;
 import org.apache.uima.util.Settings;
@@ -107,40 +105,15 @@
 import org.apache.uima.util.impl.ProcessTrace_impl;
 import org.assertj.core.api.AutoCloseableSoftAssertions;
 import org.custommonkey.xmlunit.XMLAssert;
-<<<<<<< HEAD
-import org.junit.Test;
-=======
 import org.junit.jupiter.api.Test;
->>>>>>> 35203feb
 import org.xml.sax.ContentHandler;
 
 /**
  * Tests the TextAnalysisEngine_impl class.
  * 
  */
-<<<<<<< HEAD
-public class AnalysisEngine_implTest extends TestCase {
-  /**
-   * Constructor for TextAnalysisEngine_implTest.
-   * 
-   * @param arg0
-   */
-  public AnalysisEngine_implTest(String arg0) {
-    super(arg0);
-  }
-
-  /**
-   * @see TestCase#setUp()
-   */
-  @Override
-  protected void setUp() throws Exception {
-    super.setUp();
-  }
-
-=======
 public class AnalysisEngine_implTest {
   @Test
->>>>>>> 35203feb
   public void testInitialize() throws Exception {
     try {
       PrimitiveAnalysisEngine_impl ae1 = new PrimitiveAnalysisEngine_impl();
@@ -706,21 +679,15 @@
       aggAe.process(cas);
 
       // test again
-<<<<<<< HEAD
       assertThat(TestAnnotator.stringParamValue) //
               .as("Parameter value has been reconfigured") //
               .isEqualTo("Test4");
-=======
-      assertEquals("Test4", TestAnnotator.stringParamValue);
-
->>>>>>> 35203feb
     } catch (Exception e) {
       JUnitExtension.handleException(e);
     }
   }
 
   @Test
-<<<<<<< HEAD
   public void thatConfigurationManagerSessionIsValidAfterInitializingDelegateComponent()
           throws Exception {
     AnalysisEngineDescription pseudoAggregateDesc = UIMAFramework.getResourceSpecifierFactory()
@@ -754,8 +721,6 @@
   }
 
   @Test
-=======
->>>>>>> 35203feb
   public void testCreateAnalysisProcessData() throws Exception {
     try {
       // create simple primitive TAE with type system and indexes
