--- conflicted
+++ resolved
@@ -34,12 +34,6 @@
 import java.util.Map;
 import java.util.Set;
 
-<<<<<<< HEAD
-import org.junit.Assert;
-import junit.framework.TestCase;
-
-=======
->>>>>>> 08f3c890
 import org.apache.uima.Constants;
 import org.apache.uima.UIMAException;
 import org.apache.uima.UIMAFramework;
@@ -334,22 +328,6 @@
       desc = UIMAFramework.getXMLParser().parseAnalysisEngineDescription(in);
       ae1 = new PrimitiveAnalysisEngine_impl();
       ae1.initialize(desc, null);
-<<<<<<< HEAD
-      String[] strArray = (String[]) ae1.getUimaContext().getConfigParameterValue("StringArrayParam");
-      Assert.assertNotNull(strArray);
-      Assert.assertEquals(5, strArray.length);
-      String[] strExpect = { "Prefix", "-", "Suffix", "->", "Prefix-Suffix" };
-      Assert.assertTrue(Arrays.equals(strExpect, strArray));
-      Integer[] intArray = (Integer[]) ae1.getUimaContext().getConfigParameterValue("IntegerArrayParam");
-      Assert.assertNotNull(intArray);
-      Assert.assertEquals(4, intArray.length);
-      Integer[] intExpect = { 1, 22, 333, 4444 };
-      Assert.assertTrue(Arrays.equals(intExpect, intArray));
-      Float[] floats = (Float[]) ae1.getUimaContext().getConfigParameterValue("FloatArrayParam");
-      Assert.assertTrue(floats != null && floats.length == 0);       // Should be an empty array
-      Integer intValue = (Integer) ae1.getUimaContext().getConfigParameterValue("IntegerParam");
-      Assert.assertEquals(43,  intValue.intValue());  // Will be 42 if external override not defined
-=======
       String[] arrayParam = (String[]) ae1.getUimaContext().getConfigParameterValue("StringArrayParam");
       assertNotNull(arrayParam);
       assertEquals(5, arrayParam.length);
@@ -363,7 +341,6 @@
       assertTrue(floats != null && floats.length == 0);       // Should be an empty array
       Integer intValue = (Integer) ae1.getUimaContext().getConfigParameterValue("IntegerParam");
       assertEquals(43,  intValue.intValue());  // Will be 42 if external override not defined
->>>>>>> 08f3c890
       System.clearProperty("UimaExternalOverrides");
       
       ae1.destroy();
