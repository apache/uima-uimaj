--- conflicted
+++ resolved
@@ -55,17 +55,8 @@
     return lastResultSpec;
   }
 
-<<<<<<< HEAD
   @Override
   public void initialize(UimaContext aContext) throws ResourceInitializationException {
-=======
-  /**
-   * @see org.apache.uima.analysis_engine.annotator.Annotator#initialize(AnnotatorContext)
-   */
-  @Override
-  public void initialize(AnnotatorContext aContext)
-          throws AnnotatorConfigurationException, AnnotatorInitializationException {
->>>>>>> 35203feb
     super.initialize(aContext);
     typeSystemInitCalled = false;
     lastResultSpec = null;
@@ -78,18 +69,10 @@
     typeSystemInitCalled = true;
   }
 
-<<<<<<< HEAD
   @Override
   public void process(CAS aCAS) throws AnalysisEngineProcessException {
-=======
-  /**
-   * @see org.apache.uima.analysis_engine.annotator.TextAnnotator#process(CAS,ResultSpecification)
-   */
-  @Override
-  public void process(CAS aCAS, ResultSpecification aResultSpec) throws AnnotatorProcessException {
     // set static fields to contain document text, result spec,
     // and value of StringParam configuration parameter.
->>>>>>> 35203feb
     lastDocument = aCAS.getDocumentText();
     lastResultSpec = getResultSpecification();
     ConfigurationManager cfgMgr = ((UimaContextAdmin) getContext()).getConfigurationManager();
