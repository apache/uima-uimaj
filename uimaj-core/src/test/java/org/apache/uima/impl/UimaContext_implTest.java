/*
 * Licensed to the Apache Software Foundation (ASF) under one
 * or more contributor license agreements.  See the NOTICE file
 * distributed with this work for additional information
 * regarding copyright ownership.  The ASF licenses this file
 * to you under the Apache License, Version 2.0 (the
 * "License"); you may not use this file except in compliance
 * with the License.  You may obtain a copy of the License at
 * 
 *   http://www.apache.org/licenses/LICENSE-2.0
 * 
 * Unless required by applicable law or agreed to in writing,
 * software distributed under the License is distributed on an
 * "AS IS" BASIS, WITHOUT WARRANTIES OR CONDITIONS OF ANY
 * KIND, either express or implied.  See the License for the
 * specific language governing permissions and limitations
 * under the License.
 */

package org.apache.uima.impl;

import static org.assertj.core.api.Assertions.assertThat;
import static org.junit.Assert.assertEquals;
import static org.junit.Assert.assertNotNull;
import static org.junit.Assert.assertNull;
import static org.junit.Assert.assertTrue;

import java.io.InputStream;
import java.net.URI;
import java.net.URL;
import java.util.ArrayList;
import java.util.Arrays;

import org.apache.uima.UIMAFramework;
import org.apache.uima.UimaContext;
import org.apache.uima.analysis_engine.AnalysisEngine;
import org.apache.uima.analysis_engine.AnalysisEngineDescription;
import org.apache.uima.cas.CAS;
import org.apache.uima.collection.CasConsumer;
import org.apache.uima.collection.CasConsumerDescription;
import org.apache.uima.resource.DataResource;
import org.apache.uima.resource.ResourceAccessException;
import org.apache.uima.resource.ResourceManager;
import org.apache.uima.resource.impl.ResourceCreationSpecifier_impl;
import org.apache.uima.resource.impl.TestResourceInterface;
import org.apache.uima.resource.metadata.impl.PropertyXmlInfo;
import org.apache.uima.resource.metadata.impl.ResourceMetaData_impl;
import org.apache.uima.resource.metadata.impl.XmlizationInfo;
import org.apache.uima.test.junit_extension.JUnitExtension;
import org.apache.uima.util.XMLInputSource;
import org.junit.Assert;
<<<<<<< HEAD
import org.junit.jupiter.api.AfterEach;
import org.junit.jupiter.api.BeforeEach;
import org.junit.jupiter.api.Test;
=======

import junit.framework.TestCase;

>>>>>>> 4aa843b4

public class UimaContext_implTest {
  protected final String TEST_DATAPATH = JUnitExtension.getFile("AnnotatorContextTest").getPath()
          + System.getProperty("path.separator") + JUnitExtension.getFile("ResourceTest");

  protected final String TEST_EXTENSION_CLASSPATH = JUnitExtension
          .getFile("ResourceTest/spaces in dir name").getPath();

  private UimaContext mContext;

  private UimaContext mContext2;

  private UimaContext mContext3;

  private UimaContext mContext4;

  private UimaContext mContext5;

  @BeforeEach
  public void setUp() throws Exception {
    try {
      // configure ResourceManager to allow test components to locate their resources
      ResourceManager rm = UIMAFramework.newDefaultResourceManager();
      rm.setDataPath(TEST_DATAPATH);
      rm.setExtensionClassPath(TEST_EXTENSION_CLASSPATH, true);

      // create a UimaContext with Config Params and Resources
      UIMAFramework.getXMLParser().enableSchemaValidation(true);
      CasConsumerDescription ccDesc = UIMAFramework.getXMLParser()
              .parseCasConsumerDescription(new XMLInputSource(
                      JUnitExtension.getFile("UimaContextTest/CasConsumerForUimaContextTest.xml")));
      CasConsumer cc = UIMAFramework.produceCasConsumer(ccDesc, rm, null);
      mContext = cc.getUimaContext();

      // create a UimaContext with Config Params in Groups but no resources
      XMLInputSource in = new XMLInputSource(
              JUnitExtension.getFile("AnnotatorContextTest/AnnotatorWithConfigurationGroups.xml"));
      AnalysisEngineDescription taeDesc = UIMAFramework.getXMLParser()
              .parseAnalysisEngineDescription(in);
      AnalysisEngine ae = UIMAFramework.produceAnalysisEngine(taeDesc, rm, null);
      mContext2 = ae.getUimaContext();

      // create a UimaContext with Groups and Groupless Parameters
      XMLInputSource in2 = new XMLInputSource(JUnitExtension
              .getFile("AnnotatorContextTest/AnnotatorWithGroupsAndNonGroupParams.xml"));
      AnalysisEngineDescription taeDesc2 = UIMAFramework.getXMLParser()
              .parseAnalysisEngineDescription(in2);
      AnalysisEngine ae2 = UIMAFramework.produceAnalysisEngine(taeDesc2, rm, null);
      mContext3 = ae2.getUimaContext();

      // create a UimaContext with duplicate configuration groups
      XMLInputSource in3 = new XMLInputSource(JUnitExtension
              .getFile("TextAnalysisEngineImplTest/AnnotatorWithDuplicateConfigurationGroups.xml"));
      AnalysisEngineDescription taeDesc3 = UIMAFramework.getXMLParser()
              .parseAnalysisEngineDescription(in3);
      AnalysisEngine ae3 = UIMAFramework.produceAnalysisEngine(taeDesc3, rm, null);
      mContext4 = ae3.getUimaContext();

      // create a UimaContext for a CAS Multiplier
      XMLInputSource in4 = new XMLInputSource(
              JUnitExtension.getFile("TextAnalysisEngineImplTest/NewlineSegmenter.xml"));
      AnalysisEngineDescription taeDesc4 = UIMAFramework.getXMLParser()
              .parseAnalysisEngineDescription(in4);
      AnalysisEngine ae4 = UIMAFramework.produceAnalysisEngine(taeDesc4);
      mContext5 = ae4.getUimaContext();
    } catch (Exception e) {
      JUnitExtension.handleException(e);
    }
  }

  /*
   * @see TestCase#tearDown()
   */
  @AfterEach
  public void tearDown() throws Exception {
    UIMAFramework.getXMLParser().enableSchemaValidation(false);
  }

  @Test
  public void testGetConfigParameterValueString() throws Exception {
    try {
      String str = (String) mContext.getConfigParameterValue("StringParam");
      Assert.assertEquals("myString", str);
      String[] strArr = (String[]) mContext.getConfigParameterValue("StringArrayParam");
      Assert.assertEquals(Arrays.asList(new String[] { "one", "two" }), Arrays.asList(strArr));
      Integer integer = (Integer) mContext.getConfigParameterValue("IntegerParam");
      Assert.assertEquals(Integer.valueOf(42), integer);
      Integer[] intArr = (Integer[]) mContext.getConfigParameterValue("IntegerArrayParam");
      Assert.assertEquals(Arrays.asList(new Integer[] { 1, 2, 3 }), Arrays.asList(intArr));
      Float flt = (Float) mContext.getConfigParameterValue("FloatParam");
      Assert.assertEquals(Float.valueOf(3.14F), flt);

      // default fallback
      String str2 = (String) mContext2.getConfigParameterValue("StringParam");
      Assert.assertEquals("en", str2);

      // get groupless param
      String str3 = (String) mContext3.getConfigParameterValue("GrouplessParam1");
      Assert.assertEquals("foo", str3);
      // default fallback in presence of groupless params (of different names)
      String str4 = (String) mContext3.getConfigParameterValue("StringParam");
      Assert.assertEquals("en", str4);
    } catch (Exception e) {
      JUnitExtension.handleException(e);
    }
  }

  /*
   * Test for Object getConfigParameterValue(String, String)
   */
  @Test
  public void testGetConfigParameterValueStringString() throws Exception {
    try {
      // en-US group
      String str = (String) mContext2.getConfigParameterValue("en-US", "StringParam");
      Assert.assertEquals("en", str); // language fallback

      String[] strArr = (String[]) mContext2.getConfigParameterValue("en-US", "StringArrayParam");
      Assert.assertEquals(5, strArr.length);
      Assert.assertEquals("e", strArr[0]);
      Assert.assertEquals("n", strArr[1]);
      Assert.assertEquals("-", strArr[2]);
      Assert.assertEquals("U", strArr[3]);
      Assert.assertEquals("S", strArr[4]);

      Integer intVal = (Integer) mContext2.getConfigParameterValue("en-US", "IntegerParam");
      Assert.assertEquals(1776, intVal.intValue());

      Integer[] intArr = (Integer[]) mContext2.getConfigParameterValue("en-US",
              "IntegerArrayParam");
      Assert.assertEquals(3, intArr.length); // language fallback
      Assert.assertEquals(1, intArr[0].intValue());
      Assert.assertEquals(2, intArr[1].intValue());
      Assert.assertEquals(3, intArr[2].intValue());

      Float floatVal = (Float) mContext2.getConfigParameterValue("en-US", "FloatParam");
      Assert.assertEquals(null, floatVal);

      // de group
      String str2 = (String) mContext2.getConfigParameterValue("de", "StringParam");
      Assert.assertEquals("de", str2);

      String[] strArr2 = (String[]) mContext2.getConfigParameterValue("de", "StringArrayParam");
      Assert.assertEquals(2, strArr2.length);
      Assert.assertEquals("d", strArr2[0]);
      Assert.assertEquals("e", strArr2[1]);

      Integer intVal2 = (Integer) mContext2.getConfigParameterValue("de", "IntegerParam");
      Assert.assertEquals(42, intVal2.intValue()); // default fallback

      Integer[] intArr2 = (Integer[]) mContext2.getConfigParameterValue("de", "IntegerArrayParam");
      Assert.assertEquals(3, intArr2.length);
      Assert.assertEquals(4, intArr2[0].intValue());
      Assert.assertEquals(5, intArr2[1].intValue());
      Assert.assertEquals(6, intArr2[2].intValue());

      Float floatVal2 = (Float) mContext2.getConfigParameterValue("de", "FloatParam");
      Assert.assertEquals(null, floatVal2);

      // zh group
      String str3 = (String) mContext2.getConfigParameterValue("zh", "StringParam");
      Assert.assertEquals("zh", str3);

      String[] strArr3 = (String[]) mContext2.getConfigParameterValue("zh", "StringArrayParam");
      Assert.assertEquals(2, strArr3.length);
      Assert.assertEquals("z", strArr3[0]);
      Assert.assertEquals("h", strArr3[1]);

      Integer intVal3 = (Integer) mContext2.getConfigParameterValue("zh", "IntegerParam");
      Assert.assertEquals(42, intVal3.intValue()); // default fallback

      Integer[] intArr3 = (Integer[]) mContext2.getConfigParameterValue("zh", "IntegerArrayParam");
      Assert.assertEquals(3, intArr3.length); // default fallback
      Assert.assertEquals(1, intArr3[0].intValue());
      Assert.assertEquals(2, intArr3[1].intValue());
      Assert.assertEquals(3, intArr3[2].intValue());

      Float floatVal3 = (Float) mContext2.getConfigParameterValue("zh", "FloatParam");
      Assert.assertEquals(3.14, floatVal3, 0.0001);

      // testing duplicate groups
      assertEquals("common-a", mContext4.getConfigParameterValue("a", "CommonParam"));
      assertEquals("ab-a", mContext4.getConfigParameterValue("a", "ABParam"));
      assertNull(mContext4.getConfigParameterValue("a", "BCParam"));
      assertEquals("common-b", mContext4.getConfigParameterValue("b", "CommonParam"));
      assertEquals("ab-b", mContext4.getConfigParameterValue("b", "ABParam"));
      assertEquals("bc-b", mContext4.getConfigParameterValue("b", "BCParam"));
      assertEquals("common-c", mContext4.getConfigParameterValue("c", "CommonParam"));
      assertEquals("bc-c", mContext4.getConfigParameterValue("c", "BCParam"));
      assertNull(mContext4.getConfigParameterValue("c", "ABParam"));
    } catch (Exception e) {
      JUnitExtension.handleException(e);
    }
  }

  @Test
  public void testGetConfigurationGroupNames() {
    String[] names = mContext2.getConfigurationGroupNames();
    Assert.assertEquals(5, names.length);
    ArrayList<String> l = new ArrayList<>(Arrays.asList(names));
    Assert.assertTrue(l.contains("en"));
    Assert.assertTrue(l.contains("en-US"));
    Assert.assertTrue(l.contains("de"));
    Assert.assertTrue(l.contains("zh"));
    Assert.assertTrue(l.contains("x-unspecified"));

    // try on something with both groups and groupless parameters
    names = mContext3.getConfigurationGroupNames();
    Assert.assertEquals(5, names.length);
    l = new ArrayList<>(Arrays.asList(names));
    Assert.assertTrue(l.contains("en"));
    Assert.assertTrue(l.contains("en-US"));
    Assert.assertTrue(l.contains("de"));
    Assert.assertTrue(l.contains("zh"));
    Assert.assertTrue(l.contains("x-unspecified"));

    // try on something that has no groups
    names = mContext.getConfigurationGroupNames();
    Assert.assertEquals(0, names.length);
  }

<<<<<<< HEAD
  @Test
=======
  public void testGetConfigurationGroupNamesWorksWhenNoParametersHaveBeenDeclared() {
    UimaContext emptyContext = UIMAFramework.newUimaContext(UIMAFramework.getLogger(),
            UIMAFramework.newDefaultResourceManager(), UIMAFramework.newConfigurationManager());

    assertThat(emptyContext.getConfigurationGroupNames()).isEmpty();
  }

>>>>>>> 4aa843b4
  public void testGetConfigParameterNames() {
    String[] names = mContext.getConfigParameterNames();
    Assert.assertEquals(6, names.length);
    Assert.assertEquals("StringParam", names[0]);
    Assert.assertEquals("StringArrayParam", names[1]);
    Assert.assertEquals("IntegerParam", names[2]);
    Assert.assertEquals("IntegerArrayParam", names[3]);
    Assert.assertEquals("FloatParam", names[4]);
    Assert.assertEquals("FloatArrayParam", names[5]);

    // try on something that has groups
    names = mContext2.getConfigParameterNames();
    Assert.assertEquals(0, names.length);

    // try on something with both groups and groupless parameters
    names = mContext3.getConfigParameterNames();
    Assert.assertEquals(2, names.length);
    Assert.assertEquals("GrouplessParam1", names[0]);
    Assert.assertEquals("GrouplessParam2", names[1]);
  }

  @Test
  public void thatGetConfigParameterNamesWorksWhenNoParametersHaveBeenDeclared() {
    UimaContext emptyContext = UIMAFramework.newUimaContext(UIMAFramework.getLogger(),
            UIMAFramework.newDefaultResourceManager(), UIMAFramework.newConfigurationManager());

    assertThat(emptyContext.getConfigParameterNames()).isEmpty();
    assertThat(emptyContext.getConfigParameterNames("blah")).isEmpty();
  }

  @Test
  public void testGetConfigParameterNamesString() {
    String[] names = mContext2.getConfigParameterNames("en");
    Assert.assertEquals(4, names.length);
    ArrayList<String> l = new ArrayList<>(Arrays.asList(names));
    Assert.assertTrue(l.contains("StringParam"));
    Assert.assertTrue(l.contains("StringArrayParam"));
    Assert.assertTrue(l.contains("IntegerParam"));
    Assert.assertTrue(l.contains("IntegerArrayParam"));

    // try on nonexistent group
    names = mContext2.getConfigParameterNames("foo");
    Assert.assertEquals(0, names.length);

    // try on something that has no groups
    names = mContext.getConfigParameterNames("en");
    Assert.assertEquals(0, names.length);

    // try on something with both groups and groupless params
    names = mContext3.getConfigParameterNames("en");
    Assert.assertEquals(4, names.length);
    l = new ArrayList<>(Arrays.asList(names));
    Assert.assertTrue(l.contains("StringParam"));
    Assert.assertTrue(l.contains("StringArrayParam"));
    Assert.assertTrue(l.contains("IntegerParam"));
    Assert.assertTrue(l.contains("IntegerArrayParam"));

  }

  @Test
  public void testGetResourceObjectString() throws Exception {
    try {
      // custom object
      Object r = mContext.getResourceObject("TestResourceObject");
      Assert.assertNotNull(r);
      Assert.assertTrue(r instanceof TestResourceInterface);

      // standard data resource
      Object r2 = mContext.getResourceObject("TestFileResource");
      Assert.assertNotNull(r2);
      Assert.assertTrue(r2 instanceof DataResource);

      // parameterized resources (should fail)
      ResourceAccessException ex = null;
      try {
        mContext.getResourceObject("TestFileLanguageResource");
      } catch (ResourceAccessException e) {
        ex = e;
      }
      Assert.assertNotNull(ex);

      ex = null;
      try {
        mContext.getResourceObject("TestLanguageResourceObject");
      } catch (ResourceAccessException e) {
        ex = e;
      }
      Assert.assertNotNull(ex);

      // nonexistent resource (should return null)
      Object r3 = mContext.getResourceObject("Unknown");
      Assert.assertNull(r3);
    } catch (Exception e) {
      JUnitExtension.handleException(e);
    }
  }

  @Test
  public void testGetResourceURLString() throws Exception {
    try {
      // standard data resource (should succeed)
      URL url = mContext.getResourceURL("TestFileResource");
      Assert.assertNotNull(url);

      // custom resource object (should return null)
      URL url2 = mContext.getResourceURL("TestResourceObject");
      Assert.assertNull(url2);

      // parameterized resources (should fail)
      ResourceAccessException ex = null;
      try {
        mContext.getResourceURL("TestFileLanguageResource");
      } catch (ResourceAccessException e) {
        ex = e;
      }
      Assert.assertNotNull(ex);

      ex = null;
      try {
        mContext.getResourceURL("TestLanguageResourceObject");
      } catch (ResourceAccessException e) {
        ex = e;
      }
      Assert.assertNotNull(ex);

      // nonexistent resource (should return null)
      URL url3 = mContext.getResourceURL("Unknown");
      Assert.assertNull(url3);

      // passthrough to class loader
      URL url5 = mContext.getResourceURL("org/apache/uima/analysis_engine/impl/testDataFile3.dat");
      Assert.assertNotNull(url5);

      // passthrough to data path
      URL url6 = mContext.getResourceURL("testDataFile.dat");
      Assert.assertNotNull(url6);

      // for directory
      URL url7 = mContext.getResourceURL("subdir");
      Assert.assertNotNull(url7);

      // spaces as part of extension classpath (spaces should be URL-encoded)
      URL url8 = mContext.getResourceURL("OtherFileResource");
      assertNotNull(url8);
      assertTrue(url8.getPath().indexOf("%20") > -1);
      assertTrue(url8.getPath().indexOf(" ") == -1);

    } catch (Exception e) {
      JUnitExtension.handleException(e);
    }
  }

  @Test
  public void testGetResourceURIString() throws Exception {
    try {
      // standard data resource (should succeed)
      URI uri = mContext.getResourceURI("TestFileResource");
      Assert.assertNotNull(uri);

      // custom resource object (should return null)
      URI uri2 = mContext.getResourceURI("TestResourceObject");
      Assert.assertNull(uri2);

      // parameterized resources (should fail)
      ResourceAccessException ex = null;
      try {
        mContext.getResourceURI("TestFileLanguageResource");
      } catch (ResourceAccessException e) {
        ex = e;
      }
      Assert.assertNotNull(ex);

      ex = null;
      try {
        mContext.getResourceURI("TestLanguageResourceObject");
      } catch (ResourceAccessException e) {
        ex = e;
      }
      Assert.assertNotNull(ex);

      // nonexistent resource (should return null)
      URI uri3 = mContext.getResourceURI("Unknown");
      Assert.assertNull(uri3);

      // passthrough to class loader
      URI uri5 = mContext.getResourceURI("org/apache/uima/analysis_engine/impl/testDataFile3.dat");
      Assert.assertNotNull(uri5);

      // passthrough to data path
      URI uri6 = mContext.getResourceURI("testDataFile.dat");
      Assert.assertNotNull(uri6);

      // for directory
      URI uri7 = mContext.getResourceURI("subdir");
      Assert.assertNotNull(uri7);

      // spaces as part of extension classpath (spaces should be decoded, unlike with URL)
      URI uri8 = mContext.getResourceURI("OtherFileResource");
      assertNotNull(uri8);
      assertTrue(uri8.getPath().indexOf("%20") == -1);
      assertTrue(uri8.getPath().indexOf(" ") > -1);
    } catch (Exception e) {
      JUnitExtension.handleException(e);
    }
  }

  @Test
  public void testGetResourceFilePathString() throws Exception {
    try {
      // standard data resource (should succeed)
      String path = mContext.getResourceFilePath("TestFileResource");
      Assert.assertNotNull(path);

      // custom resource object (should return null)
      String path2 = mContext.getResourceFilePath("TestResourceObject");
      Assert.assertNull(path2);

      // parameterized resources (should fail)
      ResourceAccessException ex = null;
      try {
        mContext.getResourceFilePath("TestFileLanguageResource");
      } catch (ResourceAccessException e) {
        ex = e;
      }
      Assert.assertNotNull(ex);

      ex = null;
      try {
        mContext.getResourceFilePath("TestLanguageResourceObject");
      } catch (ResourceAccessException e) {
        ex = e;
      }
      Assert.assertNotNull(ex);

      // nonexistent resource (should return null)
      String path3 = mContext.getResourceFilePath("Unknown");
      Assert.assertNull(path3);

      // passthrough to class loader
      String path5 = mContext
              .getResourceFilePath("org/apache/uima/analysis_engine/impl/testDataFile3.dat");
      Assert.assertNotNull(path5);

      // passthrough to data path
      String path6 = mContext.getResourceFilePath("testDataFile.dat");
      Assert.assertNotNull(path6);

      // for directory
      String path7 = mContext.getResourceFilePath("subdir");
      Assert.assertNotNull(path7);

      // spaces as part of extension classpath (spaces should be decoded, unlike with URL)
      String path8 = mContext.getResourceFilePath("OtherFileResource");
      assertNotNull(path8);
      assertTrue(path8.indexOf("%20") == -1);
      assertTrue(path8.indexOf(" ") > -1);
    } catch (Exception e) {
      JUnitExtension.handleException(e);
    }
  }

  @Test
  public void testGetResourceAsStreamString() throws Exception {
    try {
      // standard data resource (should succeed)
      InputStream strm = mContext.getResourceAsStream("TestFileResource");
      Assert.assertNotNull(strm);

      // custom resource object (should return null)
      InputStream strm2 = mContext.getResourceAsStream("TestResourceObject");
      Assert.assertNull(strm2);

      // parameterized resources (should fail)
      ResourceAccessException ex = null;
      try {
        mContext.getResourceAsStream("TestFileLanguageResource");
      } catch (ResourceAccessException e) {
        ex = e;
      }
      Assert.assertNotNull(ex);

      ex = null;
      try {
        mContext.getResourceAsStream("TestLanguageResourceObject");
      } catch (ResourceAccessException e) {
        ex = e;
      }
      Assert.assertNotNull(ex);

      // nonexistent resource (should return null)
      InputStream strm3 = mContext.getResourceAsStream("Unknown");
      Assert.assertNull(strm3);

      // passthrough to class loader
      InputStream strm4 = mContext
              .getResourceAsStream("org/apache/uima/analysis_engine/impl/testDataFile3.dat");
      Assert.assertNotNull(strm4);

      // passthrough to data path
      InputStream strm5 = mContext.getResourceAsStream("testDataFile.dat");
      Assert.assertNotNull(strm5);

      // for directory
      InputStream strm6 = mContext.getResourceAsStream("subdir");
      Assert.assertNotNull(strm6);

      // spaces as part of extension classpath
      InputStream strm7 = mContext.getResourceAsStream("OtherFileResource");
      assertNotNull(strm7);
    } catch (Exception e) {
      JUnitExtension.handleException(e);
    }
  }

  @Test
  public void testGetResourceObjectStringStringArray() throws Exception {
    try {
      // standard data resource
      Object r = mContext.getResourceObject("TestFileLanguageResource", new String[] { "en" });
      Assert.assertNotNull(r);
      Assert.assertTrue(r instanceof DataResource);
      Object r2 = mContext.getResourceObject("TestFileLanguageResource", new String[] { "de" });
      Assert.assertNotNull(r2);
      Assert.assertTrue(r2 instanceof DataResource);
      Assert.assertFalse(r2.equals(r));

      // custom object
      Object r3 = mContext.getResourceObject("TestLanguageResourceObject", new String[] { "en" });
      Assert.assertNotNull(r3);
      Assert.assertTrue(r3 instanceof TestResourceInterface);
      Object r4 = mContext.getResourceObject("TestLanguageResourceObject", new String[] { "de" });
      Assert.assertNotNull(r4);
      Assert.assertTrue(r4 instanceof TestResourceInterface);
      Assert.assertFalse(r4.equals(r3));

      // parameter values for which no resource exists (should fail)
      ResourceAccessException ex = null;
      try {
        mContext.getResourceObject("TestFileLanguageResource", new String[] { "zh" });
      } catch (ResourceAccessException e) {
        ex = e;
      }
      Assert.assertNotNull(ex);

      ex = null;
      try {
        mContext.getResourceObject("TestFileLanguageResource", new String[] { "en", "p2" });
      } catch (ResourceAccessException e) {
        ex = e;
      }
      Assert.assertNotNull(ex);

      // non-parameterized resources (should fail)
      ex = null;
      try {
        mContext.getResourceObject("TestFileResource", new String[] { "en" });
      } catch (ResourceAccessException e) {
        ex = e;
      }
      Assert.assertNotNull(ex);

      ex = null;
      try {
        mContext.getResourceObject("TestResourceObject", new String[] { "de" });
      } catch (ResourceAccessException e) {
        ex = e;
      }
      Assert.assertNotNull(ex);

      // nonexistent resource (should return null)
      Object r5 = mContext.getResourceObject("Unknown", new String[] { "en" });
      Assert.assertNull(r5);
    } catch (Exception e) {
      JUnitExtension.handleException(e);
    }
  }

  @Test
  public void testGetResourceAsStreamStringStringArray() throws Exception {
    try {
      // standard data resource
      InputStream strm = mContext.getResourceAsStream("TestFileLanguageResource",
              new String[] { "en" });
      Assert.assertNotNull(strm);

      InputStream strm2 = mContext.getResourceAsStream("TestFileLanguageResource",
              new String[] { "de" });
      Assert.assertNotNull(strm2);
      Assert.assertFalse(strm2.equals(strm));

      // custom object (should return null)
      InputStream strm3 = mContext.getResourceAsStream("TestLanguageResourceObject",
              new String[] { "en" });
      Assert.assertNull(strm3);

      // parameter values for which no resource exists (should fail)
      ResourceAccessException ex = null;
      try {
        mContext.getResourceAsStream("TestFileLanguageResource", new String[] { "zh" });
      } catch (ResourceAccessException e) {
        ex = e;
      }
      Assert.assertNotNull(ex);

      ex = null;
      try {
        mContext.getResourceAsStream("TestFileLanguageResource", new String[] { "en", "p2" });
      } catch (ResourceAccessException e) {
        ex = e;
      }
      Assert.assertNotNull(ex);

      // non-parameterized resources (should fail)
      ex = null;
      try {
        mContext.getResourceAsStream("TestFileResource", new String[] { "en" });
      } catch (ResourceAccessException e) {
        ex = e;
      }
      Assert.assertNotNull(ex);

      ex = null;
      try {
        mContext.getResourceAsStream("TestResourceObject", new String[] { "de" });
      } catch (ResourceAccessException e) {
        ex = e;
      }
      Assert.assertNotNull(ex);

      // nonexistent resource (should return null)
      InputStream strm4 = mContext.getResourceAsStream("Unknown", new String[] { "en" });
      Assert.assertNull(strm4);
    } catch (Exception e) {
      JUnitExtension.handleException(e);
    }
  }

  @Test
  public void testGetResourceURLStringStringArray() throws Exception {
    try {
      // standard data resource
      URL url = mContext.getResourceURL("TestFileLanguageResource", new String[] { "en" });
      Assert.assertNotNull(url);

      URL url2 = mContext.getResourceURL("TestFileLanguageResource", new String[] { "de" });
      Assert.assertNotNull(url2);
      Assert.assertFalse(url2.toString().equals(url.toString()));

      // custom object (should return null)
      URL url3 = mContext.getResourceURL("TestLanguageResourceObject", new String[] { "en" });
      Assert.assertNull(url3);

      // parameter values for which no resource exists (should fail)
      ResourceAccessException ex = null;
      try {
        mContext.getResourceURL("TestFileLanguageResource", new String[] { "zh" });
      } catch (ResourceAccessException e) {
        ex = e;
      }
      Assert.assertNotNull(ex);

      ex = null;
      try {
        mContext.getResourceURL("TestFileLanguageResource", new String[] { "en", "p2" });
      } catch (ResourceAccessException e) {
        ex = e;
      }
      Assert.assertNotNull(ex);

      // non-parameterized resources (should fail)
      ex = null;
      try {
        mContext.getResourceURL("TestFileResource", new String[] { "en" });
      } catch (ResourceAccessException e) {
        ex = e;
      }
      Assert.assertNotNull(ex);

      ex = null;
      try {
        mContext.getResourceURL("TestResourceObject", new String[] { "de" });
      } catch (ResourceAccessException e) {
        ex = e;
      }
      Assert.assertNotNull(ex);

      // nonexistent resource (should return null)
      URL url4 = mContext.getResourceURL("Unknown", new String[] { "en" });
      Assert.assertNull(url4);
    } catch (Exception e) {
      JUnitExtension.handleException(e);
    }
  }

  @Test
  public void testGetResourceURIStringStringArray() throws Exception {
    try {
      // standard data resource
      URI uri = mContext.getResourceURI("TestFileLanguageResource", new String[] { "en" });
      Assert.assertNotNull(uri);

      URI uri2 = mContext.getResourceURI("TestFileLanguageResource", new String[] { "de" });
      Assert.assertNotNull(uri2);
      Assert.assertFalse(uri2.equals(uri));

      // custom object (should return null)
      URI uri3 = mContext.getResourceURI("TestLanguageResourceObject", new String[] { "en" });
      Assert.assertNull(uri3);

      // parameter values for which no resource exists (should fail)
      ResourceAccessException ex = null;
      try {
        mContext.getResourceURI("TestFileLanguageResource", new String[] { "zh" });
      } catch (ResourceAccessException e) {
        ex = e;
      }
      Assert.assertNotNull(ex);

      ex = null;
      try {
        mContext.getResourceURI("TestFileLanguageResource", new String[] { "en", "p2" });
      } catch (ResourceAccessException e) {
        ex = e;
      }
      Assert.assertNotNull(ex);

      // non-parameterized resources (should fail)
      ex = null;
      try {
        mContext.getResourceURI("TestFileResource", new String[] { "en" });
      } catch (ResourceAccessException e) {
        ex = e;
      }
      Assert.assertNotNull(ex);

      ex = null;
      try {
        mContext.getResourceURI("TestResourceObject", new String[] { "de" });
      } catch (ResourceAccessException e) {
        ex = e;
      }
      Assert.assertNotNull(ex);

      // nonexistent resource (should return null)
      URI uri4 = mContext.getResourceURI("Unknown", new String[] { "en" });
      Assert.assertNull(uri4);
    } catch (Exception e) {
      JUnitExtension.handleException(e);
    }
  }

  @Test
  public void testGetResourceFilePathStringStringArray() throws Exception {
    try {
      // standard data resource
      String path = mContext.getResourceFilePath("TestFileLanguageResource", new String[] { "en" });
      Assert.assertNotNull(path);

      String path2 = mContext.getResourceFilePath("TestFileLanguageResource",
              new String[] { "de" });
      Assert.assertNotNull(path2);
      Assert.assertFalse(path2.equals(path));

      // custom object (should return null)
      String path3 = mContext.getResourceFilePath("TestLanguageResourceObject",
              new String[] { "en" });
      Assert.assertNull(path3);

      // parameter values for which no resource exists (should fail)
      ResourceAccessException ex = null;
      try {
        mContext.getResourceFilePath("TestFileLanguageResource", new String[] { "zh" });
      } catch (ResourceAccessException e) {
        ex = e;
      }
      Assert.assertNotNull(ex);

      ex = null;
      try {
        mContext.getResourceFilePath("TestFileLanguageResource", new String[] { "en", "p2" });
      } catch (ResourceAccessException e) {
        ex = e;
      }
      Assert.assertNotNull(ex);

      // non-parameterized resources (should fail)
      ex = null;
      try {
        mContext.getResourceFilePath("TestFileResource", new String[] { "en" });
      } catch (ResourceAccessException e) {
        ex = e;
      }
      Assert.assertNotNull(ex);

      ex = null;
      try {
        mContext.getResourceFilePath("TestResourceObject", new String[] { "de" });
      } catch (ResourceAccessException e) {
        ex = e;
      }
      Assert.assertNotNull(ex);

      // nonexistent resource (should return null)
      String path4 = mContext.getResourceFilePath("Unknown", new String[] { "en" });
      Assert.assertNull(path4);
    } catch (Exception e) {
      JUnitExtension.handleException(e);
    }
  }

  @Test
  public void testGetDataPath() throws Exception {
    try {
      Assert.assertEquals(TEST_DATAPATH, mContext.getDataPath());
      Assert.assertEquals(TEST_DATAPATH, mContext2.getDataPath());
    } catch (Exception e) {
      JUnitExtension.handleException(e);
    }
  }

  @Test
  public void testGetEmptyCas() throws Exception {
    try {
      CAS emptyCas = mContext5.getEmptyCas(CAS.class);
      // should be allowed to release this CAS
      emptyCas.release();
      // and then get it again
      emptyCas = mContext5.getEmptyCas(CAS.class);
      emptyCas.release();
    } catch (Exception e) {
      JUnitExtension.handleException(e);
    }
  }

}

class MyTestSpecifier extends ResourceCreationSpecifier_impl {
  public MyTestSpecifier() {
    setMetaData(new ResourceMetaData_impl());
  }

  @Override
  protected XmlizationInfo getXmlizationInfo() {
    return XMLIZATION_INFO;
  }

  static final private XmlizationInfo XMLIZATION_INFO = new XmlizationInfo("testSpecifier",
          new PropertyXmlInfo[] { new PropertyXmlInfo("metaData", null, false), });

}<|MERGE_RESOLUTION|>--- conflicted
+++ resolved
@@ -49,15 +49,10 @@
 import org.apache.uima.test.junit_extension.JUnitExtension;
 import org.apache.uima.util.XMLInputSource;
 import org.junit.Assert;
-<<<<<<< HEAD
 import org.junit.jupiter.api.AfterEach;
 import org.junit.jupiter.api.BeforeEach;
 import org.junit.jupiter.api.Test;
-=======
-
-import junit.framework.TestCase;
-
->>>>>>> 4aa843b4
+
 
 public class UimaContext_implTest {
   protected final String TEST_DATAPATH = JUnitExtension.getFile("AnnotatorContextTest").getPath()
@@ -279,17 +274,15 @@
     Assert.assertEquals(0, names.length);
   }
 
-<<<<<<< HEAD
-  @Test
-=======
-  public void testGetConfigurationGroupNamesWorksWhenNoParametersHaveBeenDeclared() {
+  @Test
+  public void thatGetConfigurationGroupNamesWorksWhenNoParametersHaveBeenDeclared() {
     UimaContext emptyContext = UIMAFramework.newUimaContext(UIMAFramework.getLogger(),
             UIMAFramework.newDefaultResourceManager(), UIMAFramework.newConfigurationManager());
 
     assertThat(emptyContext.getConfigurationGroupNames()).isEmpty();
   }
 
->>>>>>> 4aa843b4
+  @Test
   public void testGetConfigParameterNames() {
     String[] names = mContext.getConfigParameterNames();
     Assert.assertEquals(6, names.length);
