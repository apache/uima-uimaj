/*
 * Licensed to the Apache Software Foundation (ASF) under one
 * or more contributor license agreements.  See the NOTICE file
 * distributed with this work for additional information
 * regarding copyright ownership.  The ASF licenses this file
 * to you under the Apache License, Version 2.0 (the
 * "License"); you may not use this file except in compliance
 * with the License.  You may obtain a copy of the License at
 * 
 *   http://www.apache.org/licenses/LICENSE-2.0
 * 
 * Unless required by applicable law or agreed to in writing,
 * software distributed under the License is distributed on an
 * "AS IS" BASIS, WITHOUT WARRANTIES OR CONDITIONS OF ANY
 * KIND, either express or implied.  See the License for the
 * specific language governing permissions and limitations
 * under the License.
 */
package org.apache.uima.resource.metadata.impl;

import static java.util.Arrays.asList;
import static java.util.stream.Collectors.toList;
import static org.apache.uima.UIMAFramework.newDefaultResourceManager;
import static org.apache.uima.test.junit_extension.JUnitExtension.getFile;
import static org.apache.uima.util.CasCreationUtils.mergeTypeSystems;
import static org.assertj.core.api.Assertions.assertThat;
import static org.assertj.core.api.Assertions.assertThatThrownBy;
import static org.assertj.core.api.Assertions.tuple;

import java.io.File;
import java.net.URI;
import java.nio.file.Paths;
import java.util.List;
import java.util.Map;
import java.util.stream.Stream;

import org.apache.uima.UIMAFramework;
import org.apache.uima.resource.ResourceInitializationException;
import org.apache.uima.resource.ResourceManager;
import org.apache.uima.resource.metadata.FeatureDescription;
import org.apache.uima.resource.metadata.Import;
import org.apache.uima.resource.metadata.TypeDescription;
import org.apache.uima.resource.metadata.TypeSystemDescription;
import org.apache.uima.test.junit_extension.JUnitExtension;
import org.apache.uima.util.CasCreationUtils;
import org.apache.uima.util.InvalidXMLException;
import org.apache.uima.util.XMLInputSource;
import org.apache.uima.util.XMLParser;
<<<<<<< HEAD
import org.apache.uima.util.XMLizable;
import org.junit.After;
import org.junit.Before;
import org.junit.Rule;
import org.junit.Test;
import org.junit.rules.TestRule;
=======
import org.junit.jupiter.api.AfterEach;
import org.junit.jupiter.api.BeforeEach;
import org.junit.jupiter.api.Test;
>>>>>>> 84b8dcf2

public class TypeSystemDescription_implTest {
  private XMLParser xmlParser;

  @BeforeEach
  public void setUp() throws Exception {
    xmlParser = UIMAFramework.getXMLParser();
    xmlParser.enableSchemaValidation(true);
  }

  @AfterEach
  public void tearDown() throws Exception {
    // Note that the XML parser is a singleton in the framework, so we have to set this back to the
    // default.
    xmlParser.enableSchemaValidation(false);
  }

  @Test
  public void testBuildFromXmlElement() throws Exception {
    File descriptor = getFile("TypeSystemDescriptionImplTest/TestTypeSystem.xml");
    TypeSystemDescription ts = xmlParser.parseTypeSystemDescription(new XMLInputSource(descriptor));

    assertThat(ts.getName()).isEqualTo("TestTypeSystem");
    assertThat(ts.getDescription()).isEqualTo("This is a test.");
    assertThat(ts.getVendor()).isEqualTo("The Apache Software Foundation");
    assertThat(ts.getVersion()).isEqualTo("0.1");

    assertThat(ts.getImports()).extracting(Import::getName, Import::getLocation).containsExactly(
            tuple("org.apache.uima.resource.metadata.impl.TypeSystemImportedByName", null),
            tuple(null, "TypeSystemImportedByLocation.xml"),
            tuple("TypeSystemImportedFromDataPath", null));

    assertThat(ts.getTypes())
            .extracting(TypeDescription::getName, TypeDescription::getDescription,
                    TypeDescription::getSupertypeName)
            .containsExactly(
                    tuple("NamedEntity", "Anything that has a name.", "uima.tcas.Annotation"),
                    tuple("Person", "A person.", "NamedEntity"),
                    tuple("Place", "A place.", "NamedEntity"),
                    tuple("DocumentStructure",
                            "Identifies document structure, such as sentence or paragraph.",
                            "uima.tcas.Annotation"),
                    tuple("Paragraph", "A paragraph.", "DocumentStructure"),
                    tuple("Sentence", "A sentence.", "DocumentStructure"));

    assertThat(ts.getTypes()[4].getFeatures())
            .extracting(FeatureDescription::getName, FeatureDescription::getDescription,
                    FeatureDescription::getRangeTypeName, FeatureDescription::getElementType,
                    FeatureDescription::getMultipleReferencesAllowed)
            .containsExactly(
                    tuple("sentences", "Direct references to sentences in this paragraph",
                            "uima.cas.FSArray", "Sentence", false),
                    tuple("testMultiRefAllowedFeature",
                            "A test feature that allows multiple references.", "uima.cas.FSArray",
                            null, true));
  }

  @Test
  public void testResolveImports() throws Exception {
    File descriptor = getFile("TypeSystemDescriptionImplTest/TestTypeSystem.xml");
    TypeSystemDescription ts = xmlParser.parseTypeSystemDescription(new XMLInputSource(descriptor));

    assertThat(ts.getTypes()).as("Type count before resolving the descriptor").hasSize(6);

    assertThatThrownBy(() -> ts.resolveImports()).isInstanceOf(InvalidXMLException.class);
    assertThat(ts.getTypes()).as(
            "Type count after resolving failed should be same as before / no side effect on exception")
            .hasSize(6);

    // set data path correctly and it should work
    ResourceManager resMgr = newDefaultResourceManager();
    resMgr.setDataPath(
            JUnitExtension.getFile("TypeSystemDescriptionImplTest/dataPathDir").getAbsolutePath());
    ts.resolveImports(resMgr);

<<<<<<< HEAD
    assertThat(ts.getTypes()) //
            .as("Types after resolving the descriptor.") //
            .extracting( //
                    t -> Paths.get(URI.create(t.getSourceUrlString())).getFileName().toString(),
                    TypeDescription::getName) //
            .containsExactlyInAnyOrder( //
                    tuple("TestTypeSystem.xml", "NamedEntity"), //
                    tuple("TestTypeSystem.xml", "Person"), //
                    tuple("TestTypeSystem.xml", "Place"), //
                    tuple("TestTypeSystem.xml", "DocumentStructure"), //
                    tuple("TestTypeSystem.xml", "Paragraph"), //
                    tuple("TestTypeSystem.xml", "Sentence"), //
                    tuple("TypeSystemImportedByName.xml", "TestType1"), //
                    tuple("TypeSystemImportedByName.xml", "NamedEntity"), //
                    tuple("TypeSystemImportedByName.xml", "TestType2"), //
                    tuple("TypeSystemImportedByLocation.xml", "TestType1"), //
                    tuple("TypeSystemImportedByLocation.xml", "TestType3"), //
                    tuple("TypeSystemImportedFromDataPath.xml", "TestType4"), //
                    tuple("TypeSystemImportedFromDataPath.xml", "TestType3"));
    List<String> uniqueTypeNames = Stream.of(ts.getTypes()).map(TypeDescription::getName).distinct()
            .sorted().collect(toList());
    assertThat(uniqueTypeNames) //
            .as("Unique type names after resolving the descriptor") //
            .containsExactly("DocumentStructure", "NamedEntity", "Paragraph", "Person", "Place",
                    "Sentence", "TestType1", "TestType2", "TestType3", "TestType4");
    TypeSystemDescription mergedTsd = mergeTypeSystems(asList(ts));
    assertThat(Stream.of(mergedTsd.getTypes()).map(TypeDescription::getName).sorted()
            .collect(toList())).as("Type count after merging all the types ").hasSize(10);

    String typeSystemImportedByLocation = new File(
            "target/test-classes/TypeSystemDescriptionImplTest/TypeSystemImportedByLocation.xml")
                    .toURI().toURL().toString();
    String typeSystemImportedFromDataPath = new File(
            "target/test-classes/TypeSystemDescriptionImplTest/dataPathDir/TypeSystemImportedFromDataPath.xml")
                    .toURI().toURL().toString();
    String typeSystemImportedByName = new File(
            "target/test-classes/org/apache/uima/resource/metadata/impl/TypeSystemImportedByName.xml")
                    .toURI().toURL().toString();

    Map<String, XMLizable> cache = resMgr.getImportCache();
    assertThat(cache).containsOnlyKeys(typeSystemImportedByLocation, typeSystemImportedByName,
            typeSystemImportedFromDataPath);

    TypeSystemDescription typeSystemImportedByLocationTSD = (TypeSystemDescription) cache
            .get(typeSystemImportedByLocation);
    assertThat(typeSystemImportedByLocationTSD.getTypes()).hasSize(2);

    TypeSystemDescription typeSystemImportedFromDataPathTSD = (TypeSystemDescription) cache
            .get(typeSystemImportedFromDataPath);
    assertThat(typeSystemImportedFromDataPathTSD.getTypes()).hasSize(2);

    TypeSystemDescription typeSystemImportedByNameTSD = (TypeSystemDescription) cache
            .get(typeSystemImportedByName);
    assertThat(typeSystemImportedByNameTSD.getTypes()).hasSize(3);
=======
    assertThat(ts.getTypes()).as("Type count after resolving the descriptor").hasSize(13);
  }

  @Test
  public void thatCircularImportsDoNotCrash() throws Exception {
    // test that circular imports don't crash
    File descriptor = getFile("TypeSystemDescriptionImplTest/Circular1.xml");
    TypeSystemDescription ts = xmlParser.parseTypeSystemDescription(new XMLInputSource(descriptor));
    ts.resolveImports();
    assertEquals(2, ts.getTypes().length);
  }

  @Test
  public void thatResolveImportsDoesNothingWhenThereAreNoImports() throws Exception {
    // calling resolveImports when there are none should do nothing
    File descriptor = getFile("TypeSystemDescriptionImplTest/TypeSystemImportedByLocation.xml");

    TypeSystemDescription ts = xmlParser.parseTypeSystemDescription(new XMLInputSource(descriptor));

    assertThat(ts.getTypes()).hasSize(2);

    ts.resolveImports();

    assertThat(ts.getTypes()).hasSize(2);
  }

  @Test
  public void thatImportFromProgrammaticallyCreatedTypeSystemDescriptionWorks() throws Exception {
    ResourceManager resMgr = newDefaultResourceManager();
    URL url = getFile("TypeSystemDescriptionImplTest").toURL();

    // test import from programatically created TypeSystemDescription
    Import_impl[] imports = { new Import_impl() };
    imports[0].setSourceUrl(url);
    imports[0].setLocation("TypeSystemImportedByLocation.xml");

    TypeSystemDescription typeSystemDescription = getResourceSpecifierFactory()
            .createTypeSystemDescription();
    typeSystemDescription.setImports(imports);
    TypeSystemDescription typeSystemWithResolvedImports = (TypeSystemDescription) typeSystemDescription
            .clone();
    typeSystemWithResolvedImports.resolveImports(resMgr);

    assertThat(typeSystemWithResolvedImports.getTypes()).isNotEmpty();

    // test that importing the same descriptor twice (using the same ResourceManager) caches
    // the result of the first import and does not create new objects
    TypeSystemDescription typeSystemDescription2 = getResourceSpecifierFactory()
            .createTypeSystemDescription();

    Import_impl[] imports2 = { new Import_impl() };
    imports2[0].setSourceUrl(url);
    imports2[0].setLocation("TypeSystemImportedByLocation.xml");

    typeSystemDescription2.setImports(imports2);
    TypeSystemDescription typeSystemWithResolvedImports2 = (TypeSystemDescription) typeSystemDescription2
            .clone();
    typeSystemWithResolvedImports2.resolveImports(resMgr);

    assertThat(typeSystemWithResolvedImports.getTypes())
            .as("Resolved imports in second type system are the same as in the first (cached)")
            .usingElementComparator((a, b) -> identityHashCode(a) - identityHashCode(b))
            .containsExactlyElementsOf(asList(typeSystemWithResolvedImports2.getTypes()));
>>>>>>> 84b8dcf2
  }

  @Test
  public void testInvalidTypeSystem() throws Exception {
    File file = getFile("TypeSystemDescriptionImplTest/InvalidTypeSystem1.xml");

    TypeSystemDescription tsDesc = xmlParser.parseTypeSystemDescription(new XMLInputSource(file));

    assertThatThrownBy(() -> CasCreationUtils.createCas(tsDesc, null, null))
            .isInstanceOf(ResourceInitializationException.class)
            .hasMessageContaining("uima.cas.String");
  }
}<|MERGE_RESOLUTION|>--- conflicted
+++ resolved
@@ -46,18 +46,10 @@
 import org.apache.uima.util.InvalidXMLException;
 import org.apache.uima.util.XMLInputSource;
 import org.apache.uima.util.XMLParser;
-<<<<<<< HEAD
 import org.apache.uima.util.XMLizable;
-import org.junit.After;
-import org.junit.Before;
-import org.junit.Rule;
-import org.junit.Test;
-import org.junit.rules.TestRule;
-=======
 import org.junit.jupiter.api.AfterEach;
 import org.junit.jupiter.api.BeforeEach;
 import org.junit.jupiter.api.Test;
->>>>>>> 84b8dcf2
 
 public class TypeSystemDescription_implTest {
   private XMLParser xmlParser;
@@ -133,7 +125,6 @@
             JUnitExtension.getFile("TypeSystemDescriptionImplTest/dataPathDir").getAbsolutePath());
     ts.resolveImports(resMgr);
 
-<<<<<<< HEAD
     assertThat(ts.getTypes()) //
             .as("Types after resolving the descriptor.") //
             .extracting( //
@@ -188,71 +179,6 @@
     TypeSystemDescription typeSystemImportedByNameTSD = (TypeSystemDescription) cache
             .get(typeSystemImportedByName);
     assertThat(typeSystemImportedByNameTSD.getTypes()).hasSize(3);
-=======
-    assertThat(ts.getTypes()).as("Type count after resolving the descriptor").hasSize(13);
-  }
-
-  @Test
-  public void thatCircularImportsDoNotCrash() throws Exception {
-    // test that circular imports don't crash
-    File descriptor = getFile("TypeSystemDescriptionImplTest/Circular1.xml");
-    TypeSystemDescription ts = xmlParser.parseTypeSystemDescription(new XMLInputSource(descriptor));
-    ts.resolveImports();
-    assertEquals(2, ts.getTypes().length);
-  }
-
-  @Test
-  public void thatResolveImportsDoesNothingWhenThereAreNoImports() throws Exception {
-    // calling resolveImports when there are none should do nothing
-    File descriptor = getFile("TypeSystemDescriptionImplTest/TypeSystemImportedByLocation.xml");
-
-    TypeSystemDescription ts = xmlParser.parseTypeSystemDescription(new XMLInputSource(descriptor));
-
-    assertThat(ts.getTypes()).hasSize(2);
-
-    ts.resolveImports();
-
-    assertThat(ts.getTypes()).hasSize(2);
-  }
-
-  @Test
-  public void thatImportFromProgrammaticallyCreatedTypeSystemDescriptionWorks() throws Exception {
-    ResourceManager resMgr = newDefaultResourceManager();
-    URL url = getFile("TypeSystemDescriptionImplTest").toURL();
-
-    // test import from programatically created TypeSystemDescription
-    Import_impl[] imports = { new Import_impl() };
-    imports[0].setSourceUrl(url);
-    imports[0].setLocation("TypeSystemImportedByLocation.xml");
-
-    TypeSystemDescription typeSystemDescription = getResourceSpecifierFactory()
-            .createTypeSystemDescription();
-    typeSystemDescription.setImports(imports);
-    TypeSystemDescription typeSystemWithResolvedImports = (TypeSystemDescription) typeSystemDescription
-            .clone();
-    typeSystemWithResolvedImports.resolveImports(resMgr);
-
-    assertThat(typeSystemWithResolvedImports.getTypes()).isNotEmpty();
-
-    // test that importing the same descriptor twice (using the same ResourceManager) caches
-    // the result of the first import and does not create new objects
-    TypeSystemDescription typeSystemDescription2 = getResourceSpecifierFactory()
-            .createTypeSystemDescription();
-
-    Import_impl[] imports2 = { new Import_impl() };
-    imports2[0].setSourceUrl(url);
-    imports2[0].setLocation("TypeSystemImportedByLocation.xml");
-
-    typeSystemDescription2.setImports(imports2);
-    TypeSystemDescription typeSystemWithResolvedImports2 = (TypeSystemDescription) typeSystemDescription2
-            .clone();
-    typeSystemWithResolvedImports2.resolveImports(resMgr);
-
-    assertThat(typeSystemWithResolvedImports.getTypes())
-            .as("Resolved imports in second type system are the same as in the first (cached)")
-            .usingElementComparator((a, b) -> identityHashCode(a) - identityHashCode(b))
-            .containsExactlyElementsOf(asList(typeSystemWithResolvedImports2.getTypes()));
->>>>>>> 84b8dcf2
   }
 
   @Test
