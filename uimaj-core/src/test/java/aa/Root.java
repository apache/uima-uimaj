--- conflicted
+++ resolved
@@ -17,30 +17,6 @@
  * under the License.
  */
 
-<<<<<<< HEAD
-
-/* First created by JCasGen Wed May 04 13:57:58 EDT 2016 */
-package aa;
-
-import org.apache.uima.jcas.JCas; 
-import org.apache.uima.jcas.JCasRegistry;
-import org.apache.uima.jcas.cas.TOP_Type;
-
-import org.apache.uima.jcas.cas.FSArray;
-import org.apache.uima.jcas.cas.LongArray;
-import org.apache.uima.jcas.cas.IntegerArray;
-import org.apache.uima.jcas.cas.TOP;
-import org.apache.uima.jcas.cas.DoubleArray;
-import org.apache.uima.jcas.cas.FloatArray;
-import org.apache.uima.jcas.cas.StringArray;
-
-
-/** 
- * Updated by JCasGen Wed May 04 13:57:58 EDT 2016
- * XML source: C:/au/svnCheckouts/trunk/uimaj280/uimaj/uimaj-core/src/test/java/org/apache/uima/jcas/test/generatedx.xml
- * @generated */
-public class Root extends TOP {
-=======
    
 /* Apache UIMA v3 - First created by JCasGen Sun Oct 08 19:06:27 EDT 2017 */
 
@@ -71,20 +47,16 @@
  * @generated */
 public class Root extends TOP {
  
->>>>>>> 488947ef
   /** @generated
    * @ordered 
    */
   @SuppressWarnings ("hiding")
-<<<<<<< HEAD
-=======
   public final static String _TypeName = "aa.Root";
   
   /** @generated
    * @ordered 
    */
   @SuppressWarnings ("hiding")
->>>>>>> 488947ef
   public final static int typeIndexID = JCasRegistry.register(Root.class);
   /** @generated
    * @ordered 
@@ -97,8 +69,6 @@
   @Override
   public              int getTypeIndexID() {return typeIndexID;}
  
-<<<<<<< HEAD
-=======
  
   /* *******************
    *   Feature Offsets *
@@ -145,18 +115,13 @@
   private final static MethodHandle _FH_arrayDouble = _FC_arrayDouble.dynamicInvoker();
 
    
->>>>>>> 488947ef
   /** Never called.  Disable default constructor
    * @generated */
   protected Root() {/* intentionally empty block */}
     
   /** Internal - constructor used by generator 
    * @generated
-<<<<<<< HEAD
-   * @param addr low level Feature Structure reference
-=======
    * @param casImpl the CAS this Feature Structure belongs to
->>>>>>> 488947ef
    * @param type the type of this Feature Structure 
    */
   public Root(TypeImpl type, CASImpl casImpl) {
@@ -172,10 +137,7 @@
     readObject();   
   } 
 
-<<<<<<< HEAD
-=======
-
->>>>>>> 488947ef
+
   /** 
    * <!-- begin-user-doc -->
    * Write your own initialization here
@@ -194,29 +156,16 @@
    * @generated
    * @return value of the feature 
    */
-<<<<<<< HEAD
-  public IntegerArray getArrayInt() {
-    if (Root_Type.featOkTst && ((Root_Type)jcasType).casFeat_arrayInt == null)
-      jcasType.jcas.throwFeatMissing("arrayInt", "aa.Root");
-    return (IntegerArray)(jcasType.ll_cas.ll_getFSForRef(jcasType.ll_cas.ll_getRefValue(addr, ((Root_Type)jcasType).casFeatCode_arrayInt)));}
-=======
   public IntegerArray getArrayInt() { return (IntegerArray)(_getFeatureValueNc(wrapGetIntCatchException(_FH_arrayInt)));}
->>>>>>> 488947ef
     
   /** setter for arrayInt - sets  
    * @generated
    * @param v value to set into the feature 
    */
   public void setArrayInt(IntegerArray v) {
-<<<<<<< HEAD
-    if (Root_Type.featOkTst && ((Root_Type)jcasType).casFeat_arrayInt == null)
-      jcasType.jcas.throwFeatMissing("arrayInt", "aa.Root");
-    jcasType.ll_cas.ll_setRefValue(addr, ((Root_Type)jcasType).casFeatCode_arrayInt, jcasType.ll_cas.ll_getFSRef(v));}    
-=======
     _setFeatureValueNcWj(wrapGetIntCatchException(_FH_arrayInt), v);
   }    
     
->>>>>>> 488947ef
     
   /** indexed getter for arrayInt - gets an indexed value - 
    * @generated
@@ -224,31 +173,16 @@
    * @return value of the element at index i 
    */
   public int getArrayInt(int i) {
-<<<<<<< HEAD
-    if (Root_Type.featOkTst && ((Root_Type)jcasType).casFeat_arrayInt == null)
-      jcasType.jcas.throwFeatMissing("arrayInt", "aa.Root");
-    jcasType.jcas.checkArrayBounds(jcasType.ll_cas.ll_getRefValue(addr, ((Root_Type)jcasType).casFeatCode_arrayInt), i);
-    return jcasType.ll_cas.ll_getIntArrayValue(jcasType.ll_cas.ll_getRefValue(addr, ((Root_Type)jcasType).casFeatCode_arrayInt), i);}
-=======
      return ((IntegerArray)(_getFeatureValueNc(wrapGetIntCatchException(_FH_arrayInt)))).get(i);} 
->>>>>>> 488947ef
 
   /** indexed setter for arrayInt - sets an indexed value - 
    * @generated
    * @param i index in the array to set
    * @param v value to set into the array 
    */
-<<<<<<< HEAD
-  public void setArrayInt(int i, int v) { 
-    if (Root_Type.featOkTst && ((Root_Type)jcasType).casFeat_arrayInt == null)
-      jcasType.jcas.throwFeatMissing("arrayInt", "aa.Root");
-    jcasType.jcas.checkArrayBounds(jcasType.ll_cas.ll_getRefValue(addr, ((Root_Type)jcasType).casFeatCode_arrayInt), i);
-    jcasType.ll_cas.ll_setIntArrayValue(jcasType.ll_cas.ll_getRefValue(addr, ((Root_Type)jcasType).casFeatCode_arrayInt), i, v);}
-=======
   public void setArrayInt(int i, int v) {
     ((IntegerArray)(_getFeatureValueNc(wrapGetIntCatchException(_FH_arrayInt)))).set(i, v);
   }  
->>>>>>> 488947ef
    
     
   //*--------------*
@@ -258,29 +192,16 @@
    * @generated
    * @return value of the feature 
    */
-<<<<<<< HEAD
-  public FSArray getArrayRef() {
-    if (Root_Type.featOkTst && ((Root_Type)jcasType).casFeat_arrayRef == null)
-      jcasType.jcas.throwFeatMissing("arrayRef", "aa.Root");
-    return (FSArray)(jcasType.ll_cas.ll_getFSForRef(jcasType.ll_cas.ll_getRefValue(addr, ((Root_Type)jcasType).casFeatCode_arrayRef)));}
-=======
   public FSArray getArrayRef() { return (FSArray)(_getFeatureValueNc(wrapGetIntCatchException(_FH_arrayRef)));}
->>>>>>> 488947ef
     
   /** setter for arrayRef - sets  
    * @generated
    * @param v value to set into the feature 
    */
   public void setArrayRef(FSArray v) {
-<<<<<<< HEAD
-    if (Root_Type.featOkTst && ((Root_Type)jcasType).casFeat_arrayRef == null)
-      jcasType.jcas.throwFeatMissing("arrayRef", "aa.Root");
-    jcasType.ll_cas.ll_setRefValue(addr, ((Root_Type)jcasType).casFeatCode_arrayRef, jcasType.ll_cas.ll_getFSRef(v));}    
-=======
     _setFeatureValueNcWj(wrapGetIntCatchException(_FH_arrayRef), v);
   }    
     
->>>>>>> 488947ef
     
   /** indexed getter for arrayRef - gets an indexed value - 
    * @generated
@@ -288,36 +209,6 @@
    * @return value of the element at index i 
    */
   public TOP getArrayRef(int i) {
-<<<<<<< HEAD
-    if (Root_Type.featOkTst && ((Root_Type)jcasType).casFeat_arrayRef == null)
-      jcasType.jcas.throwFeatMissing("arrayRef", "aa.Root");
-    jcasType.jcas.checkArrayBounds(jcasType.ll_cas.ll_getRefValue(addr, ((Root_Type)jcasType).casFeatCode_arrayRef), i);
-    return (TOP)(jcasType.ll_cas.ll_getFSForRef(jcasType.ll_cas.ll_getRefArrayValue(jcasType.ll_cas.ll_getRefValue(addr, ((Root_Type)jcasType).casFeatCode_arrayRef), i)));}
-
-  /** indexed setter for arrayRef - sets an indexed value - 
-   * @generated
-   * @param i index in the array to set
-   * @param v value to set into the array 
-   */
-  public void setArrayRef(int i, TOP v) { 
-    if (Root_Type.featOkTst && ((Root_Type)jcasType).casFeat_arrayRef == null)
-      jcasType.jcas.throwFeatMissing("arrayRef", "aa.Root");
-    jcasType.jcas.checkArrayBounds(jcasType.ll_cas.ll_getRefValue(addr, ((Root_Type)jcasType).casFeatCode_arrayRef), i);
-    jcasType.ll_cas.ll_setRefArrayValue(jcasType.ll_cas.ll_getRefValue(addr, ((Root_Type)jcasType).casFeatCode_arrayRef), i, jcasType.ll_cas.ll_getFSRef(v));}
-   
-    
-  //*--------------*
-  //* Feature: arrayFloat
-
-  /** getter for arrayFloat - gets 
-   * @generated
-   * @return value of the feature 
-   */
-  public FloatArray getArrayFloat() {
-    if (Root_Type.featOkTst && ((Root_Type)jcasType).casFeat_arrayFloat == null)
-      jcasType.jcas.throwFeatMissing("arrayFloat", "aa.Root");
-    return (FloatArray)(jcasType.ll_cas.ll_getFSForRef(jcasType.ll_cas.ll_getRefValue(addr, ((Root_Type)jcasType).casFeatCode_arrayFloat)));}
-=======
      return (TOP)(((FSArray)(_getFeatureValueNc(wrapGetIntCatchException(_FH_arrayRef)))).get(i));} 
 
   /** indexed setter for arrayRef - sets an indexed value - 
@@ -338,22 +229,15 @@
    * @return value of the feature 
    */
   public FloatArray getArrayFloat() { return (FloatArray)(_getFeatureValueNc(wrapGetIntCatchException(_FH_arrayFloat)));}
->>>>>>> 488947ef
     
   /** setter for arrayFloat - sets  
    * @generated
    * @param v value to set into the feature 
    */
   public void setArrayFloat(FloatArray v) {
-<<<<<<< HEAD
-    if (Root_Type.featOkTst && ((Root_Type)jcasType).casFeat_arrayFloat == null)
-      jcasType.jcas.throwFeatMissing("arrayFloat", "aa.Root");
-    jcasType.ll_cas.ll_setRefValue(addr, ((Root_Type)jcasType).casFeatCode_arrayFloat, jcasType.ll_cas.ll_getFSRef(v));}    
-=======
     _setFeatureValueNcWj(wrapGetIntCatchException(_FH_arrayFloat), v);
   }    
     
->>>>>>> 488947ef
     
   /** indexed getter for arrayFloat - gets an indexed value - 
    * @generated
@@ -361,31 +245,16 @@
    * @return value of the element at index i 
    */
   public float getArrayFloat(int i) {
-<<<<<<< HEAD
-    if (Root_Type.featOkTst && ((Root_Type)jcasType).casFeat_arrayFloat == null)
-      jcasType.jcas.throwFeatMissing("arrayFloat", "aa.Root");
-    jcasType.jcas.checkArrayBounds(jcasType.ll_cas.ll_getRefValue(addr, ((Root_Type)jcasType).casFeatCode_arrayFloat), i);
-    return jcasType.ll_cas.ll_getFloatArrayValue(jcasType.ll_cas.ll_getRefValue(addr, ((Root_Type)jcasType).casFeatCode_arrayFloat), i);}
-=======
      return ((FloatArray)(_getFeatureValueNc(wrapGetIntCatchException(_FH_arrayFloat)))).get(i);} 
->>>>>>> 488947ef
 
   /** indexed setter for arrayFloat - sets an indexed value - 
    * @generated
    * @param i index in the array to set
    * @param v value to set into the array 
    */
-<<<<<<< HEAD
-  public void setArrayFloat(int i, float v) { 
-    if (Root_Type.featOkTst && ((Root_Type)jcasType).casFeat_arrayFloat == null)
-      jcasType.jcas.throwFeatMissing("arrayFloat", "aa.Root");
-    jcasType.jcas.checkArrayBounds(jcasType.ll_cas.ll_getRefValue(addr, ((Root_Type)jcasType).casFeatCode_arrayFloat), i);
-    jcasType.ll_cas.ll_setFloatArrayValue(jcasType.ll_cas.ll_getRefValue(addr, ((Root_Type)jcasType).casFeatCode_arrayFloat), i, v);}
-=======
   public void setArrayFloat(int i, float v) {
     ((FloatArray)(_getFeatureValueNc(wrapGetIntCatchException(_FH_arrayFloat)))).set(i, v);
   }  
->>>>>>> 488947ef
    
     
   //*--------------*
@@ -395,29 +264,16 @@
    * @generated
    * @return value of the feature 
    */
-<<<<<<< HEAD
-  public StringArray getArrayString() {
-    if (Root_Type.featOkTst && ((Root_Type)jcasType).casFeat_arrayString == null)
-      jcasType.jcas.throwFeatMissing("arrayString", "aa.Root");
-    return (StringArray)(jcasType.ll_cas.ll_getFSForRef(jcasType.ll_cas.ll_getRefValue(addr, ((Root_Type)jcasType).casFeatCode_arrayString)));}
-=======
   public StringArray getArrayString() { return (StringArray)(_getFeatureValueNc(wrapGetIntCatchException(_FH_arrayString)));}
->>>>>>> 488947ef
     
   /** setter for arrayString - sets  
    * @generated
    * @param v value to set into the feature 
    */
   public void setArrayString(StringArray v) {
-<<<<<<< HEAD
-    if (Root_Type.featOkTst && ((Root_Type)jcasType).casFeat_arrayString == null)
-      jcasType.jcas.throwFeatMissing("arrayString", "aa.Root");
-    jcasType.ll_cas.ll_setRefValue(addr, ((Root_Type)jcasType).casFeatCode_arrayString, jcasType.ll_cas.ll_getFSRef(v));}    
-=======
     _setFeatureValueNcWj(wrapGetIntCatchException(_FH_arrayString), v);
   }    
     
->>>>>>> 488947ef
     
   /** indexed getter for arrayString - gets an indexed value - 
    * @generated
@@ -425,36 +281,6 @@
    * @return value of the element at index i 
    */
   public String getArrayString(int i) {
-<<<<<<< HEAD
-    if (Root_Type.featOkTst && ((Root_Type)jcasType).casFeat_arrayString == null)
-      jcasType.jcas.throwFeatMissing("arrayString", "aa.Root");
-    jcasType.jcas.checkArrayBounds(jcasType.ll_cas.ll_getRefValue(addr, ((Root_Type)jcasType).casFeatCode_arrayString), i);
-    return jcasType.ll_cas.ll_getStringArrayValue(jcasType.ll_cas.ll_getRefValue(addr, ((Root_Type)jcasType).casFeatCode_arrayString), i);}
-
-  /** indexed setter for arrayString - sets an indexed value - 
-   * @generated
-   * @param i index in the array to set
-   * @param v value to set into the array 
-   */
-  public void setArrayString(int i, String v) { 
-    if (Root_Type.featOkTst && ((Root_Type)jcasType).casFeat_arrayString == null)
-      jcasType.jcas.throwFeatMissing("arrayString", "aa.Root");
-    jcasType.jcas.checkArrayBounds(jcasType.ll_cas.ll_getRefValue(addr, ((Root_Type)jcasType).casFeatCode_arrayString), i);
-    jcasType.ll_cas.ll_setStringArrayValue(jcasType.ll_cas.ll_getRefValue(addr, ((Root_Type)jcasType).casFeatCode_arrayString), i, v);}
-   
-    
-  //*--------------*
-  //* Feature: plainInt
-
-  /** getter for plainInt - gets 
-   * @generated
-   * @return value of the feature 
-   */
-  public int getPlainInt() {
-    if (Root_Type.featOkTst && ((Root_Type)jcasType).casFeat_plainInt == null)
-      jcasType.jcas.throwFeatMissing("plainInt", "aa.Root");
-    return jcasType.ll_cas.ll_getIntValue(addr, ((Root_Type)jcasType).casFeatCode_plainInt);}
-=======
      return ((StringArray)(_getFeatureValueNc(wrapGetIntCatchException(_FH_arrayString)))).get(i);} 
 
   /** indexed setter for arrayString - sets an indexed value - 
@@ -475,22 +301,15 @@
    * @return value of the feature 
    */
   public int getPlainInt() { return _getIntValueNc(wrapGetIntCatchException(_FH_plainInt));}
->>>>>>> 488947ef
     
   /** setter for plainInt - sets  
    * @generated
    * @param v value to set into the feature 
    */
   public void setPlainInt(int v) {
-<<<<<<< HEAD
-    if (Root_Type.featOkTst && ((Root_Type)jcasType).casFeat_plainInt == null)
-      jcasType.jcas.throwFeatMissing("plainInt", "aa.Root");
-    jcasType.ll_cas.ll_setIntValue(addr, ((Root_Type)jcasType).casFeatCode_plainInt, v);}    
-=======
     _setIntValueNfc(wrapGetIntCatchException(_FH_plainInt), v);
   }    
     
->>>>>>> 488947ef
    
     
   //*--------------*
@@ -500,29 +319,16 @@
    * @generated
    * @return value of the feature 
    */
-<<<<<<< HEAD
-  public float getPlainFloat() {
-    if (Root_Type.featOkTst && ((Root_Type)jcasType).casFeat_plainFloat == null)
-      jcasType.jcas.throwFeatMissing("plainFloat", "aa.Root");
-    return jcasType.ll_cas.ll_getFloatValue(addr, ((Root_Type)jcasType).casFeatCode_plainFloat);}
-=======
   public float getPlainFloat() { return _getFloatValueNc(wrapGetIntCatchException(_FH_plainFloat));}
->>>>>>> 488947ef
     
   /** setter for plainFloat - sets  
    * @generated
    * @param v value to set into the feature 
    */
   public void setPlainFloat(float v) {
-<<<<<<< HEAD
-    if (Root_Type.featOkTst && ((Root_Type)jcasType).casFeat_plainFloat == null)
-      jcasType.jcas.throwFeatMissing("plainFloat", "aa.Root");
-    jcasType.ll_cas.ll_setFloatValue(addr, ((Root_Type)jcasType).casFeatCode_plainFloat, v);}    
-=======
     _setFloatValueNfc(wrapGetIntCatchException(_FH_plainFloat), v);
   }    
     
->>>>>>> 488947ef
    
     
   //*--------------*
@@ -532,29 +338,16 @@
    * @generated
    * @return value of the feature 
    */
-<<<<<<< HEAD
-  public String getPlainString() {
-    if (Root_Type.featOkTst && ((Root_Type)jcasType).casFeat_plainString == null)
-      jcasType.jcas.throwFeatMissing("plainString", "aa.Root");
-    return jcasType.ll_cas.ll_getStringValue(addr, ((Root_Type)jcasType).casFeatCode_plainString);}
-=======
   public String getPlainString() { return _getStringValueNc(wrapGetIntCatchException(_FH_plainString));}
->>>>>>> 488947ef
     
   /** setter for plainString - sets  
    * @generated
    * @param v value to set into the feature 
    */
   public void setPlainString(String v) {
-<<<<<<< HEAD
-    if (Root_Type.featOkTst && ((Root_Type)jcasType).casFeat_plainString == null)
-      jcasType.jcas.throwFeatMissing("plainString", "aa.Root");
-    jcasType.ll_cas.ll_setStringValue(addr, ((Root_Type)jcasType).casFeatCode_plainString, v);}    
-=======
     _setStringValueNfc(wrapGetIntCatchException(_FH_plainString), v);
   }    
     
->>>>>>> 488947ef
    
     
   //*--------------*
@@ -564,29 +357,16 @@
    * @generated
    * @return value of the feature 
    */
-<<<<<<< HEAD
-  public Root getPlainRef() {
-    if (Root_Type.featOkTst && ((Root_Type)jcasType).casFeat_plainRef == null)
-      jcasType.jcas.throwFeatMissing("plainRef", "aa.Root");
-    return (Root)(jcasType.ll_cas.ll_getFSForRef(jcasType.ll_cas.ll_getRefValue(addr, ((Root_Type)jcasType).casFeatCode_plainRef)));}
-=======
   public Root getPlainRef() { return (Root)(_getFeatureValueNc(wrapGetIntCatchException(_FH_plainRef)));}
->>>>>>> 488947ef
     
   /** setter for plainRef - sets TokenType testMissingImport; 
    * @generated
    * @param v value to set into the feature 
    */
   public void setPlainRef(Root v) {
-<<<<<<< HEAD
-    if (Root_Type.featOkTst && ((Root_Type)jcasType).casFeat_plainRef == null)
-      jcasType.jcas.throwFeatMissing("plainRef", "aa.Root");
-    jcasType.ll_cas.ll_setRefValue(addr, ((Root_Type)jcasType).casFeatCode_plainRef, jcasType.ll_cas.ll_getFSRef(v));}    
-=======
     _setFeatureValueNcWj(wrapGetIntCatchException(_FH_plainRef), v);
   }    
     
->>>>>>> 488947ef
    
     
   //*--------------*
@@ -596,29 +376,16 @@
    * @generated
    * @return value of the feature 
    */
-<<<<<<< HEAD
-  public long getPlainLong() {
-    if (Root_Type.featOkTst && ((Root_Type)jcasType).casFeat_plainLong == null)
-      jcasType.jcas.throwFeatMissing("plainLong", "aa.Root");
-    return jcasType.ll_cas.ll_getLongValue(addr, ((Root_Type)jcasType).casFeatCode_plainLong);}
-=======
   public long getPlainLong() { return _getLongValueNc(wrapGetIntCatchException(_FH_plainLong));}
->>>>>>> 488947ef
     
   /** setter for plainLong - sets  
    * @generated
    * @param v value to set into the feature 
    */
   public void setPlainLong(long v) {
-<<<<<<< HEAD
-    if (Root_Type.featOkTst && ((Root_Type)jcasType).casFeat_plainLong == null)
-      jcasType.jcas.throwFeatMissing("plainLong", "aa.Root");
-    jcasType.ll_cas.ll_setLongValue(addr, ((Root_Type)jcasType).casFeatCode_plainLong, v);}    
-=======
     _setLongValueNfc(wrapGetIntCatchException(_FH_plainLong), v);
   }    
     
->>>>>>> 488947ef
    
     
   //*--------------*
@@ -628,29 +395,16 @@
    * @generated
    * @return value of the feature 
    */
-<<<<<<< HEAD
-  public double getPlainDouble() {
-    if (Root_Type.featOkTst && ((Root_Type)jcasType).casFeat_plainDouble == null)
-      jcasType.jcas.throwFeatMissing("plainDouble", "aa.Root");
-    return jcasType.ll_cas.ll_getDoubleValue(addr, ((Root_Type)jcasType).casFeatCode_plainDouble);}
-=======
   public double getPlainDouble() { return _getDoubleValueNc(wrapGetIntCatchException(_FH_plainDouble));}
->>>>>>> 488947ef
     
   /** setter for plainDouble - sets  
    * @generated
    * @param v value to set into the feature 
    */
   public void setPlainDouble(double v) {
-<<<<<<< HEAD
-    if (Root_Type.featOkTst && ((Root_Type)jcasType).casFeat_plainDouble == null)
-      jcasType.jcas.throwFeatMissing("plainDouble", "aa.Root");
-    jcasType.ll_cas.ll_setDoubleValue(addr, ((Root_Type)jcasType).casFeatCode_plainDouble, v);}    
-=======
     _setDoubleValueNfc(wrapGetIntCatchException(_FH_plainDouble), v);
   }    
     
->>>>>>> 488947ef
    
     
   //*--------------*
@@ -660,29 +414,16 @@
    * @generated
    * @return value of the feature 
    */
-<<<<<<< HEAD
-  public LongArray getArrayLong() {
-    if (Root_Type.featOkTst && ((Root_Type)jcasType).casFeat_arrayLong == null)
-      jcasType.jcas.throwFeatMissing("arrayLong", "aa.Root");
-    return (LongArray)(jcasType.ll_cas.ll_getFSForRef(jcasType.ll_cas.ll_getRefValue(addr, ((Root_Type)jcasType).casFeatCode_arrayLong)));}
-=======
   public LongArray getArrayLong() { return (LongArray)(_getFeatureValueNc(wrapGetIntCatchException(_FH_arrayLong)));}
->>>>>>> 488947ef
     
   /** setter for arrayLong - sets  
    * @generated
    * @param v value to set into the feature 
    */
   public void setArrayLong(LongArray v) {
-<<<<<<< HEAD
-    if (Root_Type.featOkTst && ((Root_Type)jcasType).casFeat_arrayLong == null)
-      jcasType.jcas.throwFeatMissing("arrayLong", "aa.Root");
-    jcasType.ll_cas.ll_setRefValue(addr, ((Root_Type)jcasType).casFeatCode_arrayLong, jcasType.ll_cas.ll_getFSRef(v));}    
-=======
     _setFeatureValueNcWj(wrapGetIntCatchException(_FH_arrayLong), v);
   }    
     
->>>>>>> 488947ef
     
   /** indexed getter for arrayLong - gets an indexed value - 
    * @generated
@@ -690,31 +431,16 @@
    * @return value of the element at index i 
    */
   public long getArrayLong(int i) {
-<<<<<<< HEAD
-    if (Root_Type.featOkTst && ((Root_Type)jcasType).casFeat_arrayLong == null)
-      jcasType.jcas.throwFeatMissing("arrayLong", "aa.Root");
-    jcasType.jcas.checkArrayBounds(jcasType.ll_cas.ll_getRefValue(addr, ((Root_Type)jcasType).casFeatCode_arrayLong), i);
-    return jcasType.ll_cas.ll_getLongArrayValue(jcasType.ll_cas.ll_getRefValue(addr, ((Root_Type)jcasType).casFeatCode_arrayLong), i);}
-=======
      return ((LongArray)(_getFeatureValueNc(wrapGetIntCatchException(_FH_arrayLong)))).get(i);} 
->>>>>>> 488947ef
 
   /** indexed setter for arrayLong - sets an indexed value - 
    * @generated
    * @param i index in the array to set
    * @param v value to set into the array 
    */
-<<<<<<< HEAD
-  public void setArrayLong(int i, long v) { 
-    if (Root_Type.featOkTst && ((Root_Type)jcasType).casFeat_arrayLong == null)
-      jcasType.jcas.throwFeatMissing("arrayLong", "aa.Root");
-    jcasType.jcas.checkArrayBounds(jcasType.ll_cas.ll_getRefValue(addr, ((Root_Type)jcasType).casFeatCode_arrayLong), i);
-    jcasType.ll_cas.ll_setLongArrayValue(jcasType.ll_cas.ll_getRefValue(addr, ((Root_Type)jcasType).casFeatCode_arrayLong), i, v);}
-=======
   public void setArrayLong(int i, long v) {
     ((LongArray)(_getFeatureValueNc(wrapGetIntCatchException(_FH_arrayLong)))).set(i, v);
   }  
->>>>>>> 488947ef
    
     
   //*--------------*
@@ -724,29 +450,16 @@
    * @generated
    * @return value of the feature 
    */
-<<<<<<< HEAD
-  public DoubleArray getArrayDouble() {
-    if (Root_Type.featOkTst && ((Root_Type)jcasType).casFeat_arrayDouble == null)
-      jcasType.jcas.throwFeatMissing("arrayDouble", "aa.Root");
-    return (DoubleArray)(jcasType.ll_cas.ll_getFSForRef(jcasType.ll_cas.ll_getRefValue(addr, ((Root_Type)jcasType).casFeatCode_arrayDouble)));}
-=======
   public DoubleArray getArrayDouble() { return (DoubleArray)(_getFeatureValueNc(wrapGetIntCatchException(_FH_arrayDouble)));}
->>>>>>> 488947ef
     
   /** setter for arrayDouble - sets  
    * @generated
    * @param v value to set into the feature 
    */
   public void setArrayDouble(DoubleArray v) {
-<<<<<<< HEAD
-    if (Root_Type.featOkTst && ((Root_Type)jcasType).casFeat_arrayDouble == null)
-      jcasType.jcas.throwFeatMissing("arrayDouble", "aa.Root");
-    jcasType.ll_cas.ll_setRefValue(addr, ((Root_Type)jcasType).casFeatCode_arrayDouble, jcasType.ll_cas.ll_getFSRef(v));}    
-=======
     _setFeatureValueNcWj(wrapGetIntCatchException(_FH_arrayDouble), v);
   }    
     
->>>>>>> 488947ef
     
   /** indexed getter for arrayDouble - gets an indexed value - 
    * @generated
@@ -754,31 +467,16 @@
    * @return value of the element at index i 
    */
   public double getArrayDouble(int i) {
-<<<<<<< HEAD
-    if (Root_Type.featOkTst && ((Root_Type)jcasType).casFeat_arrayDouble == null)
-      jcasType.jcas.throwFeatMissing("arrayDouble", "aa.Root");
-    jcasType.jcas.checkArrayBounds(jcasType.ll_cas.ll_getRefValue(addr, ((Root_Type)jcasType).casFeatCode_arrayDouble), i);
-    return jcasType.ll_cas.ll_getDoubleArrayValue(jcasType.ll_cas.ll_getRefValue(addr, ((Root_Type)jcasType).casFeatCode_arrayDouble), i);}
-=======
      return ((DoubleArray)(_getFeatureValueNc(wrapGetIntCatchException(_FH_arrayDouble)))).get(i);} 
->>>>>>> 488947ef
 
   /** indexed setter for arrayDouble - sets an indexed value - 
    * @generated
    * @param i index in the array to set
    * @param v value to set into the array 
    */
-<<<<<<< HEAD
-  public void setArrayDouble(int i, double v) { 
-    if (Root_Type.featOkTst && ((Root_Type)jcasType).casFeat_arrayDouble == null)
-      jcasType.jcas.throwFeatMissing("arrayDouble", "aa.Root");
-    jcasType.jcas.checkArrayBounds(jcasType.ll_cas.ll_getRefValue(addr, ((Root_Type)jcasType).casFeatCode_arrayDouble), i);
-    jcasType.ll_cas.ll_setDoubleArrayValue(jcasType.ll_cas.ll_getRefValue(addr, ((Root_Type)jcasType).casFeatCode_arrayDouble), i, v);}
-=======
   public void setArrayDouble(int i, double v) {
     ((DoubleArray)(_getFeatureValueNc(wrapGetIntCatchException(_FH_arrayDouble)))).set(i, v);
   }  
->>>>>>> 488947ef
   }
 
     