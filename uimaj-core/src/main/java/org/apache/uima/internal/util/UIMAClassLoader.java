/*
 * Licensed to the Apache Software Foundation (ASF) under one
 * or more contributor license agreements.  See the NOTICE file
 * distributed with this work for additional information
 * regarding copyright ownership.  The ASF licenses this file
 * to you under the Apache License, Version 2.0 (the
 * "License"); you may not use this file except in compliance
 * with the License.  You may obtain a copy of the License at
 * 
 *   http://www.apache.org/licenses/LICENSE-2.0
 * 
 * Unless required by applicable law or agreed to in writing,
 * software distributed under the License is distributed on an
 * "AS IS" BASIS, WITHOUT WARRANTIES OR CONDITIONS OF ANY
 * KIND, either express or implied.  See the License for the
 * specific language governing permissions and limitations
 * under the License.
 */

package org.apache.uima.internal.util;

import java.io.File;
import java.io.IOException;
import java.net.MalformedURLException;
import java.net.URL;
import java.net.URLClassLoader;
import java.util.ArrayList;
import java.util.List;
import java.util.StringTokenizer;

import org.apache.uima.cas.impl.FSClassRegistry;

/**
 * UIMAClassLoader is used as extension ClassLoader for UIMA to load additional components like
 * annotators and resources. The classpath of the classloader is specified as string.
 * 
 * The strategy for this ClassLoader tries to load the class itself before the classloading is
 * delegated to the application class loader.
 * 
 * This loader supports loading a special class "MethodHandlesLookup" from
 * org.apache.uima.cas.impl.MethodHandlesLookup This is loaded from a byte string in order to have
 * the defaulting mechanism for MethodHandlesLookup default to this class loaders context.
 * 
 */
public class UIMAClassLoader extends URLClassLoader {

  static {
    if (!ClassLoader.registerAsParallelCapable()) {
      System.err.println(
              "WARNING - Failed to register the UIMA Class loader as parallel-capable - should never happen");
    }
  }

  /**
   * This is a trick to allow loading the same class multiple times in different UIMAClassLoaders
   * https://issues.apache.org/jira/browse/UIMA-5030
   */
  public static final String MHLC = "org.apache.uima.cas.impl.MethodHandlesLookup";
  /**
   * This is the byte array that defines the class org.apache.uima.cas.impl.MethodHandlesLookup,
   * obtained by converting the .class file to a hex byte string.
   */
  static byte[] methodHandlesLookupClass = Misc.hex_string_to_bytearray(
          "CAFEBABE00000034001B07000201002C6F72672F6170616368652F75696D612F6361732F696D706C2F4D6574686F6448616E646C65734C6F"
                  + "6F6B75700700040100106A6176612F6C616E672F4F626A6563740100063C696E69743E010003282956010004436F64650A000300090C0005"
                  + "000601000F4C696E654E756D6265725461626C650100124C6F63616C5661726961626C655461626C650100047468697301002E4C6F72672F"
                  + "6170616368652F75696D612F6361732F696D706C2F4D6574686F6448616E646C65734C6F6F6B75703B0100166765744D6574686F6448616E"
                  + "646C65734C6F6F6B757001002928294C6A6176612F6C616E672F696E766F6B652F4D6574686F6448616E646C6573244C6F6F6B75703B0A00"
                  + "11001307001201001E6A6176612F6C616E672F696E766F6B652F4D6574686F6448616E646C65730C0014000F0100066C6F6F6B757001000A"
                  + "536F7572636546696C650100184D6574686F6448616E646C65734C6F6F6B75702E6A61766101000C496E6E6572436C617373657307001901"
                  + "00256A6176612F6C616E672F696E766F6B652F4D6574686F6448616E646C6573244C6F6F6B75700100064C6F6F6B75700021000100030000"
                  + "00000002000200050006000100070000002F00010001000000052AB70008B100000002000A0000000600010000001A000B0000000C000100"
                  + "000005000C000D00000009000E000F00010007000000240001000000000004B80010B000000002000A0000000600010000001D000B000000"
                  + "0200000002001500000002001600170000000A000100180011001A0019");

  /**
   * locks for loading more than 1 class at a time (on different threads) no more than the total
   * number of cores, rounded up to pwr of 2
   */
  final private static int nbrLocks = Misc
          .nextHigherPowerOf2(Runtime.getRuntime().availableProcessors());

  // not static
  final private Object[] syncLocks = new Object[nbrLocks];

  private boolean isClosed = false;

  /**
   * Transforms the string classpath to a URL array based classpath.
   * 
   * The classpath string must be separated with the filesystem path separator.
   * 
   * @param classpath
   *          a classpath string
   * @return URL[] array of wellformed URL's
   * @throws MalformedURLException
   *           if a malformed URL has occurred in the classpath string.
   */
  public static URL[] transformClasspath(String classpath) throws MalformedURLException {
    // initialize StringTokenizer to separate the classpath
    StringTokenizer tok = new StringTokenizer(classpath, File.pathSeparator);

    // pathList of the classpath entries
    List<String> pathList = new ArrayList<>();

    // extract all classpath entries and add them to the pathList
    while (tok.hasMoreTokens()) {
      pathList.add(tok.nextToken());
    }
    final int max = pathList.size();
    URL[] urlArray = new URL[max];

    // transform all classpath entries to an URL and add them to an URL array
    for (int i = 0; i < max; i++) {
      urlArray[i] = (new File(pathList.get(i))).toURI().toURL();
      // calling toURI() first handles spaces in classpath
    }

    return urlArray;
  }

  /**
   * Creates a new UIMAClassLoader based on a classpath string
   * 
   * @param classpath
   *          a classpath string
   * 
   * @throws MalformedURLException
   *           if a malformed URL has occurred in the classpath string.
   */
  public UIMAClassLoader(String classpath) throws MalformedURLException {
    super(Misc.classpath2urls(classpath));
    commonInit();
  }

  /**
   * Creates a new UIMAClassLoader based on a classpath URL's
   * 
   * @param classpath
   *          an array of wellformed classpath URL's
   */
  public UIMAClassLoader(URL[] classpath) {
    super(classpath);
    commonInit();
  }

  /**
   * Creates a new UIMAClassLoader based on a classpath URL's. Also a parent ClassLoader can be
   * specified.
   * 
   * @param classpath
   *          an array of wellformed classpath URL's
   * @param parent
   *          specify the parent of the classloader
   */
  public UIMAClassLoader(URL[] classpath, ClassLoader parent) {
    super(classpath, parent);
    commonInit();
  }

  /**
   * Creates a new UIMAClassLoader based on a classpath string. Also a parent ClassLoader can be
   * specified.
   * 
   * @param classpath
   *          a classpath string
   * @param parent
   *          specify the parent of the classloader
   * 
   * @throws MalformedURLException
   *           if a malformed URL has occurred in the classpath string.
   */
  public UIMAClassLoader(String classpath, ClassLoader parent) throws MalformedURLException {
    super(Misc.classpath2urls(classpath), parent);
    commonInit();
  }

  private void commonInit() {
    for (int i = 0; i < nbrLocks; i++) {
      syncLocks[i] = new Object();
    }
  }

  /**
   * Do not use this factory method - throws unsupportedOperationException
   * 
   * @param urls
   *          -
   * @return -
   * @throws UnsupportedOperationException
   *           -
   */
  public static URLClassLoader newInstance(final URL[] urls) {
    throw new UnsupportedOperationException();
  }

  /**
   * Do not use this factory method - throws unsupportedOperationException
   * 
   * @param urls
   *          -
   * @param parent
   *          -
   * @return -
   * @throws UnsupportedOperationException
   *           -
   */
  public static URLClassLoader newInstance(final URL[] urls, final ClassLoader parent) {
    throw new UnsupportedOperationException();
  }

  /*
   * Try to load the class itself before delegate the class loading to its parent String is like
   * x.y.Foo
   */
  @Override
<<<<<<< HEAD
  protected Class<?> loadClass(String name, boolean resolve)
          throws ClassNotFoundException {
 
    // requirement: ensure that the protected defineClass() method is called only once for each class loader and class name pair.
=======
  protected Class<?> loadClass(String name, boolean resolve) throws ClassNotFoundException {

    // requirement: ensure that the protected defineClass() method is called only once for each
    // class loader and class name pair.
>>>>>>> c32d5b9e
    // pick a random syncLock to synchronize
    // Although the sync locks are not one/per/class, there should be enough of them to make the
    // likelyhood
    // of needing to wait very low (unless it's the same class-name being loaded, of course).
    synchronized (syncLocks[name.hashCode() & (nbrLocks - 1)]) {
      // First, check if the class has already been loaded
      Class<?> c = findLoadedClass(name);
      if (c == null) {
        try {
          // try to load class
          if (MHLC.equals(name)) {
            c = defineClass(MHLC, methodHandlesLookupClass, 0, methodHandlesLookupClass.length);
          } else {
            c = findClass(name);
          }
        } catch (ClassNotFoundException e) {
          // delegate class loading for this class-name
          c = super.loadClass(name, false);
        }
      }
      if (resolve) {
        resolveClass(c);
      }
      return c;

    }
  }

  /*
   * loads resource from this class loader first, if possible (non-Javadoc)
   * 
   * @see java.lang.ClassLoader#getResource(java.lang.String)
   */
  @Override
  public URL getResource(String name) {

    synchronized (syncLocks[name.hashCode() & (nbrLocks - 1)]) { // https://issues.apache.org/jira/browse/UIMA-5741
      URL url = findResource(name);

      if (null == url) {
        url = super.getResource(name);
      }
      return url;
    }
  }

  /**
   * The UIMA Class Loader extends URLClassLoader. This kind of classloader supports the close()
   * method.
   * 
   * When this class loader is closed, it remembers this.
   *
   * @return true if this class loader has been closed.
   */
  public boolean isClosed() {
    return isClosed;
  }

  /*
   * (non-Javadoc)
   * 
   * @see java.net.URLClassLoader#close()
   */
  @Override
  public void close() throws IOException {
    isClosed = true;
    FSClassRegistry.unregister_jcci_classloader(this);
    super.close();
  }

  // Package-scope visibility for testing
  Object getClassLoadingLockForTesting(String aClassName) {
    return super.getClassLoadingLock(aClassName);
  }
}<|MERGE_RESOLUTION|>--- conflicted
+++ resolved
@@ -214,17 +214,10 @@
    * x.y.Foo
    */
   @Override
-<<<<<<< HEAD
-  protected Class<?> loadClass(String name, boolean resolve)
-          throws ClassNotFoundException {
- 
-    // requirement: ensure that the protected defineClass() method is called only once for each class loader and class name pair.
-=======
   protected Class<?> loadClass(String name, boolean resolve) throws ClassNotFoundException {
 
     // requirement: ensure that the protected defineClass() method is called only once for each
     // class loader and class name pair.
->>>>>>> c32d5b9e
     // pick a random syncLock to synchronize
     // Although the sync locks are not one/per/class, there should be enough of them to make the
     // likelyhood
