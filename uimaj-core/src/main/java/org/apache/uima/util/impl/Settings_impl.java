/*
 * Licensed to the Apache Software Foundation (ASF) under one
 * or more contributor license agreements.  See the NOTICE file
 * distributed with this work for additional information
 * regarding copyright ownership.  The ASF licenses this file
 * to you under the Apache License, Version 2.0 (the
 * "License"); you may not use this file except in compliance
 * with the License.  You may obtain a copy of the License at
 * 
 *   http://www.apache.org/licenses/LICENSE-2.0
 * 
 * Unless required by applicable law or agreed to in writing,
 * software distributed under the License is distributed on an
 * "AS IS" BASIS, WITHOUT WARRANTIES OR CONDITIONS OF ANY
 * KIND, either express or implied.  See the License for the
 * specific language governing permissions and limitations
 * under the License.
 */
package org.apache.uima.util.impl;

import java.io.BufferedReader;
import java.io.File;
import java.io.FileInputStream;
import java.io.FileNotFoundException;
import java.io.IOException;
import java.io.InputStream;
import java.io.InputStreamReader;
import java.net.URL;
<<<<<<< HEAD
=======
import java.nio.charset.StandardCharsets;
>>>>>>> 488947ef
import java.util.HashMap;
import java.util.Map;
import java.util.Set;
import java.util.regex.Matcher;
import java.util.regex.Pattern;

import org.apache.uima.UIMAFramework;
import org.apache.uima.resource.ResourceConfigurationException;
import org.apache.uima.resource.impl.RelativePathResolver_impl;
import org.apache.uima.util.Level;
import org.apache.uima.util.Settings;

/**
 * Class that reads properties files containing external parameter overrides used by the ExternalOverrideSettings_impl
 * class.
 * 
 * Similar to java.util.Properties but: 
 *    supports UTF-8 files 
 *    reverses priority in that duplicate key values are ignored, i.e. values cannot be changed 
 *    arrays are represented as strings, e.g. '[elem1,elem2]', and can span multiple lines
 *    '\' can be used to escape $ [ , ] and the line-end
 * 
 * @author burn
 * 
 */

public class Settings_impl implements Settings {

  protected static final String LOG_RESOURCE_BUNDLE = "org.apache.uima.impl.log_messages";

  private BufferedReader rdr;

  private Map<String, String> map;
  
  // Thread-local map of properties being resolved +for detecting circular references.
  private ThreadLocal<HashMap<String, Integer>> tlResolving = new ThreadLocal<HashMap<String, Integer>>() {
    protected synchronized HashMap<String, Integer> initialValue() {
<<<<<<< HEAD
      return new HashMap<String, Integer>();
=======
      return new HashMap<>();
>>>>>>> 488947ef
    }
  };

  /*
   * Regex that matches ${...}
   * non-greedy so stops on first '}' -- hence key cannot contain '}'
   */
  private Pattern evalPattern = Pattern.compile("\\$\\{.*?\\}");

  public Settings_impl() {
    map = new HashMap<>();
  }

  /**
   * Return a set of keys of all properties in the map
   * 
   * @return - set of strings
   */
  @Override
  public Set<String> getKeys() {
    return map.keySet();
  }

  /**
   * Load properties from an input stream.  
   * Existing properties are not changed and a warning is logged if the new value is different.
   * May be called multiple times, so effective search is in load order.
   * Arrays are enclosed in [] and the elements may be separated by <code>,</code> or new-line, so 
   *   can span multiple lines without using a final \ 
   * 
   * @param in - Stream holding properties
   * @throws IOException if name characters illegal
   */
  public void load(InputStream in) throws IOException {
    // Process each logical line (after blanks & comments removed and continuations extended)
    rdr = new BufferedReader(new InputStreamReader(in, StandardCharsets.UTF_8));
    String line;
    final String legalPunc = "./-~_";   // Acceptable punctuation characters
    while ((line = getLine()) != null) {
      // Remove surrounding white-space and split on first '=' or ':' or white-space
      String[] parts = line.split("\\s*[:=\\s]\\s*", 2);
      String name = parts[0];
      // Restrict names to alphanumeric plus "joining" punctuation: ./-~_
      boolean validName = name.length() > 0;
      for (int i = 0; i < name.length() && validName; ++i) {
        validName = Character.isLetterOrDigit(name.charAt(i)) || legalPunc.indexOf(name.charAt(i))>=0;
      }
      if (!validName) {
        throw new IOException("Invalid name '" + name + "' --- characters must be alphanumeric or " + legalPunc);
      }
      String value;
      // When RHS is empty get a split only for the := separators
      if (parts.length == 1) {
        value = "";
      } else {
        value = parts[1];
        if (value.length() > 0 && value.charAt(0) == '[') {
          value = getArray(value);
        }
      }
      if (!map.containsKey(name)) {
        map.put(name, value);
      } else {
        if (!value.equals(map.get(name))) {
          // Key {0} already in use ... ignoring value "{1}"
          UIMAFramework.getLogger(this.getClass()).logrb(Level.CONFIG, this.getClass().getName(), "load",
                  LOG_RESOURCE_BUNDLE, "UIMA_external_override_ignored__CONFIG", new Object[] { name, value });
        }
      }
    }
  }

  /**
   * Load properties from the comma-separated list of resources specified in the system property 
   *   UimaExternalOverrides
   * Resource names may be specified with a prefix of "file:" or "path:".
   * If the prefix is "path:" the name must use the Java-style dotted format, similar to an import by name.
   * The name is converted to a URL with a suffix of ".settings" and is looked up in the datapath and classpath.
   * If the prefix is "file:" or is omitted the filesystem is searched.
   * Resources are loaded in list order.  Duplicate properties are ignored so entries in a file override any in following files.
   * 
   * @throws ResourceConfigurationException wraps IOException
   */
  public void loadSystemDefaults() throws ResourceConfigurationException {
    String fnames = System.getProperty("UimaExternalOverrides");
    if (fnames != null) {
      RelativePathResolver_impl relativePathResolver = new RelativePathResolver_impl();
      for (String fname : fnames.split(",")) {
        UIMAFramework.getLogger(this.getClass()).logrb(Level.CONFIG, this.getClass().getName(), "loadSystemDefaults",
                LOG_RESOURCE_BUNDLE, "UIMA_external_overrides_load__CONFIG",
                new Object[] { fname });
        try {
          InputStream is = null; 
          if (fname.startsWith("path:")) {  // Convert to a url and search the datapath & classpath
            URL relativeUrl = new URL("file", "", fname.substring(5).replace('.', '/')+".settings");
            URL relPath = relativePathResolver.resolveRelativePath(relativeUrl);
            if (relPath != null) {
              is = relPath.openStream();
            } else {
              throw new FileNotFoundException(fname + " - not found in the datapath or classpath.");
            }
          } else {            // Files may have an optional "file:" prefix
            if (fname.startsWith("file:")) {
              fname = fname.substring(5);
            }
            File f = new File(fname);
            if (f.exists()) {
              is = new FileInputStream(fname);
            } else {
              throw new FileNotFoundException(fname + " - not in filesystem.");
            }
          }
          try {
            load(is);
          } finally {
            is.close();
          }
        } catch (IOException e) {
          throw new ResourceConfigurationException(ResourceConfigurationException.EXTERNAL_OVERRIDE_ERROR,
                  new Object[] { fname }, e);
        }
      }
    }
  }
  
  /**
   * Look up the value for a property.
   * Recursively evaluate the value replacing references ${key} with the value of the key.
   * Nested references such as ${name-${suffix}} are supported. 
   * Exceptions are thrown for circular references and undefined references.
   * To avoid evaluation and get ${key} in the output escape the $ or {, e.g. \${key}
   * Arrays are returned as a comma-separated string, e.g. "[elem1,elem2]" 
   * Note: escape characters are not removed as they may affect array separators. 
   * 
   * Used by getSetting and getSettingArray
   * 
   * @param name - name to look up
   * @return     - value of property
   * @throws ResourceConfigurationException if the value references an undefined property
   */
  public String lookUp(String name) throws ResourceConfigurationException {
    return lookUp(name, name);
  }
  
  private String lookUp(String from, String name) throws ResourceConfigurationException {
    // Maintain a set of variables being expanded so can recognize infinite recursion
    // Needs to be thread-local as multiple threads may be evaluating properties
    HashMap<String, Integer> resolving = tlResolving.get();
    if (resolving.containsKey(name)) {
      System.err.println("Circular evaluation of property: '" + name + "' - definitions are:");
      for (String s : resolving.keySet()) {
        System.err.println(resolving.get(s) + ": " + s + " = " + map.get(s));
      }
      // Circular reference to external override variable "{0}" when evaluating "{1}"
      throw new ResourceConfigurationException(ResourceConfigurationException.EXTERNAL_OVERRIDE_CIRCULAR_REFERENCE,
              new Object[] { name, from });
    }

    // Add the name for the duration of the lookup
<<<<<<< HEAD
    resolving.put(name, new Integer(resolving.size()));
=======
    resolving.put(name, resolving.size());
>>>>>>> 488947ef
    try {
      return resolve(from, map.get(name));
    } finally {
      resolving.remove(name);
    }
  }
  
  /**
   * Replace variable references in a string.
   * 
   * @param value - String to scan for variable references
   * @return - value with all references resolved and escapes processed
   * @throws Exception -
   */
  public String resolve(String value) throws Exception {
    return unescape(resolve(value, value));
  }

  private String resolve(String from, String value) throws ResourceConfigurationException {
    if (value == null) {
      return null;
    }
    Matcher matcher = evalPattern.matcher(value);
    if (!matcher.find()) {
      return value;
    }
    StringBuilder result = new StringBuilder(value.length() + 100);

    // If this ${ is escaped then simply remove the \ and expand everything after the ${
    if (isEscaped(value, matcher.start())) {
      result.append(value.substring(0, matcher.start() - 1));
      result.append("${");
      result.append(resolve(from, value.substring(matcher.start() + 2)));
      return result.toString();
    }

    // Find start of variable, expand all that follows, and then look for the end
    // so that nested entries are supported, e.g. ${name${suffix}}
    result.append(value.substring(0, matcher.start()));
    String remainder = resolve(from, value.substring(matcher.start() + 2));
    int end = remainder.indexOf('}');
    // If ending } missing leave the ${ as-is
    // If there is no variable treat as if omitted, i.e. '${}' => ''
    if (end < 0) {
      result.append("${");
      result.append(remainder);
    } else {
      String key = remainder.substring(0, end);
      if (end > 0) {
        String val = lookUp(from, key);
        if (val == null) { // Undefined reference to external override variable "{0}" when evaluating "{1}"
          throw new ResourceConfigurationException(ResourceConfigurationException.EXTERNAL_OVERRIDE_INVALID,
                  new Object[] { key, from });
        }
        result.append(val);
      }
      result.append(remainder.substring(end + 1));
    }
    return result.toString();
  }
  
  /**
   * @see org.apache.uima.util.Settings#getSetting(java.lang.String)
   */
  @Override
  public String getSetting(String name) throws ResourceConfigurationException {
    String value = lookUp(name, name);
    if (value == null) {
      return null;
    }
    // Arrays start with '[' and end with an ] that is not escaped
    if (value.length() >= 2 && value.charAt(0) == '[' && value.charAt(value.length() - 1) == ']'
            && value.charAt(value.length() - 2) != '\\') {
      // External override value for "{0}" has the wrong type (scalar or array)
      throw new ResourceConfigurationException(ResourceConfigurationException.EXTERNAL_OVERRIDE_TYPE_MISMATCH, 
              new Object[] { name });
    }
    return unescape(value);  // Process escape characters after checking for array syntax
  }

  /**
   * @see org.apache.uima.util.Settings#getSettingArray(java.lang.String)
   */
  @Override
  public String[] getSettingArray(String name) throws ResourceConfigurationException {
    String value = lookUp(name, name);
    if (value == null) {
      return null;
    }
    if (!(value.length() >= 2 && value.charAt(0) == '[' && value.charAt(value.length() - 1) == ']' && value
            .charAt(value.length() - 2) != '\\')) {
      // External override value for "{0}" has the wrong type (scalar or array)
      throw new ResourceConfigurationException(ResourceConfigurationException.EXTERNAL_OVERRIDE_TYPE_MISMATCH, 
              new Object[] { name });
    }
    value = value.substring(1, value.length() - 1);
    if (value.length() == 0) { // If an empty string create a 0-length array
<<<<<<< HEAD
      return new String[0];
=======
      return Constants.EMPTY_STRING_ARRAY;
>>>>>>> 488947ef
    }
    // Split on commas but rejoin tokens if a comma is escaped
    String[] tokens = value.split(",");
    int nTokens = tokens.length;
    int last = tokens.length - 1;
    for (int i = 0; i < last; ++i) {
      if (endsWithEscape(tokens[i])) {
        tokens[i + 1] = tokens[i] + "," + tokens[i + 1];
        tokens[i] = null;
        --nTokens;
      }
    }
    if (endsWithEscape(tokens[last])) {
      tokens[last] += ",";
    }
    String[] result = new String[nTokens];
    int i = 0;
    for (String token : tokens) {
      if (token != null) {
        result[i++] = unescape(token.trim());
      }
    }
    return result;
  }

  // Final step is to process any escapes by replacing \x by x
  private String unescape(String token) {
    int next = token.indexOf('\\');
    if (next < 0) {
      return token;
    }
    StringBuilder result = new StringBuilder(token.length());
    int last = 0;
    // For each '\' found copy up to it and restart the search after the
    // next char
    while (next >= 0) {
      result.append(token.substring(last, next));
      last = next + 1;
      next = token.indexOf('\\', last + 1);
    }
    result.append(token.substring(last));
    return result.toString();
  }

  private boolean endsWithEscape(String line) {
    int i = line.length();
    while (i > 0 && line.charAt(i - 1) == '\\') {
      --i;
    }
    // If change in i is odd then ended with an unescaped \
    return ((line.length() - i) % 2 != 0);
  }

  
  /*
   * Create a string representing an array from one or more logical lines
   * Assert: line length &gt; 0
   */
  private String getArray(String line) throws IOException {
    int iend = line.indexOf(']');
    while (iend >= 0 && isEscaped(line, iend)) {
      iend = line.indexOf(']', iend + 1);
    }
    if (iend >= 0) {
      // Found the closing ']' - remainder of line must be empty
      if (iend + 1 < line.length()) {
        throw new IOException("Syntax error - invalid character(s) '" +
                line.substring(iend + 1, line.length()) + "' after end of array");
      }
      return line;
    }

    // If line doesn't end with a , add one and append the next line(s)
    // Don't add a , if line has only '[' or ']'
    String nextline = getLine();
    if (nextline == null) {
      throw new IOException("Premature EOF - missing ']'");
    }
    iend = line.length() - 1;
    if ((line.charAt(iend) == ',' && !isEscaped(line, iend)) || 
            line.equals("[") || nextline.charAt(0) == ']') {
      return line + getArray(nextline);
    } else {
      return line + "," + getArray(nextline);
    }
  }

  /*
   * Reads a logical line from the input stream following the Java Properties class rules.
   * Ignore blank lines or comments (first non-blank is '#' or '!').
   * An un-escaped final '\' marks a continuation line.
   * Leading and trailing whitespace is removed from each physical line, and hence from the logical line.
   */
  private String getLine() throws IOException {
    String line = rdr.readLine();
    if (line == null) {
      return null;
    }
    // If line is blank or a comment discard it and get another
    String trimmed = line.trim();
    if (trimmed.length() == 0 || trimmed.charAt(0) == '#' || trimmed.charAt(0) == '!') {
      return getLine();
    }
    // Check the untrimmed line to see if it should be continued
    if (!isEscaped(line, line.length())) {
      return trimmed;
    }
    return extendLine(trimmed);
  }

  /*
   * Remove final \ and append another line (or lines)
   */
  private String extendLine(String line) throws IOException {

    // Line must be continued ... remove the final \ and append the next line, etc.
    int ilast = line.length() - 1;
    String next = rdr.readLine();
    if (next == null) {
      next = "";
    }
    // Append the trimmed line but check the untrimmed line for a final \
    line = line.substring(0, ilast) + next.trim();
    if (!isEscaped(next, next.length())) {
      return line.trim();               // Complete line may need more trimming
    }
    return extendLine(line);
  }

  /*
   * Check if a character in the string is escaped, i.e. preceded by an odd number of '\'s
   * Correctly returns false if ichar &le; 0
   */
  private boolean isEscaped(String line, int ichar) {
    int i = ichar - 1;
    while (i >= 0 && line.charAt(i) == '\\') {
      --i;
    }
    // Difference will be one more than number of '\'s
    return ((ichar - i) % 2 == 0);
  }

}<|MERGE_RESOLUTION|>--- conflicted
+++ resolved
@@ -26,10 +26,7 @@
 import java.io.InputStream;
 import java.io.InputStreamReader;
 import java.net.URL;
-<<<<<<< HEAD
-=======
 import java.nio.charset.StandardCharsets;
->>>>>>> 488947ef
 import java.util.HashMap;
 import java.util.Map;
 import java.util.Set;
@@ -67,11 +64,7 @@
   // Thread-local map of properties being resolved +for detecting circular references.
   private ThreadLocal<HashMap<String, Integer>> tlResolving = new ThreadLocal<HashMap<String, Integer>>() {
     protected synchronized HashMap<String, Integer> initialValue() {
-<<<<<<< HEAD
-      return new HashMap<String, Integer>();
-=======
       return new HashMap<>();
->>>>>>> 488947ef
     }
   };
 
@@ -231,11 +224,7 @@
     }
 
     // Add the name for the duration of the lookup
-<<<<<<< HEAD
-    resolving.put(name, new Integer(resolving.size()));
-=======
     resolving.put(name, resolving.size());
->>>>>>> 488947ef
     try {
       return resolve(from, map.get(name));
     } finally {
@@ -333,11 +322,7 @@
     }
     value = value.substring(1, value.length() - 1);
     if (value.length() == 0) { // If an empty string create a 0-length array
-<<<<<<< HEAD
-      return new String[0];
-=======
       return Constants.EMPTY_STRING_ARRAY;
->>>>>>> 488947ef
     }
     // Split on commas but rejoin tokens if a comma is escaped
     String[] tokens = value.split(",");
