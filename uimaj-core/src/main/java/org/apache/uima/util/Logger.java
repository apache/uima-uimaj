--- conflicted
+++ resolved
@@ -24,10 +24,7 @@
 import java.util.function.Supplier;
 
 import org.apache.uima.UIMAException;
-<<<<<<< HEAD
 import org.apache.uima.UimaContextHolder;
-=======
->>>>>>> dfb081cc
 import org.apache.uima.resource.ResourceManager;
 import org.slf4j.Marker;
 import org.slf4j.MarkerFactory;
@@ -69,12 +66,8 @@
    * @param aMessage
    *          the message to be logged with message level INFO
    */
-<<<<<<< HEAD
-  @Deprecated void log(String aMessage);
-=======
   @Deprecated
   void log(String aMessage);
->>>>>>> dfb081cc
 
   /**
    * Logs an internationalized message.
@@ -88,12 +81,8 @@
    * @param aArguments
    *          arguments to message (may be null if none)
    */
-<<<<<<< HEAD
-  @Deprecated void log(String aResourceBundleName, String aMessageKey, Object[] aArguments);
-=======
   @Deprecated
   void log(String aResourceBundleName, String aMessageKey, Object[] aArguments);
->>>>>>> dfb081cc
 
   /**
    * Logs an exception
@@ -103,12 +92,8 @@
    * @param aException
    *          the exception to be logged with message level INFO
    */
-<<<<<<< HEAD
-  @Deprecated void logException(Exception aException);
-=======
   @Deprecated
   void logException(Exception aException);
->>>>>>> dfb081cc
 
   /**
    * Sets the output stream to which log messages will go. Setting the output stream to
@@ -119,12 +104,8 @@
    * @param aStream
    *          <code>PrintStream</code> to which log messages will be printed
    */
-<<<<<<< HEAD
-  @Deprecated void setOutputStream(PrintStream aStream);
-=======
   @Deprecated
   void setOutputStream(PrintStream aStream);
->>>>>>> dfb081cc
 
   /**
    * Sets the output stream to which log messages will go. Setting the output stream to
@@ -135,12 +116,8 @@
    * @param aStream
    *          <code>OutputStream</code> to which log messages will be printed
    */
-<<<<<<< HEAD
-  @Deprecated void setOutputStream(OutputStream aStream);
-=======
   @Deprecated
   void setOutputStream(OutputStream aStream);
->>>>>>> dfb081cc
 
   /**
    * Logs a message.
@@ -222,13 +199,8 @@
    * @param param1
    *          message parameter
    */
-<<<<<<< HEAD
-  void logrb(Level level, String sourceClass, String sourceMethod, String bundleName,
-          String msgKey, Object param1);
-=======
   void logrb(Level level, String sourceClass, String sourceMethod, String bundleName, String msgKey,
           Object param1);
->>>>>>> dfb081cc
 
   /**
    * Logs a message with a message key and an arbitrary number of parameters. The real message is
@@ -247,13 +219,8 @@
    * @param params
    *          message parameter array with an arbitrary number of parameters
    */
-<<<<<<< HEAD
-  void logrb(Level level, String sourceClass, String sourceMethod, String bundleName,
-          String msgKey, Object[] params);
-=======
   void logrb(Level level, String sourceClass, String sourceMethod, String bundleName, String msgKey,
           Object[] params);
->>>>>>> dfb081cc
 
   /**
    * Logs a message with a message key and a throwable object. The real message is extracted from a
@@ -272,13 +239,8 @@
    * @param thrown
    *          throwable object
    */
-<<<<<<< HEAD
-  void logrb(Level level, String sourceClass, String sourceMethod, String bundleName,
-          String msgKey, Throwable thrown);
-=======
   void logrb(Level level, String sourceClass, String sourceMethod, String bundleName, String msgKey,
           Throwable thrown);
->>>>>>> dfb081cc
 
   /**
    * Generic logging method intended for logging wrappers.
@@ -293,11 +255,7 @@
    *          throwable object
    */
   void log(String wrapperFQCN, Level level, String message, Throwable thrown);
-<<<<<<< HEAD
-  
-=======
-
->>>>>>> dfb081cc
+
   /**
    * Checks if the argument level is greater or equal to the specified level
    * 
@@ -307,11 +265,7 @@
    * @return boolean - true if the argument level is greater or equal to the specified level
    */
   boolean isLoggable(Level level);
-<<<<<<< HEAD
-  
-=======
-
->>>>>>> dfb081cc
+
   /**
    * Checks if this logger is enabled for this level and this marker
    * 
@@ -355,11 +309,7 @@
    *             different threads overwrite each others logger resource manager making it likely
    *             that in any given thread the wrong resource manager is used by the logger.
    */
-<<<<<<< HEAD
   @Deprecated void setResourceManager(ResourceManager resourceManager);
-=======
-  void setResourceManager(ResourceManager resourceManager);
->>>>>>> dfb081cc
 
   /**
    * Get an internationalized message from a resource bundle by key name, substituting the
@@ -374,11 +324,7 @@
    * @return the internationalized message
    */
   String rb(String resourceBundle, String key, Object... params);
-<<<<<<< HEAD
-  
-=======
-
->>>>>>> dfb081cc
+
   default String rb_ue(String key, Object... params) {
     return rb(UIMAException.STANDARD_MESSAGE_CATALOG, key, params);
   }
@@ -416,11 +362,7 @@
    *          the exception to log
    */
   void debug(Supplier<String> msgSupplier, Throwable throwable);
-<<<<<<< HEAD
-  
-=======
-
->>>>>>> dfb081cc
+
   /**
    * @param marker
    *          the marker data specific to this log statement
@@ -470,11 +412,7 @@
    *          the exception to log
    */
   void error(Supplier<String> msgSupplier, Throwable throwable);
-<<<<<<< HEAD
-  
-=======
-
->>>>>>> dfb081cc
+
   /**
    * @param marker
    *          the marker data specific to this log statement
@@ -524,11 +462,7 @@
    *          the exception to log
    */
   void info(Supplier<String> msgSupplier, Throwable throwable);
-<<<<<<< HEAD
-  
-=======
-
->>>>>>> dfb081cc
+
   /**
    * @param marker
    *          the marker data specific to this log statement
@@ -570,11 +504,7 @@
    *          the exception to log
    */
   void trace(Supplier<String> msgSupplier, Throwable throwable);
-<<<<<<< HEAD
-  
-=======
-
->>>>>>> dfb081cc
+
   /**
    * @param marker
    *          the marker data specific to this log statement
@@ -624,11 +554,7 @@
    *          the exception to log
    */
   void warn(Supplier<String> msgSupplier, Throwable throwable);
-<<<<<<< HEAD
-  
-=======
-
->>>>>>> dfb081cc
+
   /**
    * @param marker
    *          the marker data specific to this log statement
