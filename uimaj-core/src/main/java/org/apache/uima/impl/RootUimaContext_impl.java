/*
 * Licensed to the Apache Software Foundation (ASF) under one
 * or more contributor license agreements.  See the NOTICE file
 * distributed with this work for additional information
 * regarding copyright ownership.  The ASF licenses this file
 * to you under the Apache License, Version 2.0 (the
 * "License"); you may not use this file except in compliance
 * with the License.  You may obtain a copy of the License at
 * 
 *   http://www.apache.org/licenses/LICENSE-2.0
 * 
 * Unless required by applicable law or agreed to in writing,
 * software distributed under the License is distributed on an
 * "AS IS" BASIS, WITHOUT WARRANTIES OR CONDITIONS OF ANY
 * KIND, either express or implied.  See the License for the
 * specific language governing permissions and limitations
 * under the License.
 */

package org.apache.uima.impl;

import org.apache.uima.UIMAFramework;
import org.apache.uima.UimaContext;
import org.apache.uima.UimaContextAdmin;
import org.apache.uima.internal.util.InstrumentationFacility_impl;
import org.apache.uima.resource.ConfigurationManager;
import org.apache.uima.resource.ResourceManager;
import org.apache.uima.resource.Session;
import org.apache.uima.resource.impl.Session_impl;
import org.apache.uima.util.InstrumentationFacility;
import org.apache.uima.util.Logger;
import org.apache.uima.util.ProcessTrace;
import org.apache.uima.util.Settings;

/**
 * Implementation of the root {@link UimaContext}. UIMA Contexts are arranged in a tree structure
 * corresponding to the nested structure of the components in a CPE or Aggregate AE. The root
 * UimaContext has direct references to shared components such as the ResourceManager and
 * ConfigurationManager. The children UimaContexts reference these through the root.
 */
public class RootUimaContext_impl extends UimaContext_ImplBase {

  /**
   * Logger
   * 
   * Volatile because mLogger can be updated on one thread and accessed on another
   * 
   */
  private volatile Logger mLogger;

  /**
   * ResourceManager used to locate and access external resources
   */
  private final ResourceManager mResourceManager;

  /**
   * ConfigurationManager used to access configuration parameter settings
   */
  private final ConfigurationManager mConfigurationManager;

  /**
   * Instrumentation Facility (wraps ProcessTrace)
   */
  final private InstrumentationFacility_impl mInstrumentationFacility = new InstrumentationFacility_impl(
          null);

  /**
   * Current Session
   * 
   * Has general setter and getter; marked volatile to allow effect of setting to be seen on another
   * thread
   */
  private volatile Session mSession;

  /**
   * External parameter override specifications - held at the root context level
   */
  protected volatile Settings mExternalOverrides;

  @Override
  public Settings getExternalOverrides() {
    return mExternalOverrides;
  }

  @Override
  public void setExternalOverrides(Settings externalOverrides) {
    mExternalOverrides = externalOverrides;
  }

  public RootUimaContext_impl() {
    // ugly trick - passing parameters in thread local of one known caller,
    // to allow these to be final,
    // which causes a store memory barrier to be inserted for them
    // which makes other accesses to them "safe" from other threads
    // without further synchronization
    mResourceManager = UIMAFramework.newContextResourceManager.get();
    mConfigurationManager = UIMAFramework.newContextConfigManager.get();
  }

  /*
   * (non-Javadoc)
   * 
   * @see
   * org.apache.uima.UimaContextAdmin#initialize(org.apache.uima.resource.ResourceCreationSpecifier,
   * org.apache.uima.util.Logger, org.apache.uima.resource.ResourceManager, ConfigurationManager)
   */
  @Override
  public void initializeRoot(Logger aLogger, ResourceManager aResourceManager,
          ConfigurationManager aConfigurationManager) {
    mLogger = aLogger;
    // mResourceManager = aResourceManager;
    // mConfigurationManager = aConfigurationManager;
<<<<<<< HEAD
    setSession(new Session_impl());
=======
    mSession = new Session_impl();
>>>>>>> 35203feb
  }

  /**
   * @see org.apache.uima.analysis_engine.annotator.AnnotatorContext#getLogger()
   */
  @Override
  public Logger getLogger() {
    return mLogger;
  }

  /*
   * (non-Javadoc)
   * 
   * @see org.apache.uima.UimaContextAdmin#setLogger(org.apache.uima.util.Logger)
   */
  @Override
  public void setLogger(Logger aLogger) {
    mLogger = maybeThrottleLogger(aLogger);
  }

  /**
   * Gets the ResourceManager used by this UimaContext to locate and access external resources
   * 
   * @return the ResourceManager
   */
  @Override
  public ResourceManager getResourceManager() {
    return mResourceManager;
  }

  /*
   * (non-Javadoc)
   * 
   * @see org.apache.uima.UimaContextAdmin#getConfigurationManager()
   */
  @Override
  public ConfigurationManager getConfigurationManager() {
    return mConfigurationManager;
  }

  /**
   * Gets the InstrumentationFacility to be used within this AnalysisEngine.
   * 
   * @return the InstrumentationFacility to be used within this AnalysisEngine
   */
  @Override
  public InstrumentationFacility getInstrumentationFacility() {
    return mInstrumentationFacility;
  }

  /**
   * Sets the current ProcessTrace object, which will receive trace events generated by the
   * InstrumentationFacility.
   * <p>
   * This method is to be called from the Analysis Engine, not the Annotator, so it is not part of
   * the AnnotatorContext interface.
   */
  @Override
  public void setProcessTrace(ProcessTrace aProcessTrace) {
    mInstrumentationFacility.setProcessTrace(aProcessTrace);
  }

  /*
   * (non-Javadoc)
   * 
   * @see org.apache.uima.UimaContextAdmin#setSession(org.apache.uima.resource.Session)
   */
  @Override
  public void setSession(Session aSession) {
    mSession = aSession;
    mConfigurationManager.setSession(mSession);

  }

  /*
   * (non-Javadoc)
   * 
   * @see org.apache.uima.UimaContext#getSession()
   */
  @Override
  public Session getSession() {
    return mSession;
  }

  /**
   * Get the Root Context
   * 
   * @return root context
   */
  @Override
  public UimaContextAdmin getRootContext() {
    return this;
  }
}<|MERGE_RESOLUTION|>--- conflicted
+++ resolved
@@ -110,11 +110,7 @@
     mLogger = aLogger;
     // mResourceManager = aResourceManager;
     // mConfigurationManager = aConfigurationManager;
-<<<<<<< HEAD
     setSession(new Session_impl());
-=======
-    mSession = new Session_impl();
->>>>>>> 35203feb
   }
 
   /**
