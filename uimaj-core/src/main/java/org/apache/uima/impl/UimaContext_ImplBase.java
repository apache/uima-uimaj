/*
 * Licensed to the Apache Software Foundation (ASF) under one
 * or more contributor license agreements.  See the NOTICE file
 * distributed with this work for additional information
 * regarding copyright ownership.  The ASF licenses this file
 * to you under the Apache License, Version 2.0 (the
 * "License"); you may not use this file except in compliance
 * with the License.  You may obtain a copy of the License at
 * 
 *   http://www.apache.org/licenses/LICENSE-2.0
 * 
 * Unless required by applicable law or agreed to in writing,
 * software distributed under the License is distributed on an
 * "AS IS" BASIS, WITHOUT WARRANTIES OR CONDITIONS OF ANY
 * KIND, either express or implied.  See the License for the
 * specific language governing permissions and limitations
 * under the License.
 */

package org.apache.uima.impl;

import java.io.IOException;
import java.io.InputStream;
import java.net.MalformedURLException;
import java.net.URI;
import java.net.URISyntaxException;
import java.net.URL;
import java.rmi.server.UID;
import java.util.ArrayList;
import java.util.Arrays;
import java.util.Collections;
import java.util.Iterator;
import java.util.List;
import java.util.Map;
import java.util.Properties;
import java.util.Set;
import java.util.TreeMap;
import java.util.TreeSet;
import java.util.concurrent.ConcurrentHashMap;
import java.util.concurrent.atomic.AtomicInteger;

import org.apache.uima.UIMAFramework;
import org.apache.uima.UIMARuntimeException;
import org.apache.uima.UimaContextAdmin;
import org.apache.uima.analysis_engine.AnalysisEngineManagement;
import org.apache.uima.analysis_engine.impl.AnalysisEngineManagementImpl;
import org.apache.uima.cas.AbstractCas;
import org.apache.uima.cas.CAS;
import org.apache.uima.cas.ComponentInfo;
import org.apache.uima.cas.SofaID;
import org.apache.uima.cas.impl.CASImpl;
import org.apache.uima.jcas.JCas;
import org.apache.uima.resource.CasManager;
import org.apache.uima.resource.ResourceAccessException;
import org.apache.uima.resource.ResourceConfigurationException;
import org.apache.uima.resource.ResourceInitializationException;
import org.apache.uima.resource.metadata.ConfigurationGroup;
import org.apache.uima.resource.metadata.ConfigurationParameter;
import org.apache.uima.util.Level;
import org.apache.uima.util.Logger;
import org.apache.uima.util.Settings;
import org.apache.uima.util.UriUtils;
import org.apache.uima.util.impl.Constants;

/**
 * Instances of this class shared by multiple threads
 */
public abstract class UimaContext_ImplBase implements UimaContextAdmin {

  /**
   * resource bundle for log messages
   */
  private static final String LOG_RESOURCE_BUNDLE = "org.apache.uima.impl.log_messages";
    
  private static AtomicInteger MDC_NEXT_ID = new AtomicInteger(0);
  
  /**
   * The ComponentInfoImpl class (an inner non-static class) has no fields and 
   *   just one method that refers to fields in
   *   this (containing, outer) class.  So it seems the method could just be used directly,
   *   and putting it into an inner class is silly.
   */
  final private ComponentInfo mComponentInfo = new ComponentInfoImpl();
  
  /**
   * Fully-qualified name of this context.
   */
  final protected String mQualifiedContextName;

  /**
   * Mapping between sofa names assigned by an aggregate engine to sofa names assigned by the
   * component engines. The key is the component sofa name and the value is the absolute sofa name
   * assigned by a top level aggregate in this process.
   * 
   * Multi-threading:  This map is constructed at Constructor time, and never updated, only referenced, subsequently.
   */
  final protected Map<String, String> mSofaMappings;

  /**
   * Size of the CAS pool used to support the {@link #getEmptyCas(Class)} method.
   * Note: CASes obtained by a CAS Multiplier, which then leave (exit) the CAS Multiplier, 
   * are not counted toward this limit.
   * 
   * Rather, this limit limits the number of CASes that can be obtained while inside an annotator.
   * The (maybe unobvious) use-case:  Consider an annotator that receives hundreds of CASes, and
   * sorts them into 3 kinds of aggregations, each of which accumulates information in a separate CAS 
   * for a while, and then releases these CASes for further processing.  The limit would need to 
   * be set to 3 for this annotator instance, for this to work.
   * 
   * The value of this max is set by calling the annotator's method getCasInstancesRequired method,
   * a user-supplied method that is used to configure this.  The default is 1.
   */
  protected volatile int mCasPoolSize = 0;

  /**
   * Performance tuning settings. Needed to specify CAS heap size for {@link #getEmptyCas(Class)}
   * method.
   * 
   * Set during initialize calls for Analysis Engine components.
   * Referenced during later lazy creation of Cas Pool upon first getEmptyCas call.
   * Not expected to be modified after set.
   */
  private volatile Properties mPerformanceTuningSettings;

  /**
   * Whether the component that accesses the CAS pool is sofa-aware. Needed to determine which view
   * is returned by the {@link #getEmptyCas(Class)} method.
   * 
   * Set during initialize calls for Analysis Engine components.
   * Referenced during later lazy creation of Cas Pool upon first getEmptyCas call.
   * Not expected to be modified after set.
   */
  private volatile boolean mSofaAware;

  /**
   * Keeps track of whether we've created a CAS pool yet, which happens on the first call to
   * {@link #getEmptyCas(Class)}.
   *   See http://en.wikipedia.org/wiki/Double-checked_locking#Usage_in_Java for why this is volatile
   *   
   * Ref'd and set inside getEmptyCas, part of lazy initialization of cas pool  
   */
  private volatile boolean mCasPoolCreated = false;

  /**
   * CASes that have been requested via {@link #getEmptyCas(Class)} minus the number calls
   * the framework has made to {@link #returnedCAS(AbstractCas)} (which indicate that the 
   * AnalysisComponent has returned a CAS from its next() method or released the CAS. 
   * 
   * If this Set size is at the maximum for this annotator, and the Analysis Component requests any additional
   * CASes, then the AnalysisComponent has requested more CASes than it is allowed to and we throw 
   * an exception.
   * 
   * This was changed from a simple int count to a set, in https://issues.apache.org/jira/browse/UIMA-437
   * revision 546169 (see history).  CAS Multiplier use counts the CAS as returned after it is produced by the 
   * next() method when that method returns.  Note that the CAS is not at that point "released" back into the 
   * CasPool - it is typically following a flow path and will eventually be released at some later point.
   * The reason it is counted as released in this context's count is that this count limit is for limiting the 
   * number of CASes that can be requested within one process(), next(), or hasNext() methods, 
   * simultaneously, before that CAS is set onwards.  Normally this is just 1 (at a time).
   * 
   * The set is managed as a ConcurrentMap, to allow "remove" operations to not interlock with add or size operations.
   * The size check followed by an add is in one sync block within getEmptyCas(), 
   * locked on the set object itself (not shared with any other locks).
   */
  final protected Set<CAS> mOutstandingCASes = Collections.newSetFromMap(new ConcurrentHashMap<>());

  /**
   * Object that implements management interface to the AE.
   */
  final protected AnalysisEngineManagementImpl mMBean = new AnalysisEngineManagementImpl();

  final private String uniqueIdentifier;
  
  final private String mdcUniqueId;
  
  /**
   * A number to throttle logging from Annotators
   * If not the max value, it wraps loggers obtained with getLogger() that are 
   * for Annotator classes, with the ThrottlingLogger.
   * 
   * This value is set from an Additional Parameters key 
   *   AnalysisEngine.PARAM_SUPPRESS_EXCESSIVE_ANNOTATOR_LOGGING
   * passed in as part of the additional parameters 
   */
  protected int loggingThrottleLimit = Integer.MAX_VALUE;
  
  /**
   * Default constructor. 
   * Only Called for creating a "Root" instance.
   */
  public UimaContext_ImplBase() { 
    mQualifiedContextName = "/";  // This constructor for root call only
    uniqueIdentifier = constructUniqueName();
    mdcUniqueId = String.valueOf(MDC_NEXT_ID.getAndIncrement());
    mSofaMappings = new TreeMap<>();

  }
  
  /**
   * Constructor for non Root instances
   * @param contextName -
   * @param sofaMappings -
   */
  public UimaContext_ImplBase(String contextName, Map<String, String> sofaMappings) {
    mQualifiedContextName = contextName;
    uniqueIdentifier = constructUniqueName();
    mdcUniqueId = "invalid";  // never referenced
    mSofaMappings = sofaMappings;
  }
  
  private String constructUniqueName() {
    //  Generate unique name for this component
    // this method generates less garbage than replaceAll, etc.
    String u = new UID().toString();
    StringBuilder sb = new StringBuilder(u.length());
    sb.append(u);    
    // replace colons and minus sign because
    //   this string is used as a JMX Bean name and those chars are not allowed
    for (int i = u.length() - 1; i >=0; i--) {
      char c = sb.charAt(i);
      if (c == ':' || c == '-') {
        sb.setCharAt(i, '_');
      }
    }
    return sb.toString();
  }
  /* Returns a unique name of this component
   * 
   */
  @Override
  public String getUniqueName() {
    // return a unique name of this component
    return getQualifiedContextName()+"_"+uniqueIdentifier;
  }

  /*
   * (non-Javadoc)
   * 
   * @see org.apache.uima.UimaContextAdmin#createChild(java.lang.String)
   */
  @Override
  public UimaContextAdmin createChild(String aContextName, Map<String, String> aSofaMappings) {

    // create child context with the absolute mappings
    ChildUimaContext_impl child = new ChildUimaContext_impl(this, aContextName, combineSofaMappings(aSofaMappings));

    // build a tree of MBeans that parallels the tree of UimaContexts
    mMBean.addComponent(aContextName, child.mMBean);

    return child;
  }

  /**
   * Create the child sofa map by combining existing mapping from the current context with
   * any mappings specific for this child, passed in as aSofaMappings
   * @param aSofaMappings -
   * @return the combined absolute sofamappings
   */
  public Map<String, String> combineSofaMappings(Map<String, String> aSofaMappings) {
<<<<<<< HEAD
 // The aSofaMappings parameter, if present, defines the mapping between the child
=======
    // The aSofaMappings parameter, if present, defines the mapping between the child
>>>>>>> 488947ef
    // context's sofa names and this context's sofa names. This context's sofa names
    // may again be remapped (according to the mSofaMappings field). We need to
    // produce the absolute mapping and pass that into the child context's constructor.

    // child context's mappings are originally equivalent to this context's mappings
    Map<String, String> childSofaMap = new TreeMap<>();
    childSofaMap.putAll(mSofaMappings);
    if (aSofaMappings != null) {
      // iterate through remappings list (aSofaMappings) and apply them
      Iterator<Map.Entry<String, String>> it = aSofaMappings.entrySet().iterator();
      while (it.hasNext()) {
        Map.Entry<String, String> entry = it.next();
        String childSofaName = entry.getKey();
        String thisContextSofaName = entry.getValue();
        String absoluteSofaName = mSofaMappings.get(thisContextSofaName);
        if (absoluteSofaName == null) {
          absoluteSofaName = thisContextSofaName;
        }
        childSofaMap.put(childSofaName, absoluteSofaName);
      }
    }
    return childSofaMap;
  }
  /**
   * @see org.apache.uima.analysis_engine.annotator.AnnotatorContext#getConfigParameterValue(java.lang.String)
   */
  @Override
  public Object getConfigParameterValue(String aName) {
    return getConfigurationManager().getConfigParameterValue(makeQualifiedName(aName));
  }

  /**
   * @see org.apache.uima.analysis_engine.annotator.AnnotatorContext#getConfigParameterValue(java.lang.String,
   *      java.lang.String)
   */
  @Override
  public Object getConfigParameterValue(String aGroupName, String aParamName) {
    return getConfigurationManager().getConfigParameterValue(makeQualifiedName(aParamName),
            aGroupName);
  }

  @Override
  public String getSharedSettingValue(String name) throws ResourceConfigurationException {
    Settings settings = getRootContext().getExternalOverrides();
    return (settings == null) ? null : settings.getSetting(name);
  }
  
  @Override
  public String[] getSharedSettingArray(String name) throws ResourceConfigurationException {
    Settings settings = getRootContext().getExternalOverrides();
    return (settings == null) ? null : settings.getSettingArray(name);
  }
  
  @Override
  public String[] getSharedSettingNames() {
    Settings settings = getRootContext().getExternalOverrides();
    if (settings == null) {
      return null;
    }
    Set<String> names = settings.getKeys();
    return names.toArray(new String[names.size()]);
  }
  
  /**
   * Locates Resource URL's using the ResourceManager.
   * 
   * @see org.apache.uima.analysis_engine.annotator.AnnotatorContext#getResourceURL(java.lang.String)
   */
  @Override
  public URL getResourceURL(String aKey) throws ResourceAccessException {
    URL result = getResourceManager().getResourceURL(makeQualifiedName(aKey));
    if (result != null) {
      return result;
    } else {
      // try as an unmanaged resource (deprecated)
      URL unmanagedResourceUrl = null;
      try {
        unmanagedResourceUrl = getResourceManager().resolveRelativePath(aKey);
      } catch (MalformedURLException e) {
        // if key is not a valid path then it cannot be resolved to an unmanged resource
      }
      if (unmanagedResourceUrl != null) {
        UIMAFramework.getLogger().logrb(Level.WARNING, this.getClass().getName(), "getResourceURL",
                LOG_RESOURCE_BUNDLE, "UIMA_unmanaged_resource__WARNING", new Object[] { aKey });
        return unmanagedResourceUrl;
      }
      return null;
    }
  }
  
  /* (non-Javadoc)
   * @see org.apache.uima.UimaContext#getResourceURI(java.lang.String)
   */
  @Override
  public URI getResourceURI(String aKey) throws ResourceAccessException {
    return getResourceURIfromURL( getResourceURL(aKey));
  }
  
  private URI getResourceURIfromURL(URL resourceUrl) throws ResourceAccessException {
    if (resourceUrl != null) {
      try {
        return UriUtils.quote(resourceUrl);
      } catch (URISyntaxException e) {
        throw new ResourceAccessException(e);
      }
    }
    else {
      return null;
    } 
  }
 

  /* (non-Javadoc)
   * @see org.apache.uima.UimaContext#getResourceFilePath(java.lang.String)
   */
  @Override
  public String getResourceFilePath(String aKey) throws ResourceAccessException {
    URI resourceUri = getResourceURI(aKey);
    if (resourceUri != null) {
      if ("file".equals(resourceUri.getScheme())) {
        return resourceUri.getPath();
      } 
      else {
        throw new ResourceAccessException(); //TODO: error message
      }
    }
    else {
      return null;
    }
  }


  /**
   * Acquires Resource InputStreams using the ResourceManager.
   * 
   * @see org.apache.uima.analysis_engine.annotator.AnnotatorContext#getResourceAsStream(java.lang.String)
   */
  @Override
  public InputStream getResourceAsStream(String aKey) throws ResourceAccessException {
    InputStream result = getResourceManager().getResourceAsStream(makeQualifiedName(aKey));
    if (result != null) {
      return result;
    } else {
      // try as an unmanaged resource (deprecated)
      URL unmanagedResourceUrl = null;
      try {
        unmanagedResourceUrl = getResourceManager().resolveRelativePath(aKey);
      } catch (MalformedURLException e) {
        // if key is not a valid path then it cannot be resolved to an unmanged resource
      }
      if (unmanagedResourceUrl != null) {
        UIMAFramework.getLogger().logrb(Level.WARNING, this.getClass().getName(),
                "getResourceAsStream", LOG_RESOURCE_BUNDLE, "UIMA_unmanaged_resource__WARNING",
                new Object[] { aKey });
        try {
          return unmanagedResourceUrl.openStream();
        } catch (IOException e) {
          throw new ResourceAccessException(e);
        }
      }
      return null;
    }
  }

  /**
   * Acquires a Resource object using the ResourceManager.
   * 
   * @see org.apache.uima.analysis_engine.annotator.AnnotatorContext#getResourceObject(java.lang.String)
   */
  @Override
  public Object getResourceObject(String aKey) throws ResourceAccessException {
    return getResourceManager().getResource(makeQualifiedName(aKey));
  }

  /**
   * @see org.apache.uima.analysis_engine.annotator.AnnotatorContext#getResourceAsStream(java.lang.String,
   *      java.lang.String[])
   */
  @Override
  public InputStream getResourceAsStream(String aKey, String[] aParams)
          throws ResourceAccessException {
    InputStream result = getResourceManager().getResourceAsStream(makeQualifiedName(aKey), aParams);
    if (result != null) {
      return result;
    } else {
      // try as an unmanaged resource (deprecated)
      URL unmanagedResourceUrl = null;
      try {
        unmanagedResourceUrl = getResourceManager().resolveRelativePath(aKey);
      } catch (MalformedURLException e) {
        // if key is not a valid path then it cannot be resolved to an unmanged resource
      }
      if (unmanagedResourceUrl != null) {
        UIMAFramework.getLogger().logrb(Level.WARNING, this.getClass().getName(),
                "getResourceAsStream", LOG_RESOURCE_BUNDLE, "UIMA_unmanaged_resource__WARNING",
                new Object[] { aKey });
        try {
          return unmanagedResourceUrl.openStream();
        } catch (IOException e) {
          throw new ResourceAccessException(e);
        }
      }
      return null;
    }
  }

  /**
   * @see org.apache.uima.analysis_engine.annotator.AnnotatorContext#getResourceObject(java.lang.String,
   *      java.lang.String[])
   */
  @Override
  public Object getResourceObject(String aKey, String[] aParams) throws ResourceAccessException {
    return getResourceManager().getResource(makeQualifiedName(aKey), aParams);
  }

  /**
   * @see org.apache.uima.analysis_engine.annotator.AnnotatorContext#getResourceURL(java.lang.String,
   *      java.lang.String[])
   */
  @Override
  public URL getResourceURL(String aKey, String[] aParams) throws ResourceAccessException {
    URL result = getResourceManager().getResourceURL(makeQualifiedName(aKey), aParams);
    if (result != null) {
      return result;
    } else {
      // try as an unmanaged resource (deprecated)
      URL unmanagedResourceUrl = null;
      try {
        unmanagedResourceUrl = getResourceManager().resolveRelativePath(aKey);
      } catch (MalformedURLException e) {
        // if key is not a valid path then it cannot be resolved to an unmanged resource
      }
      if (unmanagedResourceUrl != null) {
        UIMAFramework.getLogger().logrb(Level.WARNING, this.getClass().getName(), "getResourceURL",
                LOG_RESOURCE_BUNDLE, "UIMA_unmanaged_resource__WARNING", new Object[] { aKey });
        return unmanagedResourceUrl;
      }
      return null;
    }
  }
  
  /* (non-Javadoc)
   * @see org.apache.uima.UimaContext#getResourceURI(java.lang.String, java.lang.String[])
   */
  @Override
  public URI getResourceURI(String aKey, String[] aParams) throws ResourceAccessException {
    return getResourceURIfromURL(getResourceURL(aKey, aParams));
  } 

  /* (non-Javadoc)
   * @see org.apache.uima.UimaContext#getResourceFilePath(java.lang.String, java.lang.String[])
   */
  @Override
  public String getResourceFilePath(String aKey, String[] aParams) throws ResourceAccessException {
    URI resourceUri = getResourceURI(aKey, aParams);
    if (resourceUri != null) {
      if ("file".equals(resourceUri.getScheme())) {
        return resourceUri.getPath();
      } 
      else {
        throw new ResourceAccessException(); //TODO: error message
      }
    }
    else {
      return null;
    }
  }

  /**
   * @see org.apache.uima.analysis_engine.annotator.AnnotatorContext#getDataPath()
   */
  @Override
  public String getDataPath() {
    return getResourceManager().getDataPath();
  }

  protected String makeQualifiedName(String name) {
    return mQualifiedContextName + name;
  }

  @Override
  public String getQualifiedContextName() {
    return mQualifiedContextName;
  }

  /*
   * (non-Javadoc)
   * 
   * @see org.apache.uima.UimaContext#getConfigurationGroupNames()
   */
  @Override
  public String[] getConfigurationGroupNames() {
    ConfigurationGroup[] groups = getConfigurationManager().getConfigParameterDeclarations(
            getQualifiedContextName()).getConfigurationGroups();
    if (groups == null) {
      return Constants.EMPTY_STRING_ARRAY;
    } else {
      Set<String> names = new TreeSet<>();
      for (int i = 0; i < groups.length; i++) {
        names.addAll(Arrays.asList(groups[i].getNames()));
      }
      String[] nameArray = new String[names.size()];
      names.toArray(nameArray);
      return nameArray;
    }
  }

  /*
   * (non-Javadoc)
   * 
   * @see org.apache.uima.UimaContext#getConfigurationParameterNames()
   */
  @Override
  public String[] getConfigParameterNames() {
    ConfigurationParameter[] params = getConfigurationManager().getConfigParameterDeclarations(
            getQualifiedContextName()).getConfigurationParameters();
    if (params == null) {
      return Constants.EMPTY_STRING_ARRAY;
    } else {
      String[] names = new String[params.length];
      for (int i = 0; i < params.length; i++) {
        names[i] = params[i].getName();
      }
      return names;
    }
  }

  /*
   * (non-Javadoc)
   * 
   * @see org.apache.uima.UimaContext#getConfigurationParameterNames(java.lang.String)
   */
  @Override
  public String[] getConfigParameterNames(String aGroup) {
    ConfigurationGroup[] groups = getConfigurationManager().getConfigParameterDeclarations(
            getQualifiedContextName()).getConfigurationGroupDeclarations(aGroup);
    if (groups.length == 0) {
      return Constants.EMPTY_STRING_ARRAY;
    } else {
      List<String> names = new ArrayList<>();
      ConfigurationParameter[] commonParams = getConfigurationManager()
              .getConfigParameterDeclarations(getQualifiedContextName()).getCommonParameters();
      if (commonParams != null) {
        for (int i = 0; i < commonParams.length; i++) {
          names.add(commonParams[i].getName());
        }
      }
      for (int i = 0; i < groups.length; i++) {
        ConfigurationParameter[] groupParams = groups[i].getConfigurationParameters();
        for (int j = 0; j < groupParams.length; j++) {
          names.add(groupParams[j].getName());
        }
      }
      String[] nameArray = new String[names.size()];
      names.toArray(nameArray);
      return nameArray;
    }
  }

  /**
   * (non-Javadoc)
   * 
   * @see org.apache.uima.UimaContextAdmin#getExternalOverrides()
   */
  @Override
  public Settings getExternalOverrides() {
    return getRootContext().getExternalOverrides();
  }

  /**
   * (non-Javadoc)
   * 
   * @see org.apache.uima.UimaContextAdmin#setExternalOverrides(org.apache.uima.util.Settings)
   */
  @Override
  public void setExternalOverrides(Settings externalOverrides) {
    getRootContext().setExternalOverrides(externalOverrides);
  }

  /**
   * Changes here should also be made in UimaContext_ImplBase.mapToSofaID (non-Javadoc)
   * 
   * @see org.apache.uima.UimaContext#mapToSofaID(java.lang.String)
   */
  @Override
  public SofaID mapToSofaID(String aSofaName) {

    int index = aSofaName.indexOf(".");
    String nameToMap = aSofaName;
    String absoluteSofaName = null;
    if (index < 0) {
      absoluteSofaName = mSofaMappings.get(nameToMap);
      if (absoluteSofaName == null)
        absoluteSofaName = nameToMap;

    } else {
      nameToMap = aSofaName.substring(0, index);
      String rest = aSofaName.substring(index);
      String absoluteRoot = mSofaMappings.get(nameToMap);
      if (absoluteRoot == null)
        absoluteRoot = nameToMap;
      absoluteSofaName = absoluteRoot + rest;
    }
    SofaID sofaid = new SofaID_impl();
    sofaid.setSofaID(absoluteSofaName);
    return sofaid;
  }

  /**
   * (non-Javadoc)
   * 
   * @see org.apache.uima.UimaContext#mapSofaIDToComponentSofaName(java.lang.String)
   */
  @Override
  public String mapSofaIDToComponentSofaName(String aSofaID) {
    String componentSofaName = aSofaID;
    SofaID[] sofaArr = getSofaMappings();
    for (int i = 0; i < sofaArr.length; i++) {
      if (aSofaID.equals(sofaArr[i].getSofaID()))
        return sofaArr[i].getComponentSofaName();
    }
    return componentSofaName;
  }

  /**
   * (non-Javadoc)
   * 
   * @see org.apache.uima.UimaContext#getSofaMappings()
   */
  @Override
  public SofaID[] getSofaMappings() {
    Set<Map.Entry<String, String>> sofamap = mSofaMappings.entrySet();
    Iterator<Map.Entry<String, String>> iter = sofamap.iterator();
    SofaID[] sofaArr = new SofaID_impl[sofamap.size()];
    int i = 0;
    while (iter.hasNext()) {
      Map.Entry<String, String> elem = iter.next();
      SofaID sofaid = new SofaID_impl();
      sofaid.setComponentSofaName(elem.getKey());
      sofaid.setSofaID(elem.getValue());
      sofaArr[i] = sofaid;
      i++;
    }
    return sofaArr;
  }  

  /* (non-Javadoc)
   * @see org.apache.uima.UimaContextAdmin#getSofaMap()
   */
  @Override
  public Map<String, String> getSofaMap() {
    return Collections.unmodifiableMap(mSofaMappings);
  }

  @Override
  public void defineCasPool(int aSize, Properties aPerformanceTuningSettings, boolean aSofaAware)
          throws ResourceInitializationException {
    mCasPoolSize = aSize;
    mPerformanceTuningSettings = aPerformanceTuningSettings;
    mSofaAware = aSofaAware;
    // cannot actually define the CAS Pool in the CasManager yet, because this happens
    // in the middle of initialization when the entire merged type system is not yet known.
  }

  /**
   * @see UimaContextAdmin#returnedCAS(AbstractCas)
   */
  @Override
  public void returnedCAS(AbstractCas aCAS) {
    //remove Base CAS from outstanding CASes set
    CAS baseCas = null;
    if (aCAS instanceof JCas) {
      baseCas = ((JCas)aCAS).getCasImpl().getBaseCAS();
    }
    else if (aCAS instanceof CASImpl) {
      baseCas = ((CASImpl)aCAS).getBaseCAS();
    }
    mOutstandingCASes.remove(baseCas); // mOutstandingCASes is thread-safe (Concurrent hash map)
  }

  /*
   * (non-Javadoc)
   * 
   * @see org.apache.uima.UimaContext#getEmptyCas(java.lang.Class)
   * see http://en.wikipedia.org/wiki/Double-checked_locking#Usage_in_Java
   */
  @Override
  public <T extends AbstractCas> T getEmptyCas(Class<T> aCasInterface) {
    if (!mCasPoolCreated) {
      synchronized (this) {
        if (!mCasPoolCreated) {
          // define CAS Pool in the CasManager
          try {
            getResourceManager().getCasManager().defineCasPool(this, mCasPoolSize,
                    mPerformanceTuningSettings);
          } catch (ResourceInitializationException e) {
            throw new UIMARuntimeException(e);
          }
          mCasPoolCreated = true;
        }
      }
    }

    //check if component has exceeded its CAS pool
    CAS cas = null;
    // note: this sync will block other threads 
    //  from attempting to get a cas for this instance of UimaContext
    //  The attempt by the thread to get an instance that gets this
    //  monitor may, itself, wait for a cas to be available in the pool
    //    If that happens, the lock on mOutstandingCASes is not released
    //    during the wait. Because of this, no other request for this
    //    instance of the cas pool will happen, so no deadlock should result.
    synchronized (mOutstandingCASes) {
      if (mOutstandingCASes.size() >= mCasPoolSize) {
        throw new UIMARuntimeException(UIMARuntimeException.REQUESTED_TOO_MANY_CAS_INSTANCES,
                new Object[] { getQualifiedContextName(), Integer.toString(mCasPoolSize + 1),
                    Integer.toString(mCasPoolSize) });
      }
      CasManager casManager = getResourceManager().getCasManager();
//      CAS cas = casManager.getCas(getQualifiedContextName());
      // this might wait, if the cas pool is empty
      cas = casManager.getCas(getUniqueName());
      
      //add to the set of outstanding CASes
      mOutstandingCASes.add(((CASImpl)cas).getBaseCAS());
    }

    // The CAS returned by this method will not be locked 
    //   so users can call the reset() method.  This is due to 
    //   historical reasons, and changing it could break existing
    //   code.  There's not a serious downside to leaving it unlocked;
    //   when the CAS enters a flow it will be locked when being
    //   given as a parameter to further user code.

    return Util.setupViewSwitchClassLoaders(
        cas, 
        mSofaAware, 
        getComponentInfo(), 
        getResourceManager(), 
        aCasInterface);    
  }

  /**
   * @return the component info
   */
  @Override
  public ComponentInfo getComponentInfo() {
    return mComponentInfo;
  }

  /*
   * (non-Javadoc)
   * 
   * @see org.apache.uima.UimaContextAdmin#getManagementInterface()
   */
  @Override
  public AnalysisEngineManagement getManagementInterface() {
    return mMBean;
  }
  
  protected Logger maybeThrottleLogger(Logger logger) {
    final int limit = ((UimaContext_ImplBase)getRootContext()).loggingThrottleLimit; 
    if (limit == Integer.MAX_VALUE ||
        !logger.isAnnotatorLogger()) {
      return logger;
    }
    return logger.getLimitedLogger(limit);
  }

  /**
   * Implementation of the ComponentInfo interface that allows the CAS to access information from
   * this context- currently just the Sofa mappings.
   * 
   */
  class ComponentInfoImpl implements ComponentInfo {
    /*
     * Changes here should also be made in UimaContext_ImplBase.mapToSofaID
     * 
     * (non-Javadoc)
     * 
     * @see org.apache.uima.cas.ComponentInfo#mapToSofaID(java.lang.String)
     * 
     */
    @Override
    public String mapToSofaID(String aSofaName) {
      int index = aSofaName.indexOf(".");
      String nameToMap = aSofaName;
      String absoluteSofaName = null;
      if (index < 0) {
        absoluteSofaName = mSofaMappings.get(nameToMap);
        if (absoluteSofaName == null)
          absoluteSofaName = nameToMap;
      } else {
        nameToMap = aSofaName.substring(0, index);
        String rest = aSofaName.substring(index);
        String absoluteRoot = mSofaMappings.get(nameToMap);
        if (absoluteRoot == null)
          absoluteRoot = nameToMap;
        absoluteSofaName = absoluteRoot + rest;
      }
      return absoluteSofaName;
    }

  }
  
  public void setLoggingThrottleLimit(Integer v) {
    loggingThrottleLimit = v;
  }

  public String getMdcId() {
    return mdcUniqueId;
  }
}<|MERGE_RESOLUTION|>--- conflicted
+++ resolved
@@ -257,11 +257,7 @@
    * @return the combined absolute sofamappings
    */
   public Map<String, String> combineSofaMappings(Map<String, String> aSofaMappings) {
-<<<<<<< HEAD
- // The aSofaMappings parameter, if present, defines the mapping between the child
-=======
     // The aSofaMappings parameter, if present, defines the mapping between the child
->>>>>>> 488947ef
     // context's sofa names and this context's sofa names. This context's sofa names
     // may again be remapped (according to the mSofaMappings field). We need to
     // produce the absolute mapping and pass that into the child context's constructor.
