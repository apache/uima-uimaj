/*
 * Licensed to the Apache Software Foundation (ASF) under one
 * or more contributor license agreements.  See the NOTICE file
 * distributed with this work for additional information
 * regarding copyright ownership.  The ASF licenses this file
 * to you under the Apache License, Version 2.0 (the
 * "License"); you may not use this file except in compliance
 * with the License.  You may obtain a copy of the License at
 * 
 *   http://www.apache.org/licenses/LICENSE-2.0
 * 
 * Unless required by applicable law or agreed to in writing,
 * software distributed under the License is distributed on an
 * "AS IS" BASIS, WITHOUT WARRANTIES OR CONDITIONS OF ANY
 * KIND, either express or implied.  See the License for the
 * specific language governing permissions and limitations
 * under the License.
 */

package org.apache.uima.jcas.cas;

<<<<<<< HEAD
import java.util.Iterator;
import java.util.NoSuchElementException;

import org.apache.uima.cas.DoubleArrayFS;
=======
import java.util.Arrays;
import java.util.NoSuchElementException;
import java.util.PrimitiveIterator.OfDouble;
import java.util.Spliterator;
import java.util.function.DoubleConsumer;
import java.util.stream.DoubleStream;

import org.apache.uima.cas.CAS;
import org.apache.uima.cas.CommonArrayFS;
import org.apache.uima.cas.impl.CASImpl;
import org.apache.uima.cas.impl.DoubleArrayFSImpl;
import org.apache.uima.cas.impl.TypeImpl;
>>>>>>> 488947ef
import org.apache.uima.jcas.JCas;
import org.apache.uima.jcas.JCasRegistry;

/** JCas class model for DoubleArray */
<<<<<<< HEAD
public final class DoubleArray extends TOP implements DoubleArrayFS, Iterable<Double> {
=======
public final class DoubleArray extends TOP implements CommonPrimitiveArray<Double>, DoubleArrayFSImpl, Iterable<Double> {

  /* public static string for use where constants are needed, e.g. in some Java Annotations */
  public final static String _TypeName = CAS.TYPE_NAME_DOUBLE_ARRAY;
  
>>>>>>> 488947ef
  /**
   * Each cover class when loaded sets an index. Used in the JCas typeArray to go from the cover
   * class or class instance to the corresponding instance of the _Type class
   */
  public final static int typeIndexID = JCasRegistry.register(DoubleArray.class);

  public final static int type = typeIndexID;

  /**
   * used to obtain reference to the _Type instance
   * 
   * @return the type array index
   */
  // can't be factored - refs locally defined field
  @Override
  public int getTypeIndexID() {
    return typeIndexID;
  }

  private final double[] theArray;
  
  // never called. Here to disable default constructor
  @SuppressWarnings("unused")
  private DoubleArray() {
    theArray = null;
  }

  /**
   *  Make a new DoubleArray of given size
   * @param jcas The JCas
   * @param length the length of the array 
   */
  public DoubleArray(JCas jcas, int length) {
    super(jcas);
    theArray = new double[length];
    if (CASImpl.traceFSs) { // tracing done after array setting, skipped in super class
      _casView.traceFSCreate(this);
    }
    if (_casView.isId2Fs()) {
      _casView.adjustLastFsV2size_nonHeapStoredArrays(); 
    }     
  }
  
  /**
   * used by generator
   * Make a new DoubleArray of given size
   * @param c -
   * @param t -
   * @param length the length of the array in bytes
   */
  public DoubleArray(TypeImpl t, CASImpl c, int length) {
    super(t, c);  
    theArray = new double[length];
    if (CASImpl.traceFSs) { // tracing done after array setting, skipped in super class
      _casView.traceFSCreate(this);
    }
    if (_casView.isId2Fs()) {
      _casView.adjustLastFsV2size_nonHeapStoredArrays(); 
    }     
  }

  /**
   * @see org.apache.uima.cas.DoubleArrayFS#get(int)
   */
  @Override
  public double get(int i) {
    return theArray[i];
  }

  /**
   * @see org.apache.uima.cas.DoubleArrayFS#set(int , double)
   */
  @Override
  public void set(int i, double v) {
    theArray[i] = v;
    _casView.maybeLogArrayUpdate(this, null, i);
  }

  /**
   * @see org.apache.uima.cas.DoubleArrayFS#copyFromArray(double[], int, int, int)
   */
  @Override
  public void copyFromArray(double[] src, int srcPos, int destPos, int length) {
    System.arraycopy(src, srcPos, theArray, destPos, length);
  }

  /**
   * @see org.apache.uima.cas.DoubleArrayFS#copyToArray(int, double[], int, int)
   */
  @Override
  public void copyToArray(int srcPos, double[] dest, int destPos, int length) {
    System.arraycopy(theArray, srcPos, dest, destPos, length);
  }

  /**
   * @see org.apache.uima.cas.DoubleArrayFS#toArray()
   */
  @Override
  public double[] toArray() {
    return Arrays.copyOf(theArray, theArray.length);
  }

  /** return the size of the array */
  @Override
  public int size() {
    return theArray.length;
  }

  /**
   * @see org.apache.uima.cas.DoubleArrayFS#copyToArray(int, String[], int, int)
   */
  @Override
  public void copyToArray(int srcPos, String[] dest, int destPos, int length) {
    _casView.checkArrayBounds(theArray.length, srcPos, length);
    for (int i = 0; i < length; i++) {
      dest[i + destPos] = Double.toString(theArray[i + srcPos]);
    }
  }

  /**
   * @see org.apache.uima.cas.DoubleArrayFS#copyFromArray(String[], int, int, int)
   */
  @Override
  public void copyFromArray(String[] src, int srcPos, int destPos, int length) {
    _casView.checkArrayBounds(theArray.length, destPos, length);
    for (int i = 0; i < length; i++) {
      theArray[i + destPos] = Double.parseDouble(src[i + srcPos]);
    }
  }
  
  // internal use
  public double[] _getTheArray() {
    return theArray;
  }
  
  /* (non-Javadoc)
   * @see org.apache.uima.jcas.cas.CommonArray#copyValuesFrom(org.apache.uima.jcas.cas.CommonArray)
   */
  @Override
  public void copyValuesFrom(CommonArrayFS v) {
    DoubleArray bv = (DoubleArray) v;
    System.arraycopy(bv.theArray,  0,  theArray, 0, theArray.length);
  }

  /* (non-Javadoc)
   * @see org.apache.uima.jcas.cas.CommonPrimitiveArray#setArrayValueFromString(int, java.lang.String)
   */
  @Override
  public void setArrayValueFromString(int i, String v) {
    set(i, Double.parseDouble(v));    
  }
  
  @Override
  public Spliterator.OfDouble spliterator() {
    return Arrays.spliterator(theArray);
  }
  
  @Override
<<<<<<< HEAD
  public Iterator<Double> iterator() {
    return new Iterator<Double>() {
=======
  public OfDouble iterator() {
    return new OfDouble() {
>>>>>>> 488947ef
      int i = 0;
      
      @Override
      public boolean hasNext() {
        return i < size();
      }

      @Override
      public Double next() {
        if (!hasNext())
          throw new NoSuchElementException();
        return get(i++);
      }

      @Override
<<<<<<< HEAD
      public void remove() {
        throw new UnsupportedOperationException();
      }
      
    };
  }
=======
      public double nextDouble() {
        if (!hasNext())
          throw new NoSuchElementException();
        return get(i++);
      }
    };
  }
  
  /**
   * @return an DoubleStream over the elements of the array
   */
  public DoubleStream stream() {
    return Arrays.stream(theArray);
  }
  
  /**
   * @param jcas Which CAS to create the array in
   * @param a the source for the array's initial values
   * @return a newly created and populated array
   */
  public static DoubleArray create(JCas jcas, double[] a) {
    DoubleArray doubleArray = new DoubleArray(jcas, a.length);
    doubleArray.copyFromArray(a, 0, 0, a.length);
    return doubleArray;
  }

  /**
   * non boxing version 
   * @param action -
   */
  public void forEach(DoubleConsumer action) {
    for (double d : theArray) {
      action.accept(d);
    }
  }


  /**
   * @param item the item to see if is in the array
   * @return true if the item is in the array
   */
  public boolean contains(double item) {
    for (double b : theArray) {
      if (b == item) {
        return true;
      }
    }
    return false;
  }

>>>>>>> 488947ef
}<|MERGE_RESOLUTION|>--- conflicted
+++ resolved
@@ -19,12 +19,6 @@
 
 package org.apache.uima.jcas.cas;
 
-<<<<<<< HEAD
-import java.util.Iterator;
-import java.util.NoSuchElementException;
-
-import org.apache.uima.cas.DoubleArrayFS;
-=======
 import java.util.Arrays;
 import java.util.NoSuchElementException;
 import java.util.PrimitiveIterator.OfDouble;
@@ -37,20 +31,15 @@
 import org.apache.uima.cas.impl.CASImpl;
 import org.apache.uima.cas.impl.DoubleArrayFSImpl;
 import org.apache.uima.cas.impl.TypeImpl;
->>>>>>> 488947ef
 import org.apache.uima.jcas.JCas;
 import org.apache.uima.jcas.JCasRegistry;
 
 /** JCas class model for DoubleArray */
-<<<<<<< HEAD
-public final class DoubleArray extends TOP implements DoubleArrayFS, Iterable<Double> {
-=======
 public final class DoubleArray extends TOP implements CommonPrimitiveArray<Double>, DoubleArrayFSImpl, Iterable<Double> {
 
   /* public static string for use where constants are needed, e.g. in some Java Annotations */
   public final static String _TypeName = CAS.TYPE_NAME_DOUBLE_ARRAY;
   
->>>>>>> 488947ef
   /**
    * Each cover class when loaded sets an index. Used in the JCas typeArray to go from the cover
    * class or class instance to the corresponding instance of the _Type class
@@ -209,13 +198,8 @@
   }
   
   @Override
-<<<<<<< HEAD
-  public Iterator<Double> iterator() {
-    return new Iterator<Double>() {
-=======
   public OfDouble iterator() {
     return new OfDouble() {
->>>>>>> 488947ef
       int i = 0;
       
       @Override
@@ -231,14 +215,6 @@
       }
 
       @Override
-<<<<<<< HEAD
-      public void remove() {
-        throw new UnsupportedOperationException();
-      }
-      
-    };
-  }
-=======
       public double nextDouble() {
         if (!hasNext())
           throw new NoSuchElementException();
@@ -289,5 +265,4 @@
     return false;
   }
 
->>>>>>> 488947ef
 }