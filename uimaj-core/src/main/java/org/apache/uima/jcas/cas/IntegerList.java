/*
 * Licensed to the Apache Software Foundation (ASF) under one
 * or more contributor license agreements.  See the NOTICE file
 * distributed with this work for additional information
 * regarding copyright ownership.  The ASF licenses this file
 * to you under the Apache License, Version 2.0 (the
 * "License"); you may not use this file except in compliance
 * with the License.  You may obtain a copy of the License at
 * 
 *   http://www.apache.org/licenses/LICENSE-2.0
 * 
 * Unless required by applicable law or agreed to in writing,
 * software distributed under the License is distributed on an
 * "AS IS" BASIS, WITHOUT WARRANTIES OR CONDITIONS OF ANY
 * KIND, either express or implied.  See the License for the
 * specific language governing permissions and limitations
 * under the License.
 */

package org.apache.uima.jcas.cas;

import java.util.Collections;
import java.util.Iterator;
<<<<<<< HEAD

import org.apache.uima.cas.CASRuntimeException;
import org.apache.uima.jcas.JCas;
import org.apache.uima.jcas.JCasRegistry;

public class IntegerList extends org.apache.uima.jcas.cas.TOP implements Iterable<Integer> {

	public final static int typeIndexID = JCasRegistry.register(IntegerList.class);
=======
>>>>>>> 08f3c890

import org.apache.uima.cas.impl.CASImpl;
import org.apache.uima.cas.impl.TypeImpl;
import org.apache.uima.jcas.JCas;

public abstract class IntegerList extends TOP implements CommonList, Iterable<Integer> {

	// Never called.
	protected IntegerList() { // Disable default constructor
	}

	public IntegerList(JCas jcas) {
		super(jcas);
	}

	 /**
   * used by generator
   * Make a new AnnotationBase
   * @param c -
   * @param t -
   */

  public IntegerList(TypeImpl t, CASImpl c) {
    super(t, c);
  }

	public int getNthElement(int i) {
		return ((NonEmptyIntegerList) getNonEmptyNthNode(i)).getHead();
	}
	
<<<<<<< HEAD
	/**
   * pushes item onto front of this list
   * @param item the item to push onto the list
   * @return the new list, with this item as the head value of the first element
	 */
	public NonEmptyIntegerList push(int item) {
	  return new NonEmptyIntegerList(this.jcasType.jcas, item, this);
	}
	
  @Override
  public Iterator<Integer> iterator() {
    return Collections.emptyIterator(); // NonEmptyList overrides
=======
  public NonEmptyIntegerList createNonEmptyNode() {
    NonEmptyIntegerList node = new NonEmptyIntegerList(this._casView.getTypeSystemImpl().intNeListType, this._casView);
    return node;
  }
  
  public NonEmptyIntegerList pushNode() {
    NonEmptyIntegerList n = createNonEmptyNode();
    n.setTail(this);
    return n;
  }
    

  
  /* (non-Javadoc)
   * @see java.lang.Iterable#iterator()
   */
  @Override
  public Iterator<Integer> iterator() {
    return Collections.emptyIterator();  // overridden by NonEmptyXxList
  }

  /**
   * pushes item onto front of this list
   * @param item the item to push onto the list
   * @return the new list, with this item as the head value of the first element
   */
  public NonEmptyIntegerList push(int item) {
    return new NonEmptyIntegerList(_casView.getJCasImpl(), item, this);
  }
   
  @Override
  public EmptyIntegerList getEmptyList() {
    return this._casView.getEmptyIntegerList();
  }

  /**
   * Create an IntegerList from an existing array of ints
   * @param jcas the JCas to use
   * @param a the array of ints to populate the list with
   * @return an IntegerList, with the elements from the array
   */
  public static IntegerList createFromArray(JCas jcas, int[] a) {
    IntegerList integerList = jcas.getCasImpl().getEmptyIntegerList();   
    for (int i = a.length - 1; i >= 0; i--) {
      integerList = integerList.push(a[i]);
    }   
    return integerList;
>>>>>>> 08f3c890
  }
}<|MERGE_RESOLUTION|>--- conflicted
+++ resolved
@@ -21,17 +21,6 @@
 
 import java.util.Collections;
 import java.util.Iterator;
-<<<<<<< HEAD
-
-import org.apache.uima.cas.CASRuntimeException;
-import org.apache.uima.jcas.JCas;
-import org.apache.uima.jcas.JCasRegistry;
-
-public class IntegerList extends org.apache.uima.jcas.cas.TOP implements Iterable<Integer> {
-
-	public final static int typeIndexID = JCasRegistry.register(IntegerList.class);
-=======
->>>>>>> 08f3c890
 
 import org.apache.uima.cas.impl.CASImpl;
 import org.apache.uima.cas.impl.TypeImpl;
@@ -62,20 +51,6 @@
 		return ((NonEmptyIntegerList) getNonEmptyNthNode(i)).getHead();
 	}
 	
-<<<<<<< HEAD
-	/**
-   * pushes item onto front of this list
-   * @param item the item to push onto the list
-   * @return the new list, with this item as the head value of the first element
-	 */
-	public NonEmptyIntegerList push(int item) {
-	  return new NonEmptyIntegerList(this.jcasType.jcas, item, this);
-	}
-	
-  @Override
-  public Iterator<Integer> iterator() {
-    return Collections.emptyIterator(); // NonEmptyList overrides
-=======
   public NonEmptyIntegerList createNonEmptyNode() {
     NonEmptyIntegerList node = new NonEmptyIntegerList(this._casView.getTypeSystemImpl().intNeListType, this._casView);
     return node;
@@ -123,6 +98,5 @@
       integerList = integerList.push(a[i]);
     }   
     return integerList;
->>>>>>> 08f3c890
   }
 }