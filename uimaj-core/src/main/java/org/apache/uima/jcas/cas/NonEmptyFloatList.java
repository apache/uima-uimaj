--- conflicted
+++ resolved
@@ -19,11 +19,6 @@
 
 package org.apache.uima.jcas.cas;
 
-<<<<<<< HEAD
-import java.util.Iterator;
-import java.util.NoSuchElementException;
-
-=======
 import java.lang.invoke.CallSite;
 import java.lang.invoke.MethodHandle;
 import java.util.Iterator;
@@ -34,7 +29,6 @@
 import org.apache.uima.cas.impl.CASImpl;
 import org.apache.uima.cas.impl.TypeImpl;
 import org.apache.uima.cas.impl.TypeSystemImpl;
->>>>>>> 488947ef
 import org.apache.uima.jcas.JCas;
 import org.apache.uima.jcas.JCasRegistry;
 
@@ -74,18 +68,6 @@
   }
 
   /**
-<<<<<<< HEAD
-   * @param jcas the JCas create the new Feature Structure in
-   * @param item the head item
-   * @param tail the tail item
-   */
-  public NonEmptyFloatList(JCas jcas, float item, FloatList tail) {
-    this(jcas);
-    setHead(item);
-    setTail(tail); 
-  }
-
-=======
    * used by generator
    * Make a new AnnotationBase
    * @param c -
@@ -117,7 +99,6 @@
     this(jcas, v, jcas.getCasImpl().emptyFloatList());
   }
   
->>>>>>> 488947ef
   // *------------------*
   // * Feature: head
   /* getter for head * */
@@ -161,11 +142,7 @@
   public void set_headFromString(String v) {
     setHead(Float.parseFloat(v));
   }
-<<<<<<< HEAD
-
-=======
   
->>>>>>> 488947ef
   @Override
   public Iterator<Float> iterator() {
     return new Iterator<Float>() {
@@ -182,22 +159,6 @@
         if (!hasNext()) {
           throw new NoSuchElementException();
         }
-<<<<<<< HEAD
-        NonEmptyFloatList nn = (NonEmptyFloatList) node;
-        Float r = nn.getHead();
-        node = nn.getTail();
-        return r;
-      }
-
-      @Override
-      public void remove() {
-        throw new UnsupportedOperationException();
-      }
-    };
-      
-  }
-  
-=======
         NonEmptyFloatList nn = (NonEmptyFloatList)node; 
         Float element = nn.getHead();
         node = nn.getTail();
@@ -207,5 +168,4 @@
     };
   }
 
->>>>>>> 488947ef
 }