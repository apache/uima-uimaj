/*
 * Licensed to the Apache Software Foundation (ASF) under one
 * or more contributor license agreements.  See the NOTICE file
 * distributed with this work for additional information
 * regarding copyright ownership.  The ASF licenses this file
 * to you under the Apache License, Version 2.0 (the
 * "License"); you may not use this file except in compliance
 * with the License.  You may obtain a copy of the License at
 * 
 *   http://www.apache.org/licenses/LICENSE-2.0
 * 
 * Unless required by applicable law or agreed to in writing,
 * software distributed under the License is distributed on an
 * "AS IS" BASIS, WITHOUT WARRANTIES OR CONDITIONS OF ANY
 * KIND, either express or implied.  See the License for the
 * specific language governing permissions and limitations
 * under the License.
 */

package org.apache.uima.jcas.impl;

// * todo:
// *
// * Compatibility removes at some point: TypeSystemInit and it's caller

import java.io.InputStream;
import java.util.ArrayList;
<<<<<<< HEAD
import java.util.Collection;
import java.util.Collections;
import java.util.HashMap;
import java.util.IdentityHashMap;
=======
>>>>>>> 08f3c890
import java.util.Iterator;
import java.util.List;
import java.util.ListIterator;

import org.apache.uima.UIMAFramework;
import org.apache.uima.cas.AbstractCas;
import org.apache.uima.cas.AbstractCas_ImplBase;
import org.apache.uima.cas.CAS;
import org.apache.uima.cas.CASException;
import org.apache.uima.cas.CASRuntimeException;
import org.apache.uima.cas.CasOwner;
import org.apache.uima.cas.ConstraintFactory;
import org.apache.uima.cas.FSIndex;
import org.apache.uima.cas.FSIndexRepository;
import org.apache.uima.cas.FSIterator;
import org.apache.uima.cas.FSMatchConstraint;
import org.apache.uima.cas.Feature;
import org.apache.uima.cas.FeaturePath;
import org.apache.uima.cas.FeatureStructure;
import org.apache.uima.cas.FeatureValuePath;
import org.apache.uima.cas.SofaFS;
import org.apache.uima.cas.SofaID;
import org.apache.uima.cas.Type;
import org.apache.uima.cas.TypeSystem;
import org.apache.uima.cas.impl.CASImpl;
import org.apache.uima.cas.impl.LowLevelCAS;
import org.apache.uima.cas.impl.LowLevelIndexRepository;
import org.apache.uima.cas.impl.TypeSystemImpl;
import org.apache.uima.cas.text.AnnotationIndex;
import org.apache.uima.jcas.JCas;
import org.apache.uima.jcas.JFSIndexRepository;
import org.apache.uima.jcas.cas.FSArray;
import org.apache.uima.jcas.cas.FloatArray;
import org.apache.uima.jcas.cas.IntegerArray;
import org.apache.uima.jcas.cas.Sofa;
import org.apache.uima.jcas.cas.StringArray;
import org.apache.uima.jcas.cas.TOP;
import org.apache.uima.jcas.cas.TOP_Type;
import org.apache.uima.jcas.tcas.Annotation;
import org.apache.uima.util.Level;
import org.apache.uima.util.Logger;

// *********************************
// * Implementation of JCas *
// *********************************

/**
 * 
 * Overview 
 * ========
 * This design uses classes for types, not Interfaces. JCas CAS types are represented in a running
 * server by a collection of classes, one for each loaded equivalent-to-CAS type Foo.
 * 
 * In v2, JCas was optional;
 * In v3, JCas is still optional, but the JCas classes are used in all cases for the feature-final built-ins
 *   - which are those classes that are skipped when JCasgen is run
 * 
 * Built-in JCas classes have one definition.
 * Custom JCas classes have one definition per classloader
 *   - Running a pipeline with a custom extension classloader
 *   - PEAR Wrappers support contexts with the PEAR where there's potentially different JCas implementations.
 *   - Running with different JCas classes is possible using user (or other framework (e.g. servlet)) class loader isolation  
 * 
 * Hierarchy: The JCas class hierarchy (super class structure) follows the UIMA type hierarchy
 *   - with some additional shared-code style classes
 *   - with some additional "marker" interfaces (e.g the built-in UIMA list - marking empty and non-empty nodes)
 *   - TOP extends FeatureStructureImplC 
 *      -- which has the non-JCas support for representing Feature Structures as Java Objects
 *      
 * I N S T A N C E S   of these classes
 *   - belong to a CAS, and record the particular CAS view used when creating the instance 
 *     -- specifies the CAS to which the Feature Structure belongs
 *     -- is the view in which they were created
 *        --- used for instance.addToIndexes
 *        --- used for checking - e.g. can't create an Annotation in the "base" CAS view
 * 
 * The CAS must be updated on a single thread.
 *   A read-only CAS may be accessed on multiple threads.
 * 
 * At classloader load time, JCas classes are assigned an incrementing static integer index.
 * This index is used with a table kept per Type System (possibly shared among multiple CASes)
 * to locate the corresponding TypeImpl
 *   - this TypeImpl is set in a local field in every FS instance when the instance is created
 *   - multiple JCas cover classes (loaded under different classloaders) may end up having the same TypeImpl
 *     -- e.g. inside a PEAR
 *  
 * _______________________________________________________________________    
 * T r e a t m e n t   o f   e m b e d d e d  classloading context (PEARS)
 * 
 * In v2, different definitions of JCas cover classes were possible within a PEAR, and the 
 *   implementation switched among these.
 *   
 * In v3, we copy this implementation.  For those types which have new JCas definitions in the PEAR's
 * classpath, special versions of Feature Structure instances of those JCas classes are constructed,
 * called "trampoline" FSs.  These have an internal flag set indicating they're trampolines, and their
 * refs to the int[] and Object[] values are "shared" with the non-PEAR FSs.
 * 
 * When creating new instances, if the PEAR context defines a different JCas class for this type, two FSs
 * are created: a "base" FS and the trampoline FS.
 * 
 * When iterating and retrieving a FS, if in a PEAR context and the type has a different JCas class from the base,
 * return a (possibly new) trampoline for that FS.
 *   - the trampolines are kept in a JCasHashMap, indexed by class loader (in case there are multiple PEARs in one pipeline)
 *   - Once created, the same trampoline is reused when called for
 *   
 * UIMA structures storing Feature Structures (e.g. indexes) always store the base (non-trampoline) version.
 *   - Methods like add-to-indexes convert a trampoline to its corresponding base  
 * 
 * (Possible future generalization for any internals-hiding AE component - not supported)
 *   - support non-input/output Type isolation for internals-hiding components
 *     -- types not specified as input/output are particularized to the internals-hiding component
 *       --- removed from indexes upon exit (because they're internal use only)    
 */

/**
 * implements the supporting infrastructure for JCas model linked with a Cas. There is one logical
 * instance of this instantiated per CasView. If you hold a reference to a CAS, to get a
 * reference to the corresponding JCas, use the method getJCas(). Likewise, if you hold a reference
 * to this object, you can get a reference to the corresponding CAS object using the method
 * getCas().
 */

public class JCasImpl extends AbstractCas_ImplBase implements AbstractCas, JCas {
<<<<<<< HEAD
  // * FSIndexRepository - the get method returns the java type *
  // * so FSIndexRepository can't be in the implements clause *

  // constant used in the following function
  /** internal use - constant used in getting constructors */
  final static private Class<?>[] jcasBaseAndType = new Class[] { JCas.class, Type.class };

  final static private Class<?>[] intAnd_Type = new Class[] { int.class, TOP_Type.class };

  
  private static class LoadedJCasType<T extends TOP> {
    final String typeName;

    final int index;

    final boolean isSubtypeOfAnnotationBase;

    final Constructor<? extends TOP_Type> constructorFor_Type;

    final Constructor<T> constructorForType;

    LoadedJCasType(String typeName, Class<? extends TOP_Type> a_TypeClass, ClassLoader cl) {
      Class<? extends TOP_Type> _TypeClass = a_TypeClass;
      this.typeName = typeName;
      int tempindex = 0;
      boolean tempisSubtypeOfAnnotationBase = false;
      Constructor<? extends TOP_Type> tempconstructorFor_Type = null;
      Constructor<T> tempconstructorForType = null;

      String name = _TypeClass.getName();
      try {
        @SuppressWarnings("unchecked")
        Class<T> typeClass = (Class<T>) Class.forName(name.substring(0, name.length() - 5), true, cl); // drop
        // _Type

        Field typeIndexField = null;
        try {
          typeIndexField = _TypeClass.getDeclaredField("typeIndexID");
        } catch (NoSuchFieldException e) {
          try {
            // old version has the index in the base type
            typeIndexField = typeClass.getDeclaredField("typeIndexID");
          } catch (NoSuchFieldException e2) {
            logAndThrow(e2);
          }
        }
        tempindex = typeIndexField.getInt(null); // null - static instance var
        tempconstructorFor_Type = _TypeClass.getDeclaredConstructor(jcasBaseAndType);
        tempconstructorForType = typeClass.getDeclaredConstructor(intAnd_Type);
        tempisSubtypeOfAnnotationBase = AnnotationBase.class.isAssignableFrom(typeClass);
      } catch (SecurityException e) {
        logAndThrow(e);
      } catch (NoSuchMethodException e) {
        logAndThrow(e);
      } catch (ClassNotFoundException e) {
        logAndThrow(e);
      } catch (IllegalArgumentException e) {
        logAndThrow(e);
      } catch (IllegalAccessException e) {
        logAndThrow(e);
      } finally {
        index = tempindex;
        constructorFor_Type = tempconstructorFor_Type;
        constructorForType = tempconstructorForType;
        isSubtypeOfAnnotationBase = tempisSubtypeOfAnnotationBase;
      }
    }

    private void logAndThrow(Exception e) {
      CASRuntimeException casEx = new CASRuntimeException(CASRuntimeException.JCAS_CAS_MISMATCH);
      casEx.initCause(e);
      throw casEx;
    }
  }

  static public class ErrorReport {
    final Exception e;
    final boolean doThrow;
    ErrorReport(Exception e, boolean doThrow) {
      this.e = e;
      this.doThrow = doThrow;
    }
  }

  // *************************************************
  // * Static Data shared with all instances of JCas *
  // *************************************************
  private final static int INITIAL_HASHMAP_SIZE = 256;

  // key = typeSystemImpl instance, value = Maps:
  //   key = class loader instance, value = Maps:
  //     key = string = fully qualified java type names of _Type classes, 
  //     value = instances of LoadedJCasType:
  //       fully-qualified-name-of-CAS-type
  //       the _Type class for this (specific to class loader)
  //       the class loader instance
  

  // Note: cannot use treemap here because keys (class loaders) are not comparable (have no sort
  // order)
  // To use: first look up with key = typeSystemImpl instance (uses object identity ("==") test)
  // Then use value and look up using class loader (uses object identity ("==") test)
  
  // The first two maps (with keys typeSystemImpl and classLoader) are 
  // Weak maps so that they don't hold onto their keys (class loader or type system) if
  // these are no longer in use
  //
  // This is a static map - effectively indexed by all loaded type systems and all classloaders

  // Access to this must be synch'd
  private static Map<TypeSystemImpl, Map<ClassLoader, Map<String, LoadedJCasType<?>>>> typeSystemToLoadedJCasTypesByClassLoader = 
          new WeakHashMap<TypeSystemImpl, Map<ClassLoader, Map<String, LoadedJCasType<?>>>>(4);
=======
>>>>>>> 08f3c890

  // **********************************************
  // * Data shared among views of a single CAS    *
  // * We keep one copy per CAS view set          *
  // **********************************************/
  
  private static class JCasSharedView {
    // ********************************************************
    // * Access to this data is assumed to be single threaded *
    // ********************************************************

<<<<<<< HEAD
    /**
     * key = CAS addr, value = corresponding Java instance.
     *
     *   The Java instance may be a JCas cover object, or a non-JCas Java cover object of type FeatureStructureImplC
     *   
     *This impl was changed in May 2007 to a
     * design of one cover object per CAS object, when dealing with multiple views. This implements
     * better semantics for co-located components sharing these objects - they all get to share the
     * same object, independent of which view(s) the object may be indexed in. For cases where the
     * user has augmented the definition of the JCas object to have native Java fields, this design
     * is closer to the user's expectation.
     * 
     * The only use for multiple objects, previously, was to implement the 0-argument version of
     * addToIndexes and removeFromIndexes. The new implementation will come close (but not be
     * perfectly the same) as the old implementation, by doing the following:
     * 
     * Changing the "new" and get/next from iterator methods to set the _Type field of the retrieved
     * cover class object (or new object) to the correct view.
     * 
     * Deref objects follow many paths. They all have a default view they create the object with
     * respect to. A simple deref uses the same cas ref the original object had.
     * 
     */
    private JCasHashMap cAddr2Jfs;

    private final Map<ClassLoader, JCasHashMap> cAddr2JfsByClassLoader = new IdentityHashMap<ClassLoader, JCasHashMap>();

    /* convenience holders of CAS constants that may be useful */
    /* initialization done lazily - on first call to getter */
=======
    /* convenience holders of CAS constants that may be useful *
     * initialization done lazily - on first call to getter    *
     *   Can't be static because needs ref to a JCas instance  */
>>>>>>> 08f3c890

    public StringArray stringArray0L = null;

    public IntegerArray integerArray0L = null;

    public FloatArray floatArray0L = null;

    public FSArray fsArray0L = null;
<<<<<<< HEAD

    // * collection of errors that occur during initialization
    public Collection<ErrorReport> errorSet = new ArrayList<ErrorReport>();

    public ClassLoader currentClassLoader = null;
    
    private ClassLoader cacheClassLoaderInitialized;
    final private Map<ClassLoader, Boolean> isInitializedForClassLoader = Collections.synchronizedMap(new IdentityHashMap<ClassLoader, Boolean>());

    private JCasSharedView(CASImpl aCAS, boolean useJcasCache) {
      setupJCasHashMap(aCAS.getJCasClassLoader(), useJcasCache, aCAS.getHeap().getInitialSize() / 16);
    }
    
    private void setupJCasHashMap(ClassLoader cl, boolean isUsedCache, int initialSize) {
      int size = Math.max(INITIAL_HASHMAP_SIZE, initialSize); 
      cAddr2Jfs = new JCasHashMap(size, isUsedCache);
      cAddr2JfsByClassLoader.put(cl, cAddr2Jfs);
      currentClassLoader = cl;    
    }
=======
       
>>>>>>> 08f3c890
  }

  // *******************
  // * Data per (J)CAS *
  // * There may be multiples of these for one base CAS - one per "view"
  // * Access to this data is assumed to be single threaded
  // *******************

  private final JCasSharedView sharedView;

  // not public to protect it from accidents
  private final CASImpl casImpl;

  private final LowLevelIndexRepository ll_IndexRepository;

  private final JFSIndexRepository jfsIndexRepository;
  
  // *********************************
  // * Getters for read-only objects *
  // *********************************
  /*
   * (non-Javadoc)
   * 
   * @see org.apache.uima.jcas.JCas#getFSIndexRepository()
   */
  public FSIndexRepository getFSIndexRepository() {
    return casImpl.getIndexRepository();
  }

  /*
   * (non-Javadoc)
   * 
   * @see org.apache.uima.jcas.JCas#getLowLevelIndexRepository()
   */
  public LowLevelIndexRepository getLowLevelIndexRepository() {
    return ll_IndexRepository;
  }

  /*
   * (non-Javadoc)
   * 
   * @see org.apache.uima.jcas.JCas#getCas()
   */
  public CAS getCas() {
    return casImpl;
  }

  /*
   * (non-Javadoc)
   * 
   * @see org.apache.uima.jcas.JCas#getCasImpl()
   */
  public CASImpl getCasImpl() {
    return casImpl;
  }

  /*
   * (non-Javadoc)
   * 
   * @see org.apache.uima.jcas.JCas#getLowLevelCas()
   */
  public LowLevelCAS getLowLevelCas() {
    return casImpl;
  }

  /*
   * (non-Javadoc)
   * 
   * @see org.apache.uima.jcas.JCas#getTypeSystem()
   */
  public TypeSystem getTypeSystem() {
    return casImpl.getTypeSystem();
  }
  
  TypeSystemImpl getTypeSystemImpl() {
    return casImpl.getTypeSystemImpl();
  }
  
  /*
   * @see org.apache.uima.jcas.JCas#getType(int)
   */
  public TOP_Type getType(final int i) {
<<<<<<< HEAD
    if (i >= typeArray.length || null == typeArray[i]) {
      getTypeInit(i); 
    }
    return typeArray[i];
  }
  
  /**
   * Map from type codes to _Type instances kept per view in the field typeArray
   * @param i
   */
  private void getTypeInit(final int i) {
    // unknown ID. This may be due to a need to update the typeArray
    // due to switching class loaders. This updating is done
    // partially lazily - when needed, beyond the particular CAS instance and
    // view that was being passed to a process method when the
    // class loader switch was done.

    // In order for this to work, all access to the typeArray must be
    // via this getter.

    // Try instantiating the entries in typeArray for this class loader
    instantiateJCas_Types(this.sharedView.currentClassLoader);
    if (i >= typeArray.length || null == typeArray[i]) {

      // unknown ID. Attempt to get offending class.
      Class<? extends TOP> cls = JCasRegistry.getClassForIndex(i);
      if (cls != null) {
        String typeName = cls.getName();
        // is type in type system
        if (this.casImpl.getTypeSystem().getType(typeName) == null) {
          // no - report error that JCAS type was not defined in XML
          // descriptor
          CASRuntimeException casEx = new CASRuntimeException(
              CASRuntimeException.JCAS_TYPE_NOT_IN_CAS, new String[] { typeName });
          throw casEx;
        } else {
          // yes - there was some problem loading the _Type object
          CASRuntimeException casEx = new CASRuntimeException(
              CASRuntimeException.JCAS_MISSING_COVERCLASS, new String[] { typeName + "_Type" });
          throw casEx;
        }

      } else {
        throw new CASRuntimeException(CASRuntimeException.JCAS_UNKNOWN_TYPE_NOT_IN_CAS);
      }
    }
=======
    throw new UnsupportedOperationException("UIMA V2 operation not supported in V3");
//    if (i >= typeArray.length || null == typeArray[i]) {
//      getTypeInit(i); 
//    }
//    return typeArray[i];
>>>>>>> 08f3c890
  }

  /*
   * @see org.apache.uima.jcas.JCas#getType(org.apache.uima.jcas.cas.TOP)
   */
  public TOP_Type getType(TOP instance) {
    return getType(instance.getTypeIndexID());
  }

  
  /*
   * Given Foo.type, return the corresponding CAS Type object. This is useful in the methods which
   * require a CAS Type, for instance iterator creation.
   * (non-Javadoc)
   * 
   * @see org.apache.uima.jcas.JCas#getCasType(int)
   * 
   */
  public Type getCasType(int i) {
    return getTypeSystemImpl().getJCasRegisteredType(i);
  }
  
//  /** throws (an unchecked) CASRuntimeException */
//  private static void logAndThrow(Exception e) {
//    CASRuntimeException casEx = new CASRuntimeException(CASRuntimeException.JCAS_CAS_MISMATCH);
//    casEx.initCause(e);
//    throw casEx;
//  }

  // never called, but have to set values to null because they're final
  private JCasImpl() {
    sharedView = null;
    casImpl = null;
    ll_IndexRepository = null;
    throw new RuntimeException("JCas constructor with no args called, should never be called.");
  }

  /*
   * Private constructor, called when new instance (either for new cas, or for old cas but new
   * Annotator/Application class, needed
   * 
   * Called by JCas.getJCas(cas)
   * 
   * The CAS must be initialized when this is called.
   * 
   */
  private JCasImpl(CASImpl cas) {

    // * A new instance of JCas exists for each CAS
    // * At this point, some but not necessarily all of the Types have been
    // loaded

    // * the typeArray needs to be big enough to hold all the types
    // * that will be loaded.

    this.casImpl = cas;
    
    /**
     * create the shared view only for the base case.
     *   if not the base cas, 
     *     switch to the base cas, 
     *     create the shared view if needed
     *     use that as the shared view
     */
    if (casImpl != casImpl.getBaseCAS()) {
      sharedView = ((JCasImpl) casImpl.getBaseCAS().getJCas()).sharedView;
    } else {
      sharedView = new JCasSharedView();
    }

    this.ll_IndexRepository = casImpl.ll_getIndexRepository();
    this.jfsIndexRepository = new JFSIndexRepositoryImpl(this, cas.getIndexRepository());
  }
  
<<<<<<< HEAD
  /**
   * There may be several type systems with different defined types loaded and operating at the same
   * time (in different CASes) There is an instance of the loaded JCas Classes for each Type System
   * for each class loader.
   * 
   * @param cl
   * @return a Map from the string of the fully qualified type name to LoadedJCasType instances
   */
  @SuppressWarnings("unchecked")
  private synchronized Map<String, LoadedJCasType<?>> loadJCasClasses(ClassLoader cl) {
    final TypeSystem ts = casImpl.getTypeSystem();
    Iterator<Type> typeIt = ts.getTypeIterator();
    TypeImpl t;
    String casName;
    Map<String, LoadedJCasType<?>> jcasTypes = new HashMap<>();

    // * note that many of these may have already been loaded
    // * load all the others. Actually, we ask to load all the types
    // * and the ones already loaded - we just get their loaded versions
    //   returned.
    // * Loading will run the static init functions.

    while (typeIt.hasNext()) {
      t = (TypeImpl) typeIt.next();
      casName = t.getName();
      String name_Type;
      if (builtInsWithNoJCas.contains(casName))
        continue;
      if (builtInsWithAltNames.contains(casName))
        // * convert uima.cas.Xxx -> org.apache.uima.jcas.cas.Xxx
        // * convert uima.tcas.Annotator -> org.apache.uima.jcas.tcas.Annotator
        try {
          String nameBase = "org.apache.uima.jcas." + casName.substring(5);
          name_Type = nameBase + "_Type";
          jcasTypes.put(nameBase, new LoadedJCasType<>(t.getName(), (Class<? extends TOP_Type>) Class
              .forName(name_Type, true, cl), cl));
        } catch (ClassNotFoundException e1) {
          // OK for DocumentAnnotation, which may not have a cover class.
          // Otherwise, not OK.
          if (!CAS.TYPE_NAME_DOCUMENT_ANNOTATION.equals(casName)) {
            assert false : "never get here because built-ins have java cover types";
            e1.printStackTrace();
          }
        }

      // this is done unconditionally to pick up old style cover functions if
      // any
      // as well as other JCas model types
      try {
        name_Type = casName + "_Type";
        jcasTypes.put(casName, new LoadedJCasType<>(t.getName(), (Class<? extends TOP_Type>) Class.forName(name_Type, true, cl),
            cl));
        // also force the load the plain name without _Type for
        // old-style - that's where
        // the index is incremented
        Class.forName(casName, true, cl);
      } catch (ClassNotFoundException e1) {
        // many classes may not have JCas models, so this is not an
        // error
      }
    }

    // note: this entire method is synchronized
    Map<ClassLoader, Map<String, LoadedJCasType<?>>> classLoaderToLoadedJCasTypes = typeSystemToLoadedJCasTypesByClassLoader.get(casImpl
        .getTypeSystemImpl());
    if (null == classLoaderToLoadedJCasTypes) {
      classLoaderToLoadedJCasTypes = new WeakHashMap<ClassLoader, Map<String, LoadedJCasType<?>>>(4);
      typeSystemToLoadedJCasTypesByClassLoader.put(casImpl.getTypeSystemImpl(),
          classLoaderToLoadedJCasTypes);
    }
    classLoaderToLoadedJCasTypes.put(cl, jcasTypes);

    expandTypeArrayIfNeeded();
    return jcasTypes;
  }

  // note: callers are not synchronized because the typeArray has a
  // separate instance per CAS (actually per CAS view)
  private void expandTypeArrayIfNeeded() {
    if (typeArray.length < JCasRegistry.getNumberOfRegisteredClasses()) {
      TOP_Type[] newTypeArray = new TOP_Type[JCasRegistry.getNumberOfRegisteredClasses()];
      System.arraycopy(typeArray, 0, newTypeArray, 0, typeArray.length);
      typeArray = newTypeArray;
    }
  }
  
  /**
   * called when switching to JCas and the JCas already exists to check if 
   * the JCas needs to have classes loaded for this class loader.  This can happen when the JCas is first
   * instantiated while under the scope of a nested UIMA class loader.  This could be a Pear class loader, or
   * even just an ordinary UIMA Class loader for a pipeline, where the Framework is running an "exit routine" supplied
   * by the user, but loaded in a (for example) initial application loader context.
   * @param cl the class loader in use
   */
  public void maybeInitializeForClassLoader(ClassLoader cl) {
    if (sharedView.cacheClassLoaderInitialized == cl) {
      return;
    }
    if (this.sharedView.isInitializedForClassLoader.get(cl) == null) {
      instantiateJCas_Types(cl);
    }
    sharedView.cacheClassLoaderInitialized = cl;
  }

  /**
   * 
   * @param cl the class loader to use as the initiating loader for loading JCas classes
   */
  public void instantiateJCas_Types(ClassLoader cl) {
    Map<String, LoadedJCasType<?>> loadedJCasTypes = null;
    FSClassRegistry fscr = casImpl.getFSClassRegistry();
    boolean alreadyLoaded;  // means the "classes" have been loaded, but doesn't mean
                            // the _Type instances of those classes have been created.
    boolean anyNewInstances = false;  // true if any new instances of _Type are generated
    FSGenerator<?>[] newFSGeneratorSet;
    synchronized (JCasImpl.class) {
      Map<ClassLoader, Map<String, LoadedJCasType<?>>> classLoaderToLoadedJCasTypes = typeSystemToLoadedJCasTypesByClassLoader.get(casImpl
          .getTypeSystemImpl());
      if (null != classLoaderToLoadedJCasTypes) {
        loadedJCasTypes = classLoaderToLoadedJCasTypes.get(cl);
      }
      alreadyLoaded = (null != loadedJCasTypes);
      if (!alreadyLoaded) {
        loadedJCasTypes = loadJCasClasses(cl);
      }

      expandTypeArrayIfNeeded();
      // if already loaded, can skip making new generators - 
      //   in this case newFSGeneratorSet is never referenced
      //   Set it to null for "safety"
      // If not already loaded, initialize the generators to a clone of the FSClassRegistry generators.
      newFSGeneratorSet = (alreadyLoaded ? null : fscr.getNewFSGeneratorSet());
      for (Iterator<Map.Entry<String, LoadedJCasType<?>>> it = loadedJCasTypes.entrySet().iterator(); it.hasNext();) {
        
        // Explanation for this logic:
        //   Instances of _Types are kept per class loader, per Cas (e.g., in the cas pool)
        //     and per view (to support having the ref to the casImpl be to the right view
        //                   so add-to-indexes works better).
        //                   The "typeArray" field is per view.
        //   When switching class loaders (e.g. a pear in the pipeline), some of the 
        //     _Type instances (e.g. the built-ins) might be already instantiated, but others are not
        //   
        boolean madeNewInstance = makeInstanceOf_Type(it.next().getValue(), alreadyLoaded,
            newFSGeneratorSet); 
        anyNewInstances = madeNewInstance || anyNewInstances;
      }
      
      // speed up - skip rest if nothing to do
      if (!anyNewInstances && 
          sharedView.isInitializedForClassLoader.get(cl) != null) {  // don't skip if need to install the new generators for this class loader UIMA-5055
        return;
      }
      if (!alreadyLoaded) {
        copyDownSuperGenerators(loadedJCasTypes, newFSGeneratorSet);
        if (casImpl.usingBaseClassLoader()) {
          fscr.setBaseGenerators(newFSGeneratorSet); // should be under sync lock
        }
        fscr.saveGeneratorsForClassLoader(cl, newFSGeneratorSet);
      }
    }
    if (alreadyLoaded) {
      fscr.swapInGeneratorsForClassLoader(cl, casImpl);
    } else {
      casImpl.setLocalFsGenerators(newFSGeneratorSet);
    }
    sharedView.isInitializedForClassLoader.put(cl, Boolean.TRUE);
  }

  // note all callers are synchronized
  private void copyDownSuperGenerators(Map<String, LoadedJCasType<?>> jcasTypes, FSGenerator<?>[] fsGenerators) {
    final TypeSystem ts = casImpl.getTypeSystem();
    Iterator<Type> typeIt = ts.getTypeIterator(); // reset iterator to start
    Type topType = ts.getTopType();
    Type superType = null;
    while (typeIt.hasNext()) {
      Type t = typeIt.next();
      if (builtInsWithNoJCas.contains(t.getName()))
        continue;
      // comment here
      if (CAS.TYPE_NAME_DOCUMENT_ANNOTATION.equals(t.getName())) {
        if (jcasTypes.get("org.apache.uima.jcas.tcas.DocumentAnnotation") != null)
          continue;
      } else if (builtInsWithAltNames.contains(t.getName()))
        continue; // because jcasTypes has no entry for these
      if (null != jcasTypes.get(t.getName()))
        continue;
      // we believe that at this point, t is not "top", because top is
      // always loaded
      // find closest supertype that has a loaded cover class
      superType = t;
      String superTypeName;
      do {
        superType = ts.getParent(superType);
        superTypeName = superType.getName();
        if (builtInsWithAltNames.contains(superTypeName)) {
          superTypeName = "org.apache.uima.jcas." + superTypeName.substring(5);
        }
      } while ((null == jcasTypes.get(superTypeName) && !superType.equals(topType)));
      // copy down its generator
      fsGenerators[((TypeImpl) t).getCode()] = fsGenerators[((TypeImpl) superType).getCode()];
    }
  }

=======
  public TOP createFS(Type type) {
    return casImpl.createFS(type);
  }
        
>>>>>>> 08f3c890
  /**
   * creates a new JCas instance that corresponds to a CAS instance. Will be called once by the UIMA
   * framework when it creates the CAS.
   * 
   * @param cas
   *                a CAS instance
   * @return newly created and initialized JCas
<<<<<<< HEAD
   * @throws CASException -
   */
  public static JCas getJCas(CASImpl cas) throws CASException {
    JCasImpl jcas = new JCasImpl(cas);
    reportInitErrors(jcas);
    return jcas;
  }
  
  private static void reportInitErrors(JCasImpl jcas) throws CASException {
    JCasSharedView sv = jcas.sharedView;
    if (sv.errorSet.size() > 0) {
      boolean doThrow = false;
      StringBuffer msg = new StringBuffer(100);
      msg.append('\n');
      for (ErrorReport f : sv.errorSet) {
        msg.append(f.e.getMessage());
        msg.append('\n');
        doThrow = doThrow || f.doThrow;
      }
      if (doThrow) {
        CASException e = new CASException(CASException.JCAS_INIT_ERROR,
            new String[] { msg.toString() });
        throw e;
      } else {
        Logger logger = UIMAFramework.getLogger();
        if (null == logger) {
          throw new CASRuntimeException(CASException.JCAS_INIT_ERROR, new String[] {msg.toString()});
        } else {
          logger.log(Level.WARNING, msg.toString());
        }          
      }
    }
=======
//   * @throws CASException -
   */
  public static JCasImpl getJCas(CASImpl cas) {
    return getJCasImpl(cas);
>>>>>>> 08f3c890
  }
  
  /**
   * creates a new JCas instance that corresponds to a CAS instance. Will be called once by the UIMA
   * framework when it creates the CAS.
   * 
   * @param cas
   *                a CAS instance
   * @return newly created and initialized JCas
   */
  private static JCasImpl getJCasImpl(CASImpl cas) {
    return new JCasImpl(cas);
  }

  // This generator class is used in place of the generator that is in each of the
  // older JCasGen'd classes

  // It makes use of the passed-in CAS view so one generator works for all Cas Views.
  // It references the xxx_Type instance using the getType call, which will
  // (lazily) instantiate the xxx_Type object if needed (due to switching class loaders:
  // see comment under getType(int))

//  static private class JCasFsGenerator<T extends TOP> implements FSGenerator<T> {
//    // multiple reader threads in same CAS
//    static final ThreadLocal<Object[]> initArgsThreadLocal = new ThreadLocal<Object[]>() {
//      protected Object[] initialValue() { return new Object[2]; } };
//
//    private final int type;
//
//    private final Constructor<T> c;
//
//    private final boolean isSubtypeOfAnnotationBase;
//
//    private final int sofaNbrFeatCode;
//
//    private final int annotSofaFeatCode;
//    
//
//    JCasFsGenerator(int type, Constructor<T> c, boolean isSubtypeOfAnnotationBase,
//        int sofaNbrFeatCode, int annotSofaFeatCode) {
//      this.type = type;
//      this.c = c;
//      this.isSubtypeOfAnnotationBase = isSubtypeOfAnnotationBase;
//      this.sofaNbrFeatCode = sofaNbrFeatCode;
//      this.annotSofaFeatCode = annotSofaFeatCode;
//    }
   
    /*
     * Called from the CAS's this.svd.localFsGenerators 
     * 
     * Those are set up with either JCas style generators, or the
     * the shared common instances of FeatureStructureImplC for non-JCas classes.
     * 
     */
    // Called in 2 cases
    // 1) a non-JCas call to create a new JCas style FS 
    // 2) a low-level iterator
//    public T createFS(int addr, CASImpl casView) {
//      try {
//        JCasImpl jcasView = (JCasImpl) casView.getJCas();
//        T fs = jcasView.<T>getJfsFromCaddr(addr);
//        if (null != fs) {
//          fs.jcasType = jcasView.getType(type);
//          return fs;
//        }       
//        return doCreateFS(addr, casView);
//      } catch (CASException e1) {
//        logAndThrow(e1, null);
//        return null;  // to avoid compile warning
//      }
//    }
//  
//    private T doCreateFS(int addr, CASImpl casView) {
//      // this funny logic is because although the annotationView should always be set if
//      // a type is a subtype of annotation, it isn't always set if an application uses low-level
//      // api's. Rather than blow up, we limp along.
//      CASImpl maybeAnnotationView = null;
//      if (isSubtypeOfAnnotationBase) {
//        final int sofaNbr = getSofaNbr(addr, casView);
//        if (sofaNbr > 0) {
//          maybeAnnotationView = (CASImpl) casView.getView(sofaNbr);
//        }
//      }
//      final CASImpl view = (null != maybeAnnotationView) ? maybeAnnotationView : casView;
//
//      try {
//        JCasImpl jcasView = (JCasImpl) view.getJCas();
//        final Object[] initargs = initArgsThreadLocal.get();  
//        initargs[0] = Integer.valueOf(addr);
//        initargs[1] = jcasView.getType(type);
//        T fs = null;
//        try {
//          fs = (T) c.newInstance(initargs);
//        } catch (IllegalArgumentException e) {
//          logAndThrow(e, jcasView);
//        } catch (InstantiationException e) {
//          logAndThrow(e, jcasView);
//        } catch (IllegalAccessException e) {
//          logAndThrow(e, jcasView);
//        } catch (InvocationTargetException e) {
//          logAndThrow(e, jcasView);
//        }
//        jcasView.putJfsFromCaddr(addr, fs);
//        return fs;
//      } catch (CASException e1) {
//        logAndThrow(e1, null);
//        return null;
//      }
//    }

//    private void logAndThrow(Exception e, JCasImpl jcasView) {
//      CASRuntimeException casEx = new CASRuntimeException(
//          CASRuntimeException.JCAS_CAS_MISMATCH,
//          new String[] { (null == jcasView) ? "-- ignore outer msg, error is can''t get value of jcas from cas"
//              : (jcasView.getType(type).casType.getName() + "; exception= "
//                  + e.getClass().getName() + "; msg= " + e.getLocalizedMessage()) });
//      casEx.initCause(e);
//      throw casEx;
//    }
//
//    private int getSofaNbr(final int addr, final CASImpl casView) {      
//      final int sofa = casView.ll_getIntValue(addr, annotSofaFeatCode, false);
//      return (sofa == 0) ? 0 : casView.ll_getIntValue(sofa, sofaNbrFeatCode);
//    }
//  }

  // per JCas instance - so don't need to synch.
<<<<<<< HEAD
  private final Object[] constructorArgsFor_Type = new Object[2];

  /**
   * Make the instance of the JCas xxx_Type class for this CAS. Note: not all types will have
   * xxx_Type. Instance creation does the typeSystemInit kind of function, as well.
   * 
   * @param jcasTypeInfo -
   * @param alreadyLoaded -
   * @param fsGenerators updated by side effect with new instances of the _Type class
   * @return true if a new instance of a _Type class was created
   */
  private <T extends TOP> boolean makeInstanceOf_Type(LoadedJCasType<T> jcasTypeInfo, boolean alreadyLoaded,
      FSGenerator<?>[] fsGenerators) {
    
    // return without doing anything if the _Type instance is already existing
    //   this happens when a JCas has some _Type instances made (e.g, the
    //     built-in ones) but the class loader was switched.  Some of the
    //     _Type instances for the new class loader can share previously 
    //     instantiated _Type instances, but others may be different
    //     (due to different impls of the _Type class loaded by the different
    //     class loader).
    //   This can also happen in the case where JCasImpl.getType is called for a non-existing class.
    //     What happens in this case is that the getType code has to assume that
    //     perhaps none of the _Type instances were made for this JCas (yet), because
    //     these are created lazily - so it calls instantiateJCas_Types to make them.
    //     If they were already made, this next test short circuits this.
    int typeIndex = jcasTypeInfo.index;
    if (typeArray[typeIndex] != null) {
      return false;
    }
    
    Constructor<?> c_Type = jcasTypeInfo.constructorFor_Type;
    Constructor<T> cType = jcasTypeInfo.constructorForType;
    TypeImpl casType = (TypeImpl) casImpl.getTypeSystem().getType(jcasTypeInfo.typeName);

    try {
      constructorArgsFor_Type[0] = this;
      constructorArgsFor_Type[1] = casType;
      TOP_Type x_Type_instance = (TOP_Type) c_Type.newInstance(constructorArgsFor_Type);
      typeArray[typeIndex] = x_Type_instance;
      // install the standard generator
      // this is sharable by all views, since the CAS is passed to the generator
      // Also sharable by all in a CasPool, except for "swapping" due to PEARs/Classloaders.
      if (!alreadyLoaded) {
        final TypeSystemImpl ts = casImpl.getTypeSystemImpl();
        fsGenerators[casType.getCode()] = new JCasFsGenerator<T>(typeIndex, cType,
            jcasTypeInfo.isSubtypeOfAnnotationBase, TypeSystemImpl.sofaNumFeatCode, TypeSystemImpl.annotSofaFeatCode);
        // this.casImpl.getFSClassRegistry().loadJCasGeneratorForType(typeIndex, cType, casType,
        // jcasTypeInfo.isSubtypeOfAnnotationBase);
      }
    } catch (SecurityException e) {
      logAndThrow(e);
    } catch (InstantiationException e) {
      logAndThrow(e);
    } catch (IllegalAccessException e) {
      logAndThrow(e);
    } catch (InvocationTargetException e) {
      logAndThrow(e);
    } catch (ArrayIndexOutOfBoundsException e) {
      logAndThrow(e);
    }
    return true;
  }

  /**
   * Make the instance of the JCas xxx_Type class for this CAS. Note: not all types will have
   * xxx_Type. Instance creation does the typeSystemInit kind of function, as well.
   */
  /*
   * private void makeInstanceOf_Type(Type casType, Class clas, CASImpl cas) { Constructor c; Field
   * typeIndexField = null; int typeIndex; try { c = clas.getDeclaredConstructor(jcasBaseAndType);
   * try {
   * 
   * typeIndexField = clas.getDeclaredField("typeIndexID"); } catch (NoSuchFieldException e) { try { //
   * old version has the index in the base type String name = clas.getName(); Class clas2 =
   * Class.forName(name.substring(0, name.length() - 5), true, cas .getJCasClassLoader()); // drop
   * _Type typeIndexField = clas2.getDeclaredField("typeIndexID"); } catch (NoSuchFieldException e2) {
   * logAndThrow(e2); } catch (ClassNotFoundException e3) { logAndThrow(e3); } } typeIndex =
   * typeIndexField.getInt(null); // null - static instance var TOP_Type x_Type_instance =
   * (TOP_Type) c.newInstance(new Object[] { this, casType }); typeArray[typeIndex] =
   * x_Type_instance; } catch (SecurityException e) { logAndThrow(e); } catch (NoSuchMethodException
   * e) { logAndThrow(e); } catch (InstantiationException e) { logAndThrow(e); } catch
   * (IllegalAccessException e) { logAndThrow(e); } catch (InvocationTargetException e) {
   * logAndThrow(e); } catch (ArrayIndexOutOfBoundsException e) { logAndThrow(e); } }
   */
=======
//  private final Object[] constructorArgsFor_Type = new Object[2];

//  /**
//   * Make the instance of the JCas xxx_Type class for this CAS. Note: not all types will have
//   * xxx_Type. Instance creation does the typeSystemInit kind of function, as well.
//   * 
//   * @param jcasTypeInfo -
//   * @param alreadyLoaded -
//   * @param fsGenerators updated by side effect with new instances of the _Type class
//   * @return true if a new instance of a _Type class was created
//   */
//  private <T extends TOP> boolean makeInstanceOf_Type(LoadedJCasType<T> jcasTypeInfo, boolean alreadyLoaded,
//      FSGenerator<?>[] fsGenerators) {
//    
//    // return without doing anything if the _Type instance is already existing
//    //   this happens when a JCas has some _Type instances made (e.g, the
//    //     built-in ones) but the class loader was switched.  Some of the
//    //     _Type instances for the new class loader can share previously 
//    //     instantiated _Type instances, but others may be different
//    //     (due to different impls of the _Type class loaded by the different
//    //     class loader).
//    //   This can also happen in the case where
//    //   JCasImpl.getType is called for a non-existing class
//    //     What happens in this case is that the getType code has to assume that
//    //     perhaps none of the _Type instances were made for this JCas (yet), because
//    //     these are created lazily - so it calls instantiateJCas_Types to make them.
//    //     If they were already made, this next test short circuits this.
//    int typeIndex = jcasTypeInfo.index;
//    if (typeArray[typeIndex] != null) {
//      return false;
//    }
//    
//    Constructor<?> c_Type = jcasTypeInfo.constructorFor_Type;
//    Constructor<T> cType = jcasTypeInfo.constructorForType;
//    TypeImpl casType = (TypeImpl) casImpl.getTypeSystem().getType(jcasTypeInfo.typeName);
//
//    try {
//      constructorArgsFor_Type[0] = this;
//      constructorArgsFor_Type[1] = casType;
//      TOP_Type x_Type_instance = (TOP_Type) c_Type.newInstance(constructorArgsFor_Type);
//      typeArray[typeIndex] = x_Type_instance;
//      // install the standard generator
//      // this is sharable by all views, since the CAS is passed to the generator
//      // Also sharable by all in a CasPool, except for "swapping" due to PEARs/Classloaders.
//      if (!alreadyLoaded) {
//        final TypeSystemImpl ts = casImpl.getTypeSystemImpl();
//        fsGenerators[casType.getCode()] = new JCasFsGenerator<T>(typeIndex, cType,
//            jcasTypeInfo.isSubtypeOfAnnotationBase, TypeSystemImpl.sofaNumFeatCode, TypeSystemImpl.annotSofaFeatCode);
//        // this.casImpl.getFSClassRegistry().loadJCasGeneratorForType(typeIndex, cType, casType,
//        // jcasTypeInfo.isSubtypeOfAnnotationBase);
//      }
//    } catch (SecurityException e) {
//      logAndThrow(e);
//    } catch (InstantiationException e) {
//      logAndThrow(e);
//    } catch (IllegalAccessException e) {
//      logAndThrow(e);
//    } catch (InvocationTargetException e) {
//      logAndThrow(e);
//    } catch (ArrayIndexOutOfBoundsException e) {
//      logAndThrow(e);
//    }
//    return true;
//  }

//  /**
//   * Make the instance of the JCas xxx_Type class for this CAS. Note: not all types will have
//   * xxx_Type. Instance creation does the typeSystemInit kind of function, as well.
//   */
//  /*
//   * private void makeInstanceOf_Type(Type casType, Class clas, CASImpl cas) { Constructor c; Field
//   * typeIndexField = null; int typeIndex; try { c = clas.getDeclaredConstructor(jcasBaseAndType);
//   * try {
//   * 
//   * typeIndexField = clas.getDeclaredField("typeIndexID"); } catch (NoSuchFieldException e) { try { //
//   * old version has the index in the base type String name = clas.getName(); Class clas2 =
//   * Class.forName(name.substring(0, name.length() - 5), true, cas .getJCasClassLoader()); // drop
//   * _Type typeIndexField = clas2.getDeclaredField("typeIndexID"); } catch (NoSuchFieldException e2) {
//   * logAndThrow(e2); } catch (ClassNotFoundException e3) { logAndThrow(e3); } } typeIndex =
//   * typeIndexField.getInt(null); // null - static instance var TOP_Type x_Type_instance =
//   * (TOP_Type) c.newInstance(new Object[] { this, casType }); typeArray[typeIndex] =
//   * x_Type_instance; } catch (SecurityException e) { logAndThrow(e); } catch (NoSuchMethodException
//   * e) { logAndThrow(e); } catch (InstantiationException e) { logAndThrow(e); } catch
//   * (IllegalAccessException e) { logAndThrow(e); } catch (InvocationTargetException e) {
//   * logAndThrow(e); } catch (ArrayIndexOutOfBoundsException e) { logAndThrow(e); } }
//   */
>>>>>>> 08f3c890

  /*
   * (non-Javadoc)
   * 
   * @see org.apache.uima.jcas.JCas#getRequiredType(java.lang.String)
   */
  public Type getRequiredType(String s) throws CASException {
    Type t = getTypeSystem().getType(s);
    if (null == t) {
      throw new CASException(CASException.JCAS_TYPENOTFOUND_ERROR, s);
    }
    return t;
  }

  /*
   * (non-Javadoc)
   * 
   * @see org.apache.uima.jcas.JCas#getRequiredFeature(org.apache.uima.cas.Type, java.lang.String)
   */
  public Feature getRequiredFeature(Type t, String s) throws CASException {
    Feature f = t.getFeatureByBaseName(s);
    if (null == f) {
      throw new CASException(CASException.JCAS_FEATURENOTFOUND_ERROR, t.getName(), s);
    }
    return f;
  }

<<<<<<< HEAD
  /*
   * (non-Javadoc)
   * 
   * @see org.apache.uima.jcas.JCas#getRequiredFeatureDE(org.apache.uima.cas.Type, java.lang.String,
   *      java.lang.String, boolean)
   */

  public Feature getRequiredFeatureDE(Type t, String s, String rangeName, boolean featOkTst) {
    Feature f = t.getFeatureByBaseName(s);
    Type rangeType = this.getTypeSystem().getType(rangeName);
    if (null == f && featOkTst) {
      CASException casEx = new CASException(CASException.JCAS_FEATURENOTFOUND_ERROR, new String[] {
          t.getName(), s });
      sharedView.errorSet.add(new ErrorReport(casEx, false));  // false - no throw
    }
    if (null != f)
      try {
        casImpl.checkTypingConditions(t, rangeType, f);
      } catch (LowLevelException e) {
        CASException casEx = new CASException(CASException.JCAS_FEATURE_WRONG_TYPE, new String[] {
            t.getName(), s, rangeName, f.getRange().toString() });
        sharedView.errorSet.add(new ErrorReport(casEx, true));
      }
    return f;
  }

  /**
   * Internal - throw missing feature exception at runtime
   * 
   * @param feat -
   * @param type -
   */
  public void throwFeatMissing(String feat, String type) {
    CASRuntimeException e = new CASRuntimeException(CASRuntimeException.INAPPROP_FEAT,
        new String[] { feat, type });
    throw e;
  }


  /*
   * (non-Javadoc)
   * 
   * @see org.apache.uima.jcas.JCas#putJfsFromCaddr(int, org.apache.uima.cas.FeatureStructure)
   */
  public void putJfsFromCaddr(int casAddr, FeatureStructure fs) {
    sharedView.cAddr2Jfs.put((FeatureStructureImpl) fs);
  }

  /*
   * (non-Javadoc)
   * 
   * Generics: extends FeatureStructure, not TOP, because
   * when the JCas is being used, but a particular type instance doesn't have a JCas cover class,
   * this holds instances of FeatureStructureC - the shared Class for non-JCas Java cover objects.
   * 
   * @see org.apache.uima.jcas.JCas#getJfsFromCaddr(int)
   */
  @SuppressWarnings("unchecked")
  public <T extends TOP> T getJfsFromCaddr(int casAddr) {
    return (T) sharedView.cAddr2Jfs.getReserve(casAddr);
  }

  public void showJfsFromCaddrHistogram() {
    sharedView.cAddr2Jfs.showHistogram();
  }
=======
//  /*
//   * (non-Javadoc)
//   * 
//   * @see org.apache.uima.jcas.JCas#getRequiredFeatureDE(org.apache.uima.cas.Type, java.lang.String,
//   *      java.lang.String, boolean)
//   */
//
//  public Feature getRequiredFeatureDE(Type t, String s, String rangeName, boolean featOkTst) {
//    Feature f = t.getFeatureByBaseName(s);
//    Type rangeType = this.getTypeSystem().getType(rangeName);
//    if (null == f && !featOkTst) {
//      CASException casEx = new CASException(CASException.JCAS_FEATURENOTFOUND_ERROR, t.getName(), s);
//      sharedView.errorSet.add(casEx);
//    }
//    if (null != f)
//      try {
//        casImpl.checkTypingConditions(t, rangeType, f);
//      } catch (LowLevelException e) {
//        CASException casEx = new CASException(CASException.JCAS_FEATURE_WRONG_TYPE, t.getName(), s, rangeName, f.getRange());
//        sharedView.errorSet.add(casEx);
//      }
//    return f;
//  }

//  /**
//   * Internal - throw missing feature exception at runtime
//   * 
//   * @param feat -
//   * @param type -
//   */
//  public void throwFeatMissing(String feat, String type) {
//    CASRuntimeException e = new CASRuntimeException(CASRuntimeException.INAPPROP_FEAT,
//        new String[] { feat, type });
//    throw e;
//  }


//  /*
//   * (non-Javadoc)
//   * 
//   * @see org.apache.uima.jcas.JCas#putJfsFromCaddr(int, org.apache.uima.cas.FeatureStructure)
//   */
//  public void putJfsFromCaddr(int casAddr, FeatureStructure fs) {
//    sharedView.cAddr2Jfs.put((FeatureStructureImpl) fs);
//  }

//  /*
//   * (non-Javadoc)
//   * 
//   * Generics: extends FeatureStructure, not TOP, because
//   * when the JCas is being used, but a particular type instance doesn't have a JCas cover class,
//   * this holds instances of FeatureStructureC - the shared Class for non-JCas Java cover objects.
//   * 
//   * @see org.apache.uima.jcas.JCas#getJfsFromCaddr(int)
//   */
//  @SuppressWarnings("unchecked")
//  public <T extends TOP> T getJfsFromCaddr(int casAddr) {
//    return (T) sharedView.cAddr2Jfs.getReserve(casAddr);
//  }

//  public void showJfsFromCaddrHistogram() {
//    sharedView.cAddr2Jfs.showHistogram();
//  }
>>>>>>> 08f3c890

  // * Implementation of part of the Cas interface as part of JCas*

  /*
   * (Internal Use only) called by the CAS reset function - clears the hashtable holding the
   * associations. 
   */
  public static void clearData(CAS cas) {
//    JCasImpl jcas = (JCasImpl) ((CASImpl) cas).getExistingJCas();
//    final JCasSharedView sv = jcas.sharedView;
//    for (Iterator<Map.Entry<ClassLoader, JCasHashMap>> it = sv.cAddr2JfsByClassLoader.entrySet().iterator(); it.hasNext();) {
//      Map.Entry<ClassLoader, JCasHashMap> e = it.next();
//      sv.cAddr2Jfs = e.getValue();
//      sv.cAddr2Jfs.clear();  // implements resize as well
//      sv.stringArray0L = null;
//      sv.floatArray0L = null;
//      sv.fsArray0L = null;
//      sv.integerArray0L = null;
//    }
//    sv.cAddr2Jfs = sv.cAddr2JfsByClassLoader
//        .get(((CASImpl) cas).getJCasClassLoader());
  }

  /*
   * (non-Javadoc)
   * 
   * @see org.apache.uima.jcas.JCas#reset()
   */
  public void reset() {
    casImpl.reset();
  }

//  /*
//   * (non-Javadoc)
//   * 
//   * @see org.apache.uima.jcas.JCas#checkArrayBounds(int, int)
//   */
//  public final void checkArrayBounds(int fsRef, int pos) {
//    if (NULL == fsRef) {
//      // note - need to add this to ll_runtimeException
//      throw new LowLevelException(LowLevelException.NULL_ARRAY_ACCESS, pos);
//    }
//    final int arrayLength = casImpl.ll_getArraySize(fsRef);
//    if (pos < 0 || pos >= arrayLength) {
//      throw new LowLevelException(LowLevelException.ARRAY_INDEX_OUT_OF_RANGE, pos);
//    }
//  }

  // *****************
  // * Sofa support *
  // *****************

  /*
   * (non-Javadoc)
   * 
   * @see org.apache.uima.jcas.JCas#getSofa(org.apache.uima.cas.SofaID)
   */
  public Sofa getSofa(SofaID sofaID) {
    return (Sofa) casImpl.getSofa(sofaID);
  }

  /*
   * (non-Javadoc)
   * 
   * @see org.apache.uima.jcas.JCas#getSofa()
   */
  public Sofa getSofa() {
    return (Sofa) casImpl.getSofa();
  }

  /*
   * (non-Javadoc)
   * 
   * @see org.apache.uima.jcas.JCas#createView(java.lang.String)
   */
  public JCas createView(String sofaID) throws CASException {
    return casImpl.createView(sofaID).getJCas();
  }

  /*
   * (non-Javadoc)
   * 
   * @see org.apache.uima.jcas.JCas#getJCas(org.apache.uima.jcas.cas.Sofa)
   */
  public JCas getJCas(Sofa sofa) throws CASException {
    return casImpl.getView(sofa).getJCas();
  }

  /*
   * (non-Javadoc)
   * 
   * @see org.apache.uima.jcas.JCas#getSofaIterator()
   */
  public FSIterator<SofaFS> getSofaIterator() {
    return casImpl.getSofaIterator();
  }

  // *****************
  // * Index support *
  // *****************

  /*
   * (non-Javadoc)
   * 
   * @see org.apache.uima.jcas.JCas#getJFSIndexRepository()
   */
  public JFSIndexRepository getJFSIndexRepository() {
    return jfsIndexRepository;
  }

  // ****************
  // * TCas support *
  // ****************

  /*
   * (non-Javadoc)
   * 
   * @see org.apache.uima.jcas.JCas#getDocumentAnnotationFs()
   */
  public TOP getDocumentAnnotationFs() {
    return (TOP) casImpl.getDocumentAnnotation();
  }

  /*
   * (non-Javadoc)
   * 
   * @see org.apache.uima.jcas.JCas#getDocumentText()
   */
  public String getDocumentText() {
    return casImpl.getDocumentText();
  }

  /*
   * (non-Javadoc)
   * 
   * @see org.apache.uima.jcas.JCas#getSofaDataString()
   */
  public String getSofaDataString() {
    return casImpl.getSofaDataString();
  }

  /*
   * (non-Javadoc)
   * 
   * @see org.apache.uima.jcas.JCas#getSofaDataArray()
   */
  public FeatureStructure getSofaDataArray() {
    return casImpl.getSofaDataArray();
  }

  /*
   * (non-Javadoc)
   * 
   * @see org.apache.uima.jcas.JCas#getSofaDataURI()
   */
  public String getSofaDataURI() {
    return casImpl.getSofaDataURI();
  }

  /*
   * (non-Javadoc)
   * 
   * @see org.apache.uima.jcas.JCas#getSofaMimeType()
   */
  public String getSofaMimeType() {
    return casImpl.getSofaMimeType();
  }

  /*
   * (non-Javadoc)
   * 
   * @see org.apache.uima.jcas.JCas#setDocumentText(java.lang.String)
   */
  public void setDocumentText(String text) throws CASRuntimeException {
    casImpl.setDocumentText(text);
  }

  /*
   * (non-Javadoc)
   * 
   * @see org.apache.uima.jcas.JCas#setSofaDataString(java.lang.String, java.lang.String)
   */
  public void setSofaDataString(String text, String mime) throws CASRuntimeException {
    casImpl.setSofaDataString(text, mime);
  }

  /*
   * (non-Javadoc)
   * 
   * @see org.apache.uima.jcas.JCas#setSofaDataArray(org.apache.uima.jcas.cas.TOP, java.lang.String)
   */
  public void setSofaDataArray(FeatureStructure array, String mime) throws CASRuntimeException {
    casImpl.setSofaDataArray(array, mime);
  }

  /*
   * (non-Javadoc)
   * 
   * @see org.apache.uima.jcas.JCas#setSofaDataURI(java.lang.String, java.lang.String)
   */
  public void setSofaDataURI(String uri, String mime) throws CASRuntimeException {
    casImpl.setSofaDataURI(uri, mime);
  }

  /*
   * (non-Javadoc)
   * 
   * @see org.apache.uima.jcas.JCas#getDocumentLanguage()
   */
  public String getDocumentLanguage() {
    return casImpl.getDocumentLanguage();
  }

  /*
   * (non-Javadoc)
   * 
   * @see org.apache.uima.jcas.JCas#setDocumentLanguage(java.lang.String)
   */
  public void setDocumentLanguage(String language) throws CASRuntimeException {
    casImpl.setDocumentLanguage(language);
  }

  /*
   * (non-Javadoc)
   * 
   * @see org.apache.uima.jcas.JCas#getSofaDataStream()
   */
  public InputStream getSofaDataStream() {
    return casImpl.getSofaDataStream();
  }

  /*
   * (non-Javadoc)
   * 
   * @see org.apache.uima.jcas.JCas#getConstraintFactory()
   */
  public ConstraintFactory getConstraintFactory() {
    return casImpl.getConstraintFactory();
  }

  /*
   * (non-Javadoc)
   * 
   * @see org.apache.uima.jcas.JCas#createFeaturePath()
   */
  public FeaturePath createFeaturePath() {
    return casImpl.createFeaturePath();
  }

  /*
   * (non-Javadoc)
   * 
   * @see org.apache.uima.jcas.JCas#createFilteredIterator(org.apache.uima.cas.FSIterator,
   *      org.apache.uima.cas.FSMatchConstraint)
   */
  public <T extends FeatureStructure> FSIterator<T> createFilteredIterator(FSIterator<T> it, FSMatchConstraint constraint) {
    return casImpl.createFilteredIterator(it, constraint);
  }

  /*
   * (non-Javadoc)
   * 
   * @see org.apache.uima.jcas.JCas#getStringArray0L()
   */

  public StringArray getStringArray0L() {
    if (null == sharedView.stringArray0L)
      sharedView.stringArray0L = new StringArray(this, 0);
    return sharedView.stringArray0L;
  }

  /*
   * (non-Javadoc)
   * 
   * @see org.apache.uima.jcas.JCas#getIntegerArray0L()
   */
  public IntegerArray getIntegerArray0L() {
    if (null == sharedView.integerArray0L)
      sharedView.integerArray0L = new IntegerArray(this, 0);
    return sharedView.integerArray0L;
  }

  /*
   * (non-Javadoc)
   * 
   * @see org.apache.uima.jcas.JCas#getFloatArray0L()
   */
  public FloatArray getFloatArray0L() {
    if (null == sharedView.floatArray0L)
      sharedView.floatArray0L = new FloatArray(this, 0);
    return sharedView.floatArray0L;
  }

  /*
   * (non-Javadoc)
   * 
   * @see org.apache.uima.jcas.JCas#getFSArray0L()
   */
  public FSArray getFSArray0L() {
    if (null == sharedView.fsArray0L)
      sharedView.fsArray0L = new FSArray(this, 0);
    return sharedView.fsArray0L;
  }

  /*
   * (non-Javadoc)
   * 
   * @see org.apache.uima.jcas.JCas#processInit()
   */
  public void processInit() {
    // unused
  }

  /*
   * (non-Javadoc)
   * 
   * @see org.apache.uima.cas.AbstractCas_ImplBase#setOwn
   */
  /*
   * (non-Javadoc)
   * 
   * @see org.apache.uima.jcas.JCas#setOwner(org.apache.uima.cas.CasOwner)
   */
  public void setOwner(CasOwner aCasOwner) {
    casImpl.setOwner(aCasOwner);
  }

  /*
   * (non-Javadoc)
   * 
   * @see org.apache.uima.jcas.JCas#release()
   */
  public void release() {
    casImpl.release();
  }

  /*
   * (non-Javadoc)
   * 
   * @see org.apache.uima.jcas.JCas#getView(java.lang.String)
   */
  public JCas getView(String localViewName) throws CASException {
    return casImpl.getView(localViewName).getJCas();
  }

  /*
   * (non-Javadoc)
   * 
   * @see org.apache.uima.jcas.JCas#getView(org.apache.uima.cas.SofaFS)
   */
  public JCas getView(SofaFS aSofa) throws CASException {
    return casImpl.getView(aSofa).getJCas();
  }

  /*
   * (non-Javadoc)
   * 
   * @see org.apache.uima.jcas.JCas#addFsToIndexes(org.apache.uima.cas.FeatureStructure)
   */
  public void addFsToIndexes(FeatureStructure instance) {
    casImpl.addFsToIndexes(instance);
  }

  /*
   * (non-Javadoc)
   * 
   * @see org.apache.uima.jcas.JCas#removeFsFromIndexes(org.apache.uima.cas.FeatureStructure)
   */
  public void removeFsFromIndexes(FeatureStructure instance) {
    casImpl.removeFsFromIndexes(instance);
  }

  
  /* (non-Javadoc)
   * @see org.apache.uima.jcas.JCas#removeAllIncludingSubtypes(int)
   */
  public void removeAllIncludingSubtypes(int i) {
    getFSIndexRepository().removeAllIncludingSubtypes(getCasType(i));    
  }

  /* (non-Javadoc)
   * @see org.apache.uima.jcas.JCas#removeAllExcludingSubtypes(int)
   */
  public void removeAllExcludingSubtypes(int i) {
    getFSIndexRepository().removeAllExcludingSubtypes(getCasType(i));    
  }

  /**
   * @see org.apache.uima.cas.CAS#fs2listIterator(FSIterator)
   */
  public <T extends FeatureStructure> ListIterator<T> fs2listIterator(FSIterator<T> it) {
    return casImpl.fs2listIterator(it);
  }

  /*
   * (non-Javadoc)
   * 
   * @see org.apache.uima.cas.BaseCas#createFeatureValuePath(java.lang.String)
   */
  public FeatureValuePath createFeatureValuePath(String featureValuePath)
      throws CASRuntimeException {
    return casImpl.createFeatureValuePath(featureValuePath);
  }

  /*
   * (non-Javadoc)
   * 
   * @see org.apache.uima.cas.BaseCas#createSofa(org.apache.uima.cas.SofaID, java.lang.String)
   * @deprecated
   */
  public SofaFS createSofa(SofaID sofaID, String mimeType) {
    // extract absolute SofaName string from the ID
    return casImpl.createSofa(sofaID, mimeType);
  }

  /*
   * (non-Javadoc)
   * 
   * @see org.apache.uima.cas.BaseCas#getIndexRepository()
   */
  public FSIndexRepository getIndexRepository() {
    return casImpl.getIndexRepository();
  }

  /*
   * (non-Javadoc)
   * 
   * @see org.apache.uima.cas.BaseCas#getViewName()
   */
  public String getViewName() {
    return casImpl.getViewName();
  }

  /*
   * (non-Javadoc)
   * 
   * @see org.apache.uima.cas.BaseCas#size()
   */
  public int size() {
    // TODO improve this to account for JCas
    // structure sizes
    return casImpl.size();
  }

  /*
   * (non-Javadoc)
   * 
   * @see org.apache.uima.jcas.JCas#getAnnotationIndex()
   */
  public AnnotationIndex<Annotation> getAnnotationIndex() {
    return casImpl.<Annotation>getAnnotationIndex();
  }

  /*
   * (non-Javadoc)
   * 
   * @see org.apache.uima.jcas.JCas#getAnnotationIndex(org.apache.uima.cas.Type)
   */
  @Override
  public <T extends Annotation> AnnotationIndex<T> getAnnotationIndex(Type type) throws CASRuntimeException {
    return (AnnotationIndex<T>) casImpl.<T>getAnnotationIndex(type);
  }

  /*
   * (non-Javadoc)
   * 
   * @see org.apache.uima.jcas.JCas#getAnnotationIndex(int)
   */
  public <T extends Annotation> AnnotationIndex<T> getAnnotationIndex(int type) throws CASRuntimeException {
    return (AnnotationIndex<T>) casImpl.<T>getAnnotationIndex(this.getCasType(type));
  }
  
  public <T extends Annotation> AnnotationIndex<T> getAnnotationIndex(Class<T> clazz) {
    return getAnnotationIndex(getCasType(clazz));
  }


  /*
   * (non-Javadoc)
   * 
   * @see org.apache.uima.jcas.JCas#getViewIterator()
   */
  public Iterator<JCas> getViewIterator() throws CASException {
    List<JCas> viewList = new ArrayList<JCas>();
    Iterator<CAS> casViewIter = casImpl.getViewIterator();
    while (casViewIter.hasNext()) {
      viewList.add((casViewIter.next()).getJCas());
    }
    return viewList.iterator();
  }

  /*
   * (non-Javadoc)
   * 
   * @see org.apache.uima.jcas.JCas#getViewIterator(java.lang.String)
   */
  public Iterator<JCas> getViewIterator(String localViewNamePrefix) throws CASException {
    List<JCas> viewList = new ArrayList<JCas>();
    Iterator<CAS> casViewIter = casImpl.getViewIterator(localViewNamePrefix);
    while (casViewIter.hasNext()) {
      viewList.add((casViewIter.next()).getJCas());
    }
    return viewList.iterator();
  }

  /* (non-Javadoc)
   * @see org.apache.uima.jcas.JCas#protectIndexes()
   */
  @Override
  public AutoCloseable protectIndexes() {
    return casImpl.protectIndexes();
  }

  /* (non-Javadoc)
   * @see org.apache.uima.jcas.JCas#protectIndexes(java.lang.Runnable)
   */
  @Override
  public void protectIndexes(Runnable runnable) {
    casImpl.protectIndexes(runnable);  
  }
  
  /**
   * Static method to get the corresponding Type for a JCas class object 
   */
  private static int getTypeRegistryIndex(Class<? extends FeatureStructure> clazz) {
    try {
      return clazz.getField("type").getInt(clazz);
    } catch (IllegalArgumentException | IllegalAccessException | NoSuchFieldException | SecurityException e) {
      throw new RuntimeException(e);  // should never happen
    }
  }
  
  /**
   * Return the UIMA Type object corresponding to this JCas's JCas cover class
   *   (Note: different JCas's, with different type systems, may share the same cover class impl)
   * @param clazz a JCas cover class
   * @return the corresponding UIMA Type object
   */
  public Type getCasType(Class<? extends FeatureStructure> clazz) {
    return getCasType(getTypeRegistryIndex(clazz));
  }

  @Override
  public <T extends TOP> FSIterator<T> getAllIndexedFS(Class<T> clazz) {
    return getFSIndexRepository().getAllIndexedFS(getCasType(clazz));
  }

  @Override
  public <T extends TOP> FSIndex<T> getIndex(String label, Class<T> clazz) {
    return getFSIndexRepository().getIndex(label, getCasType(clazz));
  }

  
}<|MERGE_RESOLUTION|>--- conflicted
+++ resolved
@@ -25,18 +25,10 @@
 
 import java.io.InputStream;
 import java.util.ArrayList;
-<<<<<<< HEAD
-import java.util.Collection;
-import java.util.Collections;
-import java.util.HashMap;
-import java.util.IdentityHashMap;
-=======
->>>>>>> 08f3c890
 import java.util.Iterator;
 import java.util.List;
 import java.util.ListIterator;
 
-import org.apache.uima.UIMAFramework;
 import org.apache.uima.cas.AbstractCas;
 import org.apache.uima.cas.AbstractCas_ImplBase;
 import org.apache.uima.cas.CAS;
@@ -71,8 +63,6 @@
 import org.apache.uima.jcas.cas.TOP;
 import org.apache.uima.jcas.cas.TOP_Type;
 import org.apache.uima.jcas.tcas.Annotation;
-import org.apache.uima.util.Level;
-import org.apache.uima.util.Logger;
 
 // *********************************
 // * Implementation of JCas *
@@ -155,121 +145,6 @@
  */
 
 public class JCasImpl extends AbstractCas_ImplBase implements AbstractCas, JCas {
-<<<<<<< HEAD
-  // * FSIndexRepository - the get method returns the java type *
-  // * so FSIndexRepository can't be in the implements clause *
-
-  // constant used in the following function
-  /** internal use - constant used in getting constructors */
-  final static private Class<?>[] jcasBaseAndType = new Class[] { JCas.class, Type.class };
-
-  final static private Class<?>[] intAnd_Type = new Class[] { int.class, TOP_Type.class };
-
-  
-  private static class LoadedJCasType<T extends TOP> {
-    final String typeName;
-
-    final int index;
-
-    final boolean isSubtypeOfAnnotationBase;
-
-    final Constructor<? extends TOP_Type> constructorFor_Type;
-
-    final Constructor<T> constructorForType;
-
-    LoadedJCasType(String typeName, Class<? extends TOP_Type> a_TypeClass, ClassLoader cl) {
-      Class<? extends TOP_Type> _TypeClass = a_TypeClass;
-      this.typeName = typeName;
-      int tempindex = 0;
-      boolean tempisSubtypeOfAnnotationBase = false;
-      Constructor<? extends TOP_Type> tempconstructorFor_Type = null;
-      Constructor<T> tempconstructorForType = null;
-
-      String name = _TypeClass.getName();
-      try {
-        @SuppressWarnings("unchecked")
-        Class<T> typeClass = (Class<T>) Class.forName(name.substring(0, name.length() - 5), true, cl); // drop
-        // _Type
-
-        Field typeIndexField = null;
-        try {
-          typeIndexField = _TypeClass.getDeclaredField("typeIndexID");
-        } catch (NoSuchFieldException e) {
-          try {
-            // old version has the index in the base type
-            typeIndexField = typeClass.getDeclaredField("typeIndexID");
-          } catch (NoSuchFieldException e2) {
-            logAndThrow(e2);
-          }
-        }
-        tempindex = typeIndexField.getInt(null); // null - static instance var
-        tempconstructorFor_Type = _TypeClass.getDeclaredConstructor(jcasBaseAndType);
-        tempconstructorForType = typeClass.getDeclaredConstructor(intAnd_Type);
-        tempisSubtypeOfAnnotationBase = AnnotationBase.class.isAssignableFrom(typeClass);
-      } catch (SecurityException e) {
-        logAndThrow(e);
-      } catch (NoSuchMethodException e) {
-        logAndThrow(e);
-      } catch (ClassNotFoundException e) {
-        logAndThrow(e);
-      } catch (IllegalArgumentException e) {
-        logAndThrow(e);
-      } catch (IllegalAccessException e) {
-        logAndThrow(e);
-      } finally {
-        index = tempindex;
-        constructorFor_Type = tempconstructorFor_Type;
-        constructorForType = tempconstructorForType;
-        isSubtypeOfAnnotationBase = tempisSubtypeOfAnnotationBase;
-      }
-    }
-
-    private void logAndThrow(Exception e) {
-      CASRuntimeException casEx = new CASRuntimeException(CASRuntimeException.JCAS_CAS_MISMATCH);
-      casEx.initCause(e);
-      throw casEx;
-    }
-  }
-
-  static public class ErrorReport {
-    final Exception e;
-    final boolean doThrow;
-    ErrorReport(Exception e, boolean doThrow) {
-      this.e = e;
-      this.doThrow = doThrow;
-    }
-  }
-
-  // *************************************************
-  // * Static Data shared with all instances of JCas *
-  // *************************************************
-  private final static int INITIAL_HASHMAP_SIZE = 256;
-
-  // key = typeSystemImpl instance, value = Maps:
-  //   key = class loader instance, value = Maps:
-  //     key = string = fully qualified java type names of _Type classes, 
-  //     value = instances of LoadedJCasType:
-  //       fully-qualified-name-of-CAS-type
-  //       the _Type class for this (specific to class loader)
-  //       the class loader instance
-  
-
-  // Note: cannot use treemap here because keys (class loaders) are not comparable (have no sort
-  // order)
-  // To use: first look up with key = typeSystemImpl instance (uses object identity ("==") test)
-  // Then use value and look up using class loader (uses object identity ("==") test)
-  
-  // The first two maps (with keys typeSystemImpl and classLoader) are 
-  // Weak maps so that they don't hold onto their keys (class loader or type system) if
-  // these are no longer in use
-  //
-  // This is a static map - effectively indexed by all loaded type systems and all classloaders
-
-  // Access to this must be synch'd
-  private static Map<TypeSystemImpl, Map<ClassLoader, Map<String, LoadedJCasType<?>>>> typeSystemToLoadedJCasTypesByClassLoader = 
-          new WeakHashMap<TypeSystemImpl, Map<ClassLoader, Map<String, LoadedJCasType<?>>>>(4);
-=======
->>>>>>> 08f3c890
 
   // **********************************************
   // * Data shared among views of a single CAS    *
@@ -281,41 +156,9 @@
     // * Access to this data is assumed to be single threaded *
     // ********************************************************
 
-<<<<<<< HEAD
-    /**
-     * key = CAS addr, value = corresponding Java instance.
-     *
-     *   The Java instance may be a JCas cover object, or a non-JCas Java cover object of type FeatureStructureImplC
-     *   
-     *This impl was changed in May 2007 to a
-     * design of one cover object per CAS object, when dealing with multiple views. This implements
-     * better semantics for co-located components sharing these objects - they all get to share the
-     * same object, independent of which view(s) the object may be indexed in. For cases where the
-     * user has augmented the definition of the JCas object to have native Java fields, this design
-     * is closer to the user's expectation.
-     * 
-     * The only use for multiple objects, previously, was to implement the 0-argument version of
-     * addToIndexes and removeFromIndexes. The new implementation will come close (but not be
-     * perfectly the same) as the old implementation, by doing the following:
-     * 
-     * Changing the "new" and get/next from iterator methods to set the _Type field of the retrieved
-     * cover class object (or new object) to the correct view.
-     * 
-     * Deref objects follow many paths. They all have a default view they create the object with
-     * respect to. A simple deref uses the same cas ref the original object had.
-     * 
-     */
-    private JCasHashMap cAddr2Jfs;
-
-    private final Map<ClassLoader, JCasHashMap> cAddr2JfsByClassLoader = new IdentityHashMap<ClassLoader, JCasHashMap>();
-
-    /* convenience holders of CAS constants that may be useful */
-    /* initialization done lazily - on first call to getter */
-=======
     /* convenience holders of CAS constants that may be useful *
      * initialization done lazily - on first call to getter    *
      *   Can't be static because needs ref to a JCas instance  */
->>>>>>> 08f3c890
 
     public StringArray stringArray0L = null;
 
@@ -324,29 +167,7 @@
     public FloatArray floatArray0L = null;
 
     public FSArray fsArray0L = null;
-<<<<<<< HEAD
-
-    // * collection of errors that occur during initialization
-    public Collection<ErrorReport> errorSet = new ArrayList<ErrorReport>();
-
-    public ClassLoader currentClassLoader = null;
-    
-    private ClassLoader cacheClassLoaderInitialized;
-    final private Map<ClassLoader, Boolean> isInitializedForClassLoader = Collections.synchronizedMap(new IdentityHashMap<ClassLoader, Boolean>());
-
-    private JCasSharedView(CASImpl aCAS, boolean useJcasCache) {
-      setupJCasHashMap(aCAS.getJCasClassLoader(), useJcasCache, aCAS.getHeap().getInitialSize() / 16);
-    }
-    
-    private void setupJCasHashMap(ClassLoader cl, boolean isUsedCache, int initialSize) {
-      int size = Math.max(INITIAL_HASHMAP_SIZE, initialSize); 
-      cAddr2Jfs = new JCasHashMap(size, isUsedCache);
-      cAddr2JfsByClassLoader.put(cl, cAddr2Jfs);
-      currentClassLoader = cl;    
-    }
-=======
        
->>>>>>> 08f3c890
   }
 
   // *******************
@@ -429,60 +250,11 @@
    * @see org.apache.uima.jcas.JCas#getType(int)
    */
   public TOP_Type getType(final int i) {
-<<<<<<< HEAD
-    if (i >= typeArray.length || null == typeArray[i]) {
-      getTypeInit(i); 
-    }
-    return typeArray[i];
-  }
-  
-  /**
-   * Map from type codes to _Type instances kept per view in the field typeArray
-   * @param i
-   */
-  private void getTypeInit(final int i) {
-    // unknown ID. This may be due to a need to update the typeArray
-    // due to switching class loaders. This updating is done
-    // partially lazily - when needed, beyond the particular CAS instance and
-    // view that was being passed to a process method when the
-    // class loader switch was done.
-
-    // In order for this to work, all access to the typeArray must be
-    // via this getter.
-
-    // Try instantiating the entries in typeArray for this class loader
-    instantiateJCas_Types(this.sharedView.currentClassLoader);
-    if (i >= typeArray.length || null == typeArray[i]) {
-
-      // unknown ID. Attempt to get offending class.
-      Class<? extends TOP> cls = JCasRegistry.getClassForIndex(i);
-      if (cls != null) {
-        String typeName = cls.getName();
-        // is type in type system
-        if (this.casImpl.getTypeSystem().getType(typeName) == null) {
-          // no - report error that JCAS type was not defined in XML
-          // descriptor
-          CASRuntimeException casEx = new CASRuntimeException(
-              CASRuntimeException.JCAS_TYPE_NOT_IN_CAS, new String[] { typeName });
-          throw casEx;
-        } else {
-          // yes - there was some problem loading the _Type object
-          CASRuntimeException casEx = new CASRuntimeException(
-              CASRuntimeException.JCAS_MISSING_COVERCLASS, new String[] { typeName + "_Type" });
-          throw casEx;
-        }
-
-      } else {
-        throw new CASRuntimeException(CASRuntimeException.JCAS_UNKNOWN_TYPE_NOT_IN_CAS);
-      }
-    }
-=======
     throw new UnsupportedOperationException("UIMA V2 operation not supported in V3");
 //    if (i >= typeArray.length || null == typeArray[i]) {
 //      getTypeInit(i); 
 //    }
 //    return typeArray[i];
->>>>>>> 08f3c890
   }
 
   /*
@@ -557,216 +329,10 @@
     this.jfsIndexRepository = new JFSIndexRepositoryImpl(this, cas.getIndexRepository());
   }
   
-<<<<<<< HEAD
-  /**
-   * There may be several type systems with different defined types loaded and operating at the same
-   * time (in different CASes) There is an instance of the loaded JCas Classes for each Type System
-   * for each class loader.
-   * 
-   * @param cl
-   * @return a Map from the string of the fully qualified type name to LoadedJCasType instances
-   */
-  @SuppressWarnings("unchecked")
-  private synchronized Map<String, LoadedJCasType<?>> loadJCasClasses(ClassLoader cl) {
-    final TypeSystem ts = casImpl.getTypeSystem();
-    Iterator<Type> typeIt = ts.getTypeIterator();
-    TypeImpl t;
-    String casName;
-    Map<String, LoadedJCasType<?>> jcasTypes = new HashMap<>();
-
-    // * note that many of these may have already been loaded
-    // * load all the others. Actually, we ask to load all the types
-    // * and the ones already loaded - we just get their loaded versions
-    //   returned.
-    // * Loading will run the static init functions.
-
-    while (typeIt.hasNext()) {
-      t = (TypeImpl) typeIt.next();
-      casName = t.getName();
-      String name_Type;
-      if (builtInsWithNoJCas.contains(casName))
-        continue;
-      if (builtInsWithAltNames.contains(casName))
-        // * convert uima.cas.Xxx -> org.apache.uima.jcas.cas.Xxx
-        // * convert uima.tcas.Annotator -> org.apache.uima.jcas.tcas.Annotator
-        try {
-          String nameBase = "org.apache.uima.jcas." + casName.substring(5);
-          name_Type = nameBase + "_Type";
-          jcasTypes.put(nameBase, new LoadedJCasType<>(t.getName(), (Class<? extends TOP_Type>) Class
-              .forName(name_Type, true, cl), cl));
-        } catch (ClassNotFoundException e1) {
-          // OK for DocumentAnnotation, which may not have a cover class.
-          // Otherwise, not OK.
-          if (!CAS.TYPE_NAME_DOCUMENT_ANNOTATION.equals(casName)) {
-            assert false : "never get here because built-ins have java cover types";
-            e1.printStackTrace();
-          }
-        }
-
-      // this is done unconditionally to pick up old style cover functions if
-      // any
-      // as well as other JCas model types
-      try {
-        name_Type = casName + "_Type";
-        jcasTypes.put(casName, new LoadedJCasType<>(t.getName(), (Class<? extends TOP_Type>) Class.forName(name_Type, true, cl),
-            cl));
-        // also force the load the plain name without _Type for
-        // old-style - that's where
-        // the index is incremented
-        Class.forName(casName, true, cl);
-      } catch (ClassNotFoundException e1) {
-        // many classes may not have JCas models, so this is not an
-        // error
-      }
-    }
-
-    // note: this entire method is synchronized
-    Map<ClassLoader, Map<String, LoadedJCasType<?>>> classLoaderToLoadedJCasTypes = typeSystemToLoadedJCasTypesByClassLoader.get(casImpl
-        .getTypeSystemImpl());
-    if (null == classLoaderToLoadedJCasTypes) {
-      classLoaderToLoadedJCasTypes = new WeakHashMap<ClassLoader, Map<String, LoadedJCasType<?>>>(4);
-      typeSystemToLoadedJCasTypesByClassLoader.put(casImpl.getTypeSystemImpl(),
-          classLoaderToLoadedJCasTypes);
-    }
-    classLoaderToLoadedJCasTypes.put(cl, jcasTypes);
-
-    expandTypeArrayIfNeeded();
-    return jcasTypes;
-  }
-
-  // note: callers are not synchronized because the typeArray has a
-  // separate instance per CAS (actually per CAS view)
-  private void expandTypeArrayIfNeeded() {
-    if (typeArray.length < JCasRegistry.getNumberOfRegisteredClasses()) {
-      TOP_Type[] newTypeArray = new TOP_Type[JCasRegistry.getNumberOfRegisteredClasses()];
-      System.arraycopy(typeArray, 0, newTypeArray, 0, typeArray.length);
-      typeArray = newTypeArray;
-    }
-  }
-  
-  /**
-   * called when switching to JCas and the JCas already exists to check if 
-   * the JCas needs to have classes loaded for this class loader.  This can happen when the JCas is first
-   * instantiated while under the scope of a nested UIMA class loader.  This could be a Pear class loader, or
-   * even just an ordinary UIMA Class loader for a pipeline, where the Framework is running an "exit routine" supplied
-   * by the user, but loaded in a (for example) initial application loader context.
-   * @param cl the class loader in use
-   */
-  public void maybeInitializeForClassLoader(ClassLoader cl) {
-    if (sharedView.cacheClassLoaderInitialized == cl) {
-      return;
-    }
-    if (this.sharedView.isInitializedForClassLoader.get(cl) == null) {
-      instantiateJCas_Types(cl);
-    }
-    sharedView.cacheClassLoaderInitialized = cl;
-  }
-
-  /**
-   * 
-   * @param cl the class loader to use as the initiating loader for loading JCas classes
-   */
-  public void instantiateJCas_Types(ClassLoader cl) {
-    Map<String, LoadedJCasType<?>> loadedJCasTypes = null;
-    FSClassRegistry fscr = casImpl.getFSClassRegistry();
-    boolean alreadyLoaded;  // means the "classes" have been loaded, but doesn't mean
-                            // the _Type instances of those classes have been created.
-    boolean anyNewInstances = false;  // true if any new instances of _Type are generated
-    FSGenerator<?>[] newFSGeneratorSet;
-    synchronized (JCasImpl.class) {
-      Map<ClassLoader, Map<String, LoadedJCasType<?>>> classLoaderToLoadedJCasTypes = typeSystemToLoadedJCasTypesByClassLoader.get(casImpl
-          .getTypeSystemImpl());
-      if (null != classLoaderToLoadedJCasTypes) {
-        loadedJCasTypes = classLoaderToLoadedJCasTypes.get(cl);
-      }
-      alreadyLoaded = (null != loadedJCasTypes);
-      if (!alreadyLoaded) {
-        loadedJCasTypes = loadJCasClasses(cl);
-      }
-
-      expandTypeArrayIfNeeded();
-      // if already loaded, can skip making new generators - 
-      //   in this case newFSGeneratorSet is never referenced
-      //   Set it to null for "safety"
-      // If not already loaded, initialize the generators to a clone of the FSClassRegistry generators.
-      newFSGeneratorSet = (alreadyLoaded ? null : fscr.getNewFSGeneratorSet());
-      for (Iterator<Map.Entry<String, LoadedJCasType<?>>> it = loadedJCasTypes.entrySet().iterator(); it.hasNext();) {
-        
-        // Explanation for this logic:
-        //   Instances of _Types are kept per class loader, per Cas (e.g., in the cas pool)
-        //     and per view (to support having the ref to the casImpl be to the right view
-        //                   so add-to-indexes works better).
-        //                   The "typeArray" field is per view.
-        //   When switching class loaders (e.g. a pear in the pipeline), some of the 
-        //     _Type instances (e.g. the built-ins) might be already instantiated, but others are not
-        //   
-        boolean madeNewInstance = makeInstanceOf_Type(it.next().getValue(), alreadyLoaded,
-            newFSGeneratorSet); 
-        anyNewInstances = madeNewInstance || anyNewInstances;
-      }
-      
-      // speed up - skip rest if nothing to do
-      if (!anyNewInstances && 
-          sharedView.isInitializedForClassLoader.get(cl) != null) {  // don't skip if need to install the new generators for this class loader UIMA-5055
-        return;
-      }
-      if (!alreadyLoaded) {
-        copyDownSuperGenerators(loadedJCasTypes, newFSGeneratorSet);
-        if (casImpl.usingBaseClassLoader()) {
-          fscr.setBaseGenerators(newFSGeneratorSet); // should be under sync lock
-        }
-        fscr.saveGeneratorsForClassLoader(cl, newFSGeneratorSet);
-      }
-    }
-    if (alreadyLoaded) {
-      fscr.swapInGeneratorsForClassLoader(cl, casImpl);
-    } else {
-      casImpl.setLocalFsGenerators(newFSGeneratorSet);
-    }
-    sharedView.isInitializedForClassLoader.put(cl, Boolean.TRUE);
-  }
-
-  // note all callers are synchronized
-  private void copyDownSuperGenerators(Map<String, LoadedJCasType<?>> jcasTypes, FSGenerator<?>[] fsGenerators) {
-    final TypeSystem ts = casImpl.getTypeSystem();
-    Iterator<Type> typeIt = ts.getTypeIterator(); // reset iterator to start
-    Type topType = ts.getTopType();
-    Type superType = null;
-    while (typeIt.hasNext()) {
-      Type t = typeIt.next();
-      if (builtInsWithNoJCas.contains(t.getName()))
-        continue;
-      // comment here
-      if (CAS.TYPE_NAME_DOCUMENT_ANNOTATION.equals(t.getName())) {
-        if (jcasTypes.get("org.apache.uima.jcas.tcas.DocumentAnnotation") != null)
-          continue;
-      } else if (builtInsWithAltNames.contains(t.getName()))
-        continue; // because jcasTypes has no entry for these
-      if (null != jcasTypes.get(t.getName()))
-        continue;
-      // we believe that at this point, t is not "top", because top is
-      // always loaded
-      // find closest supertype that has a loaded cover class
-      superType = t;
-      String superTypeName;
-      do {
-        superType = ts.getParent(superType);
-        superTypeName = superType.getName();
-        if (builtInsWithAltNames.contains(superTypeName)) {
-          superTypeName = "org.apache.uima.jcas." + superTypeName.substring(5);
-        }
-      } while ((null == jcasTypes.get(superTypeName) && !superType.equals(topType)));
-      // copy down its generator
-      fsGenerators[((TypeImpl) t).getCode()] = fsGenerators[((TypeImpl) superType).getCode()];
-    }
-  }
-
-=======
   public TOP createFS(Type type) {
     return casImpl.createFS(type);
   }
         
->>>>>>> 08f3c890
   /**
    * creates a new JCas instance that corresponds to a CAS instance. Will be called once by the UIMA
    * framework when it creates the CAS.
@@ -774,45 +340,10 @@
    * @param cas
    *                a CAS instance
    * @return newly created and initialized JCas
-<<<<<<< HEAD
-   * @throws CASException -
-   */
-  public static JCas getJCas(CASImpl cas) throws CASException {
-    JCasImpl jcas = new JCasImpl(cas);
-    reportInitErrors(jcas);
-    return jcas;
-  }
-  
-  private static void reportInitErrors(JCasImpl jcas) throws CASException {
-    JCasSharedView sv = jcas.sharedView;
-    if (sv.errorSet.size() > 0) {
-      boolean doThrow = false;
-      StringBuffer msg = new StringBuffer(100);
-      msg.append('\n');
-      for (ErrorReport f : sv.errorSet) {
-        msg.append(f.e.getMessage());
-        msg.append('\n');
-        doThrow = doThrow || f.doThrow;
-      }
-      if (doThrow) {
-        CASException e = new CASException(CASException.JCAS_INIT_ERROR,
-            new String[] { msg.toString() });
-        throw e;
-      } else {
-        Logger logger = UIMAFramework.getLogger();
-        if (null == logger) {
-          throw new CASRuntimeException(CASException.JCAS_INIT_ERROR, new String[] {msg.toString()});
-        } else {
-          logger.log(Level.WARNING, msg.toString());
-        }          
-      }
-    }
-=======
 //   * @throws CASException -
    */
   public static JCasImpl getJCas(CASImpl cas) {
     return getJCasImpl(cas);
->>>>>>> 08f3c890
   }
   
   /**
@@ -940,93 +471,6 @@
 //  }
 
   // per JCas instance - so don't need to synch.
-<<<<<<< HEAD
-  private final Object[] constructorArgsFor_Type = new Object[2];
-
-  /**
-   * Make the instance of the JCas xxx_Type class for this CAS. Note: not all types will have
-   * xxx_Type. Instance creation does the typeSystemInit kind of function, as well.
-   * 
-   * @param jcasTypeInfo -
-   * @param alreadyLoaded -
-   * @param fsGenerators updated by side effect with new instances of the _Type class
-   * @return true if a new instance of a _Type class was created
-   */
-  private <T extends TOP> boolean makeInstanceOf_Type(LoadedJCasType<T> jcasTypeInfo, boolean alreadyLoaded,
-      FSGenerator<?>[] fsGenerators) {
-    
-    // return without doing anything if the _Type instance is already existing
-    //   this happens when a JCas has some _Type instances made (e.g, the
-    //     built-in ones) but the class loader was switched.  Some of the
-    //     _Type instances for the new class loader can share previously 
-    //     instantiated _Type instances, but others may be different
-    //     (due to different impls of the _Type class loaded by the different
-    //     class loader).
-    //   This can also happen in the case where JCasImpl.getType is called for a non-existing class.
-    //     What happens in this case is that the getType code has to assume that
-    //     perhaps none of the _Type instances were made for this JCas (yet), because
-    //     these are created lazily - so it calls instantiateJCas_Types to make them.
-    //     If they were already made, this next test short circuits this.
-    int typeIndex = jcasTypeInfo.index;
-    if (typeArray[typeIndex] != null) {
-      return false;
-    }
-    
-    Constructor<?> c_Type = jcasTypeInfo.constructorFor_Type;
-    Constructor<T> cType = jcasTypeInfo.constructorForType;
-    TypeImpl casType = (TypeImpl) casImpl.getTypeSystem().getType(jcasTypeInfo.typeName);
-
-    try {
-      constructorArgsFor_Type[0] = this;
-      constructorArgsFor_Type[1] = casType;
-      TOP_Type x_Type_instance = (TOP_Type) c_Type.newInstance(constructorArgsFor_Type);
-      typeArray[typeIndex] = x_Type_instance;
-      // install the standard generator
-      // this is sharable by all views, since the CAS is passed to the generator
-      // Also sharable by all in a CasPool, except for "swapping" due to PEARs/Classloaders.
-      if (!alreadyLoaded) {
-        final TypeSystemImpl ts = casImpl.getTypeSystemImpl();
-        fsGenerators[casType.getCode()] = new JCasFsGenerator<T>(typeIndex, cType,
-            jcasTypeInfo.isSubtypeOfAnnotationBase, TypeSystemImpl.sofaNumFeatCode, TypeSystemImpl.annotSofaFeatCode);
-        // this.casImpl.getFSClassRegistry().loadJCasGeneratorForType(typeIndex, cType, casType,
-        // jcasTypeInfo.isSubtypeOfAnnotationBase);
-      }
-    } catch (SecurityException e) {
-      logAndThrow(e);
-    } catch (InstantiationException e) {
-      logAndThrow(e);
-    } catch (IllegalAccessException e) {
-      logAndThrow(e);
-    } catch (InvocationTargetException e) {
-      logAndThrow(e);
-    } catch (ArrayIndexOutOfBoundsException e) {
-      logAndThrow(e);
-    }
-    return true;
-  }
-
-  /**
-   * Make the instance of the JCas xxx_Type class for this CAS. Note: not all types will have
-   * xxx_Type. Instance creation does the typeSystemInit kind of function, as well.
-   */
-  /*
-   * private void makeInstanceOf_Type(Type casType, Class clas, CASImpl cas) { Constructor c; Field
-   * typeIndexField = null; int typeIndex; try { c = clas.getDeclaredConstructor(jcasBaseAndType);
-   * try {
-   * 
-   * typeIndexField = clas.getDeclaredField("typeIndexID"); } catch (NoSuchFieldException e) { try { //
-   * old version has the index in the base type String name = clas.getName(); Class clas2 =
-   * Class.forName(name.substring(0, name.length() - 5), true, cas .getJCasClassLoader()); // drop
-   * _Type typeIndexField = clas2.getDeclaredField("typeIndexID"); } catch (NoSuchFieldException e2) {
-   * logAndThrow(e2); } catch (ClassNotFoundException e3) { logAndThrow(e3); } } typeIndex =
-   * typeIndexField.getInt(null); // null - static instance var TOP_Type x_Type_instance =
-   * (TOP_Type) c.newInstance(new Object[] { this, casType }); typeArray[typeIndex] =
-   * x_Type_instance; } catch (SecurityException e) { logAndThrow(e); } catch (NoSuchMethodException
-   * e) { logAndThrow(e); } catch (InstantiationException e) { logAndThrow(e); } catch
-   * (IllegalAccessException e) { logAndThrow(e); } catch (InvocationTargetException e) {
-   * logAndThrow(e); } catch (ArrayIndexOutOfBoundsException e) { logAndThrow(e); } }
-   */
-=======
 //  private final Object[] constructorArgsFor_Type = new Object[2];
 
 //  /**
@@ -1113,7 +557,6 @@
 //   * (IllegalAccessException e) { logAndThrow(e); } catch (InvocationTargetException e) {
 //   * logAndThrow(e); } catch (ArrayIndexOutOfBoundsException e) { logAndThrow(e); } }
 //   */
->>>>>>> 08f3c890
 
   /*
    * (non-Javadoc)
@@ -1141,73 +584,6 @@
     return f;
   }
 
-<<<<<<< HEAD
-  /*
-   * (non-Javadoc)
-   * 
-   * @see org.apache.uima.jcas.JCas#getRequiredFeatureDE(org.apache.uima.cas.Type, java.lang.String,
-   *      java.lang.String, boolean)
-   */
-
-  public Feature getRequiredFeatureDE(Type t, String s, String rangeName, boolean featOkTst) {
-    Feature f = t.getFeatureByBaseName(s);
-    Type rangeType = this.getTypeSystem().getType(rangeName);
-    if (null == f && featOkTst) {
-      CASException casEx = new CASException(CASException.JCAS_FEATURENOTFOUND_ERROR, new String[] {
-          t.getName(), s });
-      sharedView.errorSet.add(new ErrorReport(casEx, false));  // false - no throw
-    }
-    if (null != f)
-      try {
-        casImpl.checkTypingConditions(t, rangeType, f);
-      } catch (LowLevelException e) {
-        CASException casEx = new CASException(CASException.JCAS_FEATURE_WRONG_TYPE, new String[] {
-            t.getName(), s, rangeName, f.getRange().toString() });
-        sharedView.errorSet.add(new ErrorReport(casEx, true));
-      }
-    return f;
-  }
-
-  /**
-   * Internal - throw missing feature exception at runtime
-   * 
-   * @param feat -
-   * @param type -
-   */
-  public void throwFeatMissing(String feat, String type) {
-    CASRuntimeException e = new CASRuntimeException(CASRuntimeException.INAPPROP_FEAT,
-        new String[] { feat, type });
-    throw e;
-  }
-
-
-  /*
-   * (non-Javadoc)
-   * 
-   * @see org.apache.uima.jcas.JCas#putJfsFromCaddr(int, org.apache.uima.cas.FeatureStructure)
-   */
-  public void putJfsFromCaddr(int casAddr, FeatureStructure fs) {
-    sharedView.cAddr2Jfs.put((FeatureStructureImpl) fs);
-  }
-
-  /*
-   * (non-Javadoc)
-   * 
-   * Generics: extends FeatureStructure, not TOP, because
-   * when the JCas is being used, but a particular type instance doesn't have a JCas cover class,
-   * this holds instances of FeatureStructureC - the shared Class for non-JCas Java cover objects.
-   * 
-   * @see org.apache.uima.jcas.JCas#getJfsFromCaddr(int)
-   */
-  @SuppressWarnings("unchecked")
-  public <T extends TOP> T getJfsFromCaddr(int casAddr) {
-    return (T) sharedView.cAddr2Jfs.getReserve(casAddr);
-  }
-
-  public void showJfsFromCaddrHistogram() {
-    sharedView.cAddr2Jfs.showHistogram();
-  }
-=======
 //  /*
 //   * (non-Javadoc)
 //   * 
@@ -1271,7 +647,6 @@
 //  public void showJfsFromCaddrHistogram() {
 //    sharedView.cAddr2Jfs.showHistogram();
 //  }
->>>>>>> 08f3c890
 
   // * Implementation of part of the Cas interface as part of JCas*
 
