/*
 * Licensed to the Apache Software Foundation (ASF) under one
 * or more contributor license agreements.  See the NOTICE file
 * distributed with this work for additional information
 * regarding copyright ownership.  The ASF licenses this file
 * to you under the Apache License, Version 2.0 (the
 * "License"); you may not use this file except in compliance
 * with the License.  You may obtain a copy of the License at
 * 
 *   http://www.apache.org/licenses/LICENSE-2.0
 * 
 * Unless required by applicable law or agreed to in writing,
 * software distributed under the License is distributed on an
 * "AS IS" BASIS, WITHOUT WARRANTIES OR CONDITIONS OF ANY
 * KIND, either express or implied.  See the License for the
 * specific language governing permissions and limitations
 * under the License.
 */

package org.apache.uima.analysis_engine.impl;

import java.util.Collections;
import java.util.Map;

import org.apache.uima.Constants;
import org.apache.uima.UIMAFramework;
import org.apache.uima.UIMA_IllegalStateException;
import org.apache.uima.UimaContext;
import org.apache.uima.UimaContextAdmin;
import org.apache.uima.UimaContextHolder;
import org.apache.uima.analysis_component.AnalysisComponent;
import org.apache.uima.analysis_engine.AnalysisEngine;
import org.apache.uima.analysis_engine.AnalysisEngineDescription;
import org.apache.uima.analysis_engine.AnalysisEngineProcessException;
import org.apache.uima.analysis_engine.CasIterator;
import org.apache.uima.analysis_engine.ResultNotSupportedException;
import org.apache.uima.analysis_engine.ResultSpecification;
import org.apache.uima.analysis_engine.impl.MultiThreadCoordination.MultiThreadInfo;
import org.apache.uima.analysis_engine.impl.compatibility.AnalysisComponentAdapterFactory;
import org.apache.uima.cas.AbstractCas;
import org.apache.uima.cas.CAS;
import org.apache.uima.cas.TypeSystem;
import org.apache.uima.cas.impl.CASImpl;
import org.apache.uima.impl.UimaContext_ImplBase;
import org.apache.uima.impl.Util;
import org.apache.uima.internal.util.Class_TCCL;
import org.apache.uima.internal.util.UUIDGenerator;
import org.apache.uima.jcas.JCas;
import org.apache.uima.resource.ResourceConfigurationException;
import org.apache.uima.resource.ResourceCreationSpecifier;
import org.apache.uima.resource.ResourceInitializationException;
import org.apache.uima.resource.ResourceSpecifier;
import org.apache.uima.resource.metadata.ProcessingResourceMetaData;
import org.apache.uima.resource.metadata.ResourceMetaData;
import org.apache.uima.util.Level;
import org.apache.uima.util.Logger;
import org.slf4j.MDC;

/**
 * Reference implementation of {@link AnalysisEngine}.
 * 
 * 
 */
public class PrimitiveAnalysisEngine_impl extends AnalysisEngineImplBase implements AnalysisEngine {

  private static final boolean IS_MULTI_THREAD_COORD = false;  // for experimenting
  
  /**
   * UIMA-5043 Set & restore the UimaContextHolder around calls to user code so it can be used to access the External Settings
   */
<<<<<<< HEAD
=======
  
  
>>>>>>> 488947ef
  private static final Class<PrimitiveAnalysisEngine_impl> CLASS_NAME = PrimitiveAnalysisEngine_impl.class;
 
  /**
   * flag for embedders to test to see if they have a 
   * version of the framework which supports
   * multi-threaded produceResource 
   */
  public static final boolean INIT_THREADSAFE = true;
      
  private ResultSpecification mCurrentResultSpecification;
  /**
   * result specification derived from the output capabilities of this primitive, used in intersection of languages
   * Recomputed when type system changes
   */
  private ResultSpecification rsFromOutputCapabilities;

  private boolean mResultSpecChanged;

  private TypeSystem mLastTypeSystem;

  /**
   * The ResourceCreationSpecifier parsed from this component's descriptor.
   */
  private ResourceCreationSpecifier mDescription;

  /**
   * The AnalysisComponent that holds the user-developed analysis logic.
   */
  private AnalysisComponent mAnalysisComponent;

  /**
   * If this is set it indicates that the AnalysisEngine is being constructed only to verify the
   * validity of the descriptor. The Annotator classes should not be instantiated in this case.
   */
  private boolean mVerificationMode = false;

  private boolean mSofaAware;

  /**
   * @see org.apache.uima.resource.Resource#initialize(ResourceSpecifier, Map)
   */
  public boolean initialize(ResourceSpecifier aSpecifier, Map<String, Object> aAdditionalParams)
          throws ResourceInitializationException {
    try {
      // Primitive AnalysisEngine can be build from any ResourceCreationSpecifier-
      // this includes CollectionReader, and CasConsumer descriptors
      // as well as AnalysisEngine descriptors.

      if (!(aSpecifier instanceof ResourceCreationSpecifier)) {
        return false;
      }

      // BUT, for AnalysisEngineDescriptions, must not be an aggregate
      if (aSpecifier instanceof AnalysisEngineDescription
              && !((AnalysisEngineDescription) aSpecifier).isPrimitive()) {
        return false;
      }

      mDescription = (ResourceCreationSpecifier) aSpecifier;

      // also framework implementation must start with org.apache.uima.java
      final String fwImpl = mDescription.getFrameworkImplementation();
      if (!fwImpl.startsWith(Constants.JAVA_FRAMEWORK_NAME)) {
        return false;
      }

      super.initialize(aSpecifier, aAdditionalParams);
      ProcessingResourceMetaData md = (ProcessingResourceMetaData) mDescription.getMetaData();
      if (null == md) {
        md = UIMAFramework.getResourceSpecifierFactory().createProcessingResourceMetaData();
        md.setName("(null)");
      }

      // Get logger for this class
      Logger logger = getLogger();
      logger.logrb(Level.CONFIG, CLASS_NAME.getName(), "initialize", LOG_RESOURCE_BUNDLE,
              "UIMA_analysis_engine_init_begin__CONFIG", md.getName());

      // Normalize language codes. Need to do this since a wide variety of
      // spellings are acceptable according to ISO.
      normalizeIsoLangCodes(md);

      // clone this metadata and assign a UUID if not already present
      ResourceMetaData mdCopy = (ResourceMetaData) md.clone();

      if (mdCopy.getUUID() == null) {
        mdCopy.setUUID(UUIDGenerator.generate());
      }
      setMetaData(mdCopy);

      // validate the AnalysisEngineDescription and throw a
      // ResourceInitializationException if there is a problem
      mDescription.validate(getResourceManager());

      // Read parameters from the aAdditionalParams map.
      if (aAdditionalParams == null) {
        aAdditionalParams = Collections.emptyMap();
      }
      // determine if verification mode is on
      mVerificationMode = aAdditionalParams.containsKey(PARAM_VERIFICATION_MODE);

      // determine if this component is Sofa-aware (based on whether it
      // declares any input or output sofas in its capabilities)
      mSofaAware = getAnalysisEngineMetaData().isSofaAware();

      initializeAnalysisComponent(aAdditionalParams);

      // Initialize ResultSpec based on output capabilities
      // TODO: should only do this for outermost AE
      resetResultSpecificationToDefault();

      logger.logrb(Level.CONFIG, CLASS_NAME.getName(), "initialize", LOG_RESOURCE_BUNDLE,
              "UIMA_analysis_engine_init_successful__CONFIG", md.getName());
      return true;
    } catch (ResourceConfigurationException e) {
      throw new ResourceInitializationException(
              ResourceInitializationException.ERROR_INITIALIZING_FROM_DESCRIPTOR, new Object[] {
                  getMetaData().getName(), aSpecifier.getSourceUrlString() });
    }
  }

  /**
   * Loads, instantiates, and initializes the AnalysisComponent contained in this AE.
   * 
   * @param aAdditionalParams
   *          parameters passed to this AE's initialize method
   * 
   * @throws ResourceInitializationException
   *           if an initialization failure occurs
   */
  protected void initializeAnalysisComponent(Map<String, Object> aAdditionalParams)
          throws ResourceInitializationException {
    // instantiate Annotator class
    final String annotatorClassName = mDescription.getImplementationName();

    if (annotatorClassName == null || annotatorClassName.length() == 0) {
      throw new ResourceInitializationException(
              ResourceInitializationException.MISSING_ANNOTATOR_CLASS_NAME,
              new Object[] { mDescription.getSourceUrlString() });
    }

    // load annotator class
<<<<<<< HEAD
    Class<?> annotatorClass = null;
    try {
      annotatorClass = Class_TCCL.forName(annotatorClassName, getUimaContextAdmin().getResourceManager());
    } catch (ClassNotFoundException e) {
      throw new ResourceInitializationException(
              ResourceInitializationException.ANNOTATOR_CLASS_NOT_FOUND, new Object[] {
                  annotatorClassName, mDescription.getSourceUrlString() }, e);
    }
=======
    Class<?> annotatorClass = loadUserClassOrThrow(annotatorClassName, mDescription);
>>>>>>> 488947ef

    // Make sure the specified class can be adapter to an AnalysisComponent.
    if (!(AnalysisComponent.class.isAssignableFrom(annotatorClass))
            && !AnalysisComponentAdapterFactory.isAdaptable(annotatorClass)) {
      throw new ResourceInitializationException(
              ResourceInitializationException.NOT_AN_ANALYSIS_COMPONENT, new Object[] {
                  annotatorClass.getName(), mDescription.getSourceUrlString() });
    }

    // if we're in verification mode, stop here and do not try to instantiate the
    // analysis component
    if (mVerificationMode) {
      return;
    }

    try {
      Object userObject = annotatorClass.newInstance();
      if (userObject instanceof AnalysisComponent) {
        mAnalysisComponent = (AnalysisComponent) userObject;
      } else {
        mAnalysisComponent = AnalysisComponentAdapterFactory.createAdapter(userObject,
                getAnalysisEngineMetaData(), aAdditionalParams);
      }
    } catch (ResourceInitializationException e) {
      throw e;
    } catch (Exception e) {
      
      throw new ResourceInitializationException(
              ResourceInitializationException.COULD_NOT_INSTANTIATE_ANNOTATOR, new Object[] {
                  annotatorClassName, mDescription.getSourceUrlString() }, e);
    }

    // Set Logger, to enable annotator-specific logging
    UimaContextAdmin uimaContext = getUimaContextAdmin();
    Logger logger = UIMAFramework.getLogger(annotatorClass);
    logger.setResourceManager(this.getResourceManager());
    uimaContext.setLogger(logger);

    // initialize AnalysisComponent
<<<<<<< HEAD
    UimaContext prevContext = UimaContextHolder.setContext(getUimaContext());  // for use by POJOs
    try {
      mAnalysisComponent.initialize(getUimaContext());
=======
    UimaContext prevContext = setContextHolder();  // for use by POJOs
    try {
      callInitializeMethod(mAnalysisComponent, getUimaContext());
//      mAnalysisComponent.initialize(getUimaContext());
>>>>>>> 488947ef
      // set up the CAS pool for this AE (this won't do anything if mAnalysisComponent.getCasInstancesRequired() == 0)
      getUimaContextAdmin().defineCasPool(mAnalysisComponent.getCasInstancesRequired(),
              getPerformanceTuningSettings(), mSofaAware);
    } catch (Exception e) {
      throw new ResourceInitializationException(
              ResourceInitializationException.ANNOTATOR_INITIALIZATION_FAILED, new Object[] {
                  annotatorClassName, mDescription.getSourceUrlString() }, e);
    } finally {
      UimaContextHolder.setContext(prevContext);
    }
  }

  /**
   * @see org.apache.uima.resource.Resource#destroy()
   */
  public void destroy() {
    if (mAnalysisComponent != null) {
<<<<<<< HEAD
      UimaContext prevContext = UimaContextHolder.setContext(getUimaContext());  // for use by POJOs
      try {
        mAnalysisComponent.destroy();
      } finally {
        UimaContextHolder.setContext(prevContext);
      }
=======
      withContextHolder(() -> mAnalysisComponent.destroy());
>>>>>>> 488947ef
      getLogger().logrb(Level.CONFIG, CLASS_NAME.getName(), "destroy", LOG_RESOURCE_BUNDLE,
              "UIMA_analysis_engine_destroyed__CONFIG", getMetaData().getName());
    }
    super.destroy();
  }

  /*
   * (non-Javadoc)
   * 
   * @see org.apache.uima.analysis_engine.AnalysisEngine#setResultSpecification(org.apache.uima.analysis_engine.ResultSpecification)
   */
  public void setResultSpecification(ResultSpecification aResultSpec) {
    if (aResultSpec == null) {
      resetResultSpecificationToDefault();
    } else {
      mCurrentResultSpecification = aResultSpec;
      mResultSpecChanged = true;
    }
  }

  /**
   * @see AnalysisEngine#processAndOutputNewCASes(CAS)
   */
  public CasIterator processAndOutputNewCASes(CAS aCAS) throws AnalysisEngineProcessException {
    if (IS_MULTI_THREAD_COORD) {
      String key = ((UimaContextAdmin)getUimaContext()).getQualifiedContextName();
      MultiThreadInfo mti = null;
      try {
        mti = MultiThreadCoordination.at_call_primitive(key, ((CASImpl)aCAS).getCasId(), ((CASImpl)aCAS).getCasResets());
        return innerCall(aCAS);
      } finally {
        if (mti != null) {
          mti.mtc.at_call_primitive_exit(mti, key);
        }
      }
    } else {
      return innerCall(aCAS);
    }
  }
  
  private CasIterator innerCall(CAS aCAS) throws AnalysisEngineProcessException {
    enterProcess();
    try {
      // make initial call to the AnalysisComponent
      callAnalysisComponentProcess(aCAS);

      // return a CasIterator that allows caller to step through the outputs
      // of this AnalysisComponent (if any)
      return new AnalysisComponentCasIterator(mAnalysisComponent, aCAS);
    } finally {
      exitProcess();
    }
  }

  public void batchProcessComplete() throws AnalysisEngineProcessException {
    enterBatchProcessComplete();
<<<<<<< HEAD
    UimaContext prevContext = UimaContextHolder.setContext(getUimaContext());  // for use by POJOs
=======
    UimaContext prevContext = setContextHolder();  // for use by POJOs
>>>>>>> 488947ef
    try {
      getAnalysisComponent().batchProcessComplete();
    } finally {
      UimaContextHolder.setContext(prevContext);
      exitBatchProcessComplete();
    }
  }

  public void collectionProcessComplete() throws AnalysisEngineProcessException {
    enterCollectionProcessComplete();
<<<<<<< HEAD
    UimaContext prevContext = UimaContextHolder.setContext(getUimaContext());  // for use by POJOs
=======
    UimaContext prevContext = setContextHolder();  // for use by POJOs
>>>>>>> 488947ef
    try {
      getAnalysisComponent().collectionProcessComplete();
    } finally {
      UimaContextHolder.setContext(prevContext);
      exitCollectionProcessComplete();
    }
  }

  /**
   * Calls the Analysis Component's process method.
   * 
   * @param aCAS
   *          CAS to be processed by annotator
   * @throws AnalysisEngineProcessException -         
   */
  protected void callAnalysisComponentProcess(final CAS aCAS) throws AnalysisEngineProcessException {
    // logging and instrumentation
    String resourceName = getMetaData().getName();
    Logger logger = getLogger();
    logger.logrb(Level.FINE, CLASS_NAME.getName(), "process", LOG_RESOURCE_BUNDLE,
            "UIMA_analysis_engine_process_begin__FINE", resourceName);
    try {
      CAS view = null;
<<<<<<< HEAD
      UimaContext prevContext = UimaContextHolder.setContext(getUimaContext());  // for use by POJOs
=======
      UimaContext prevContext = setContextHolder();  // for use by POJOs
>>>>>>> 488947ef
      // call Annotator's process method
      try {

        // Get the right view of the CAS. Sofa-aware components get the base CAS.
        // Sofa-unaware components get whatever is mapped to the _InitialView.
        //    note: if initial view is mapped, and the mapped view doesn't exist, throws an exception.
        view = Util.getStartingView(aCAS, mSofaAware, getUimaContextAdmin().getComponentInfo());
        // now get the right interface(e.g. CAS or JCAS)
        // must precede the switchClassLoader call below UIMA-2211
        Class<? extends AbstractCas> requiredInterface = mAnalysisComponent.getRequiredCasInterface();
        AbstractCas casToPass = getCasManager().getCasInterface(view, requiredInterface);

        // check if there was a change in the ResultSpecification or in
        // the TypeSystem. If so, set the changed type system into the ResultSpecification and
        // inform the component
        if (mResultSpecChanged || mLastTypeSystem != view.getTypeSystem()) {
          if (mLastTypeSystem != view.getTypeSystem()) {
            mLastTypeSystem = view.getTypeSystem();
            mCurrentResultSpecification.setTypeSystem(mLastTypeSystem);
            rsFromOutputCapabilities = new ResultSpecification_impl(mLastTypeSystem);
            rsFromOutputCapabilities.addCapabilities(this.getAnalysisEngineMetaData().getCapabilities());
          }
          // the actual ResultSpec we send to the component is formed by
          // looking at this primitive AE's declared output types and eliminating
          // any that are not in mCurrentResultSpecification.
          ResultSpecification analysisComponentResultSpec = 
            ((ResultSpecification_impl)mCurrentResultSpecification).intersect((ResultSpecification_impl)rsFromOutputCapabilities);
          mAnalysisComponent.setResultSpecification(analysisComponentResultSpec);
          mResultSpecChanged = false;
        }
        // insure view is passed to switch / restore class loader https://issues.apache.org/jira/browse/UIMA-2211
        ((CASImpl)view).switchClassLoaderLockCasCL(this.getResourceManager().getExtensionClassLoader());
<<<<<<< HEAD

        // call the process method
        mAnalysisComponent.process(casToPass);

        getMBean().incrementCASesProcessed();
=======
          
        
        callProcessMethod(mAnalysisComponent, casToPass);
//        // call the process method
//        MDC.put(MDC_ANNOTATOR_CONTEXT_NAME, ((UimaContext_ImplBase)getUimaContext()).getQualifiedContextName());
//        MDC.put(MDC_ANNOTATOR_IMPL_NAME, mAnalysisComponent.getClass().getName());
//        try {
//        mAnalysisComponent.process(casToPass);
//        } finally {
//          MDC.remove(MDC_ANNOTATOR_CONTEXT_NAME);
//          MDC.remove(MDC_ANNOTATOR_IMPL_NAME);
//        }
//        getMBean().incrementCASesProcessed();
>>>>>>> 488947ef
        
        //note we do not clear the CAS's currentComponentInfo at this time
        // nor do we unlock the cas and switch it back (class loader-wise).  The AnalysisComponents still
        //can access the CAS until such time as its hasNext method returns false.  Thus is is the
        //AnalysisComponentCasIterator that knows when it is time to clear the currentComponentInfo.
      } catch (Exception e) {
        // catching Throwable to catch out-of-memory errors too, which are not Exceptions
        if (null != view) {
          ((CASImpl)view).restoreClassLoaderUnlockCas();
        }
        if (e instanceof AnalysisEngineProcessException) {
          throw (AnalysisEngineProcessException) e;
        } else {
          throw new AnalysisEngineProcessException(
                  AnalysisEngineProcessException.ANNOTATOR_EXCEPTION, null, e);
        }
      } catch (Error e) {  // out of memory error, for instance
        if (null != view) {
          ((CASImpl)view).restoreClassLoaderUnlockCas();
        }
        throw e;
      } finally {
<<<<<<< HEAD
        aCAS.setCurrentComponentInfo(null); // https://issues.apache.org/jira/browse/UIMA-5097
=======
>>>>>>> 488947ef
        UimaContextHolder.setContext(prevContext);
      }

      // log end of event
      logger.logrb(Level.FINE, CLASS_NAME.getName(), "process", LOG_RESOURCE_BUNDLE,
              "UIMA_analysis_engine_process_end__FINE", resourceName);
    } catch (Exception e) {
      // log and rethrow exception
      logger.log(Level.SEVERE, "", e);
      if (e instanceof AnalysisEngineProcessException)
        throw (AnalysisEngineProcessException) e;
      else
        throw new AnalysisEngineProcessException(e);
    }
  }

//  /**
//   * Creates the ResultSpecification to be passed to the AnalysisComponent. This is derived from the
//   * ResultSpec that is input to this AE (via its setResultSpecification method) by intersecting
//   * with the declared outputs of this AE, so that we never ask an AnalysisComponent to produce a
//   * result type that it does not declare in its outputs.
//   * 
//   * For each type or feature, the intersection includes intersecting the languages:
//   *   if either has x-unspecified, then the intersection is the languages of the other side.
//   *   else do a bit-intersection of the languages (this will produce too few results)
//   *     and then iterate over the smaller of the two sources:
//   *       for each non-base lang, if not in the other source already, see if the base lang
//   *       is in the other source, and if so, and the non-base lang.
//   * 
//   * @param currentResultSpecification
//   *          the result spec passed to this AE's setResultSpecification method
//   * @param capabilities
//   *          the capabilities of this AE
//   * 
//   * @return a ResultSpecifciation to pass to the AnalysisComponent
//   */
//  protected ResultSpecification computeAnalysisComponentResultSpec(
//          ResultSpecification inputResultSpec, Capability[] capabilities) {
//    ResultSpecification newResultSpec = new ResultSpecification_impl(inputResultSpec.getTypeSystem());
//    List<String> languagesToAdd = new ArrayList<String>();
// 
//    for (Capability capability : capabilities) {
//      TypeOrFeature[] outputs = capability.getOutputs();
//      String[] languages = capability.getLanguagesSupported();
//      if (null == languages || languages.length == 0) {
//        languages = X_UNSPECIFIED;
//      }
//      
//      for (TypeOrFeature tof : outputs) {
//        String tofName = tof.getName();
//        languagesToAdd.clear();
//        for (String language : languages) {
//          if ((tof.isType() && inputResultSpec.containsType(tofName, language)) ||
//              (!tof.isType() && inputResultSpec.containsFeature(tofName, language))) {
//            languagesToAdd.add(language);
//          }
//        }
//        if (0 < languagesToAdd.size()) {
//          if (tof.isType()) {
//            newResultSpec.addResultType(tofName, tof.isAllAnnotatorFeatures(), 
//                languagesToAdd.toArray(EMPTY_STRING_ARRAY));
//          } else {
//            newResultSpec.addResultFeature(tofName, languagesToAdd.toArray(EMPTY_STRING_ARRAY));
//          }  
//        }
//      }
//    }
//    return newResultSpec;    
//  }
    
//    for (int i = 0; i < capabilities.length; i++) {
//      Capability cap = capabilities[i];
//      TypeOrFeature[] outputs = cap.getOutputs();
//      String[] languages = cap.getLanguagesSupported();
//      if (languages.length == 0) {
//        languages = X_UNSPECIFIED;
//      }
//      for (int j = 0; j < outputs.length; j++) {
//        for (int k = 0; k < languages.length; k++) {
//          if (outputs[j].isType()
//                  && inputResultSpec.containsType(outputs[j].getName(), languages[k])) {
//            newResultSpec.addResultType(outputs[j].getName(), outputs[j].isAllAnnotatorFeatures(),
//                    new String[] { languages[k] });
//          } else if (!outputs[j].isType()
//                  && inputResultSpec.containsFeature(outputs[j].getName(), languages[k])) {
//            newResultSpec.addResultFeature(outputs[j].getName(), new String[] { languages[k] });
//          }
//        }
//      }
//    }
//    return newResultSpec;
//  }

  /**
   * Calls the Analysis Component's next() method.
   * 
   * @return CAS returned by the analysis component
   * @throws AnalysisEngineProcessException -
   * @throws ResultNotSupportedException -
   */
  protected CAS callAnalysisComponentNext() throws AnalysisEngineProcessException,
          ResultNotSupportedException {
<<<<<<< HEAD
    UimaContext prevContext = UimaContextHolder.setContext(getUimaContext());  // for use by POJOs
=======
    UimaContext prevContext = setContextHolder();  // for use by POJOs
>>>>>>> 488947ef
    try {
      AbstractCas absCas = mAnalysisComponent.next();
      getMBean().incrementCASesProcessed();
      // notify UimaContext that a CAS was returned -- it uses
      // this information to track how many CASes the AnalysisComponent
      // is using at any one time.
      ((UimaContext_ImplBase) getUimaContext()).returnedCAS(absCas);

      // convert back to CASImpl and then get the initial View
      CAS casToReturn;
      if (absCas instanceof JCas) {
        casToReturn = ((JCas) absCas).getCas();
      } else {
        casToReturn = (CAS) absCas;
      }
      casToReturn = casToReturn.getView(CAS.NAME_DEFAULT_SOFA); 

      // clear the CAS's component info, since it is no longer
      // being processed by this AnalysisComponent
      casToReturn.setCurrentComponentInfo(null);
      ((CASImpl)casToReturn).restoreClassLoaderUnlockCas();
      return casToReturn;
    } catch (Exception e) {
      // log and rethrow exception
      getLogger().log(Level.SEVERE, "", e);
      if (e instanceof AnalysisEngineProcessException)
        throw (AnalysisEngineProcessException) e;
      else
        throw new AnalysisEngineProcessException(e);
    } finally {
      UimaContextHolder.setContext(prevContext);
    }
  }

  /**
   * @see org.apache.uima.analysis_engine.AnalysisEngine#reconfigure()
   */
  public void reconfigure() throws ResourceConfigurationException {
    // do base resource reconfiguration
    super.reconfigure();

    // inform the annotator
<<<<<<< HEAD
    UimaContext prevContext = UimaContextHolder.setContext(getUimaContext());  // for use by POJOs
=======
    UimaContext prevContext = setContextHolder();  // for use by POJOs
>>>>>>> 488947ef
    try {
      mAnalysisComponent.reconfigure();
    } catch (ResourceInitializationException e) {
      throw new ResourceConfigurationException(e);
    } finally {
      UimaContextHolder.setContext(prevContext);
    }
  }

  protected AnalysisComponent getAnalysisComponent() {
    return mAnalysisComponent;
  }

  /**
   * Implements the iterator that steps through all outputs from an AnalysisComponent.
   */
  class AnalysisComponentCasIterator implements CasIterator {
    private AnalysisComponent mMyAnalysisComponent;
    private CAS mInputCas;
    private boolean casAvailable;

    AnalysisComponentCasIterator(AnalysisComponent aAnalysisComponent, CAS aInputCas) {
      mMyAnalysisComponent = aAnalysisComponent;
      mInputCas = aInputCas;
      casAvailable = false;
    }

    /*
     * (non-Javadoc)
     * 
     * @see org.apache.uima.core.CasIterator#hasNext()
     */
    public boolean hasNext() throws AnalysisEngineProcessException {
      enterProcess();
      if (casAvailable) {
        return true;
      }
<<<<<<< HEAD
      UimaContext prevContext = UimaContextHolder.setContext(getUimaContext());  // for use by POJOs
=======
      UimaContext prevContext = setContextHolder();  // for use by POJOs
>>>>>>> 488947ef
      try {
        casAvailable = mMyAnalysisComponent.hasNext();
        if (!casAvailable) {
          //when hasNext returns false, by contract the AnalysisComponent is done processing its
          //input CAS.  Now is the time to clear the currentComponentInfo to indicate that the
          //CAS is no longer being processed.
          mInputCas.setCurrentComponentInfo(null);
          ((CASImpl)mInputCas).restoreClassLoaderUnlockCas();
        }
        return casAvailable;
      } catch (Exception e) {
        ((CASImpl)mInputCas).restoreClassLoaderUnlockCas();
        if (e instanceof AnalysisEngineProcessException) {
          throw (AnalysisEngineProcessException) e;
        }
        throw new AnalysisEngineProcessException(e);
      }
 
      finally {
        UimaContextHolder.setContext(prevContext);
        exitProcess();
      }
    }

    /*
     * (non-Javadoc)
     * 
     * @see org.apache.uima.core.CasIterator#next(java.lang.Class)
     */
    public CAS next() throws AnalysisEngineProcessException {
      enterProcess();
      try {
        // Make sure that the AnalysisComponent has a next CAS to return
        // Use the saved value so hasNext not called twice before next
        if (!casAvailable) {
          throw new UIMA_IllegalStateException(UIMA_IllegalStateException.NO_NEXT_CAS,
                  new Object[0]);
        }
        casAvailable = false;
        // call AnalysisComponent.next method to populate CAS
        try {
          CAS cas = callAnalysisComponentNext();
          // cas.setParentID(mOriginalCas.getID());
          return cas;
        } catch (Exception e) {
          ((CASImpl)mInputCas).restoreClassLoaderUnlockCas();
          
          if (e instanceof AnalysisEngineProcessException) {
            throw (AnalysisEngineProcessException) e;
          }
          throw new AnalysisEngineProcessException(e);
        }
      } finally {
        exitProcess();
      }
    }

    /*
     * (non-Javadoc)
     * 
     * @see org.apache.uima.analysis_engine.CasIterator#release()
     */
    public void release() {
      // nothing to do
    }
  }
}<|MERGE_RESOLUTION|>--- conflicted
+++ resolved
@@ -35,7 +35,6 @@
 import org.apache.uima.analysis_engine.CasIterator;
 import org.apache.uima.analysis_engine.ResultNotSupportedException;
 import org.apache.uima.analysis_engine.ResultSpecification;
-import org.apache.uima.analysis_engine.impl.MultiThreadCoordination.MultiThreadInfo;
 import org.apache.uima.analysis_engine.impl.compatibility.AnalysisComponentAdapterFactory;
 import org.apache.uima.cas.AbstractCas;
 import org.apache.uima.cas.CAS;
@@ -43,7 +42,6 @@
 import org.apache.uima.cas.impl.CASImpl;
 import org.apache.uima.impl.UimaContext_ImplBase;
 import org.apache.uima.impl.Util;
-import org.apache.uima.internal.util.Class_TCCL;
 import org.apache.uima.internal.util.UUIDGenerator;
 import org.apache.uima.jcas.JCas;
 import org.apache.uima.resource.ResourceConfigurationException;
@@ -62,17 +60,11 @@
  * 
  */
 public class PrimitiveAnalysisEngine_impl extends AnalysisEngineImplBase implements AnalysisEngine {
-
-  private static final boolean IS_MULTI_THREAD_COORD = false;  // for experimenting
-  
   /**
    * UIMA-5043 Set & restore the UimaContextHolder around calls to user code so it can be used to access the External Settings
    */
-<<<<<<< HEAD
-=======
   
   
->>>>>>> 488947ef
   private static final Class<PrimitiveAnalysisEngine_impl> CLASS_NAME = PrimitiveAnalysisEngine_impl.class;
  
   /**
@@ -215,18 +207,7 @@
     }
 
     // load annotator class
-<<<<<<< HEAD
-    Class<?> annotatorClass = null;
-    try {
-      annotatorClass = Class_TCCL.forName(annotatorClassName, getUimaContextAdmin().getResourceManager());
-    } catch (ClassNotFoundException e) {
-      throw new ResourceInitializationException(
-              ResourceInitializationException.ANNOTATOR_CLASS_NOT_FOUND, new Object[] {
-                  annotatorClassName, mDescription.getSourceUrlString() }, e);
-    }
-=======
     Class<?> annotatorClass = loadUserClassOrThrow(annotatorClassName, mDescription);
->>>>>>> 488947ef
 
     // Make sure the specified class can be adapter to an AnalysisComponent.
     if (!(AnalysisComponent.class.isAssignableFrom(annotatorClass))
@@ -266,16 +247,10 @@
     uimaContext.setLogger(logger);
 
     // initialize AnalysisComponent
-<<<<<<< HEAD
-    UimaContext prevContext = UimaContextHolder.setContext(getUimaContext());  // for use by POJOs
-    try {
-      mAnalysisComponent.initialize(getUimaContext());
-=======
     UimaContext prevContext = setContextHolder();  // for use by POJOs
     try {
       callInitializeMethod(mAnalysisComponent, getUimaContext());
 //      mAnalysisComponent.initialize(getUimaContext());
->>>>>>> 488947ef
       // set up the CAS pool for this AE (this won't do anything if mAnalysisComponent.getCasInstancesRequired() == 0)
       getUimaContextAdmin().defineCasPool(mAnalysisComponent.getCasInstancesRequired(),
               getPerformanceTuningSettings(), mSofaAware);
@@ -293,16 +268,7 @@
    */
   public void destroy() {
     if (mAnalysisComponent != null) {
-<<<<<<< HEAD
-      UimaContext prevContext = UimaContextHolder.setContext(getUimaContext());  // for use by POJOs
-      try {
-        mAnalysisComponent.destroy();
-      } finally {
-        UimaContextHolder.setContext(prevContext);
-      }
-=======
       withContextHolder(() -> mAnalysisComponent.destroy());
->>>>>>> 488947ef
       getLogger().logrb(Level.CONFIG, CLASS_NAME.getName(), "destroy", LOG_RESOURCE_BUNDLE,
               "UIMA_analysis_engine_destroyed__CONFIG", getMetaData().getName());
     }
@@ -327,23 +293,6 @@
    * @see AnalysisEngine#processAndOutputNewCASes(CAS)
    */
   public CasIterator processAndOutputNewCASes(CAS aCAS) throws AnalysisEngineProcessException {
-    if (IS_MULTI_THREAD_COORD) {
-      String key = ((UimaContextAdmin)getUimaContext()).getQualifiedContextName();
-      MultiThreadInfo mti = null;
-      try {
-        mti = MultiThreadCoordination.at_call_primitive(key, ((CASImpl)aCAS).getCasId(), ((CASImpl)aCAS).getCasResets());
-        return innerCall(aCAS);
-      } finally {
-        if (mti != null) {
-          mti.mtc.at_call_primitive_exit(mti, key);
-        }
-      }
-    } else {
-      return innerCall(aCAS);
-    }
-  }
-  
-  private CasIterator innerCall(CAS aCAS) throws AnalysisEngineProcessException {
     enterProcess();
     try {
       // make initial call to the AnalysisComponent
@@ -359,11 +308,7 @@
 
   public void batchProcessComplete() throws AnalysisEngineProcessException {
     enterBatchProcessComplete();
-<<<<<<< HEAD
-    UimaContext prevContext = UimaContextHolder.setContext(getUimaContext());  // for use by POJOs
-=======
     UimaContext prevContext = setContextHolder();  // for use by POJOs
->>>>>>> 488947ef
     try {
       getAnalysisComponent().batchProcessComplete();
     } finally {
@@ -374,11 +319,7 @@
 
   public void collectionProcessComplete() throws AnalysisEngineProcessException {
     enterCollectionProcessComplete();
-<<<<<<< HEAD
-    UimaContext prevContext = UimaContextHolder.setContext(getUimaContext());  // for use by POJOs
-=======
     UimaContext prevContext = setContextHolder();  // for use by POJOs
->>>>>>> 488947ef
     try {
       getAnalysisComponent().collectionProcessComplete();
     } finally {
@@ -394,7 +335,7 @@
    *          CAS to be processed by annotator
    * @throws AnalysisEngineProcessException -         
    */
-  protected void callAnalysisComponentProcess(final CAS aCAS) throws AnalysisEngineProcessException {
+  protected void callAnalysisComponentProcess(CAS aCAS) throws AnalysisEngineProcessException {
     // logging and instrumentation
     String resourceName = getMetaData().getName();
     Logger logger = getLogger();
@@ -402,17 +343,12 @@
             "UIMA_analysis_engine_process_begin__FINE", resourceName);
     try {
       CAS view = null;
-<<<<<<< HEAD
-      UimaContext prevContext = UimaContextHolder.setContext(getUimaContext());  // for use by POJOs
-=======
       UimaContext prevContext = setContextHolder();  // for use by POJOs
->>>>>>> 488947ef
       // call Annotator's process method
       try {
 
         // Get the right view of the CAS. Sofa-aware components get the base CAS.
         // Sofa-unaware components get whatever is mapped to the _InitialView.
-        //    note: if initial view is mapped, and the mapped view doesn't exist, throws an exception.
         view = Util.getStartingView(aCAS, mSofaAware, getUimaContextAdmin().getComponentInfo());
         // now get the right interface(e.g. CAS or JCAS)
         // must precede the switchClassLoader call below UIMA-2211
@@ -437,15 +373,9 @@
           mAnalysisComponent.setResultSpecification(analysisComponentResultSpec);
           mResultSpecChanged = false;
         }
+       
         // insure view is passed to switch / restore class loader https://issues.apache.org/jira/browse/UIMA-2211
         ((CASImpl)view).switchClassLoaderLockCasCL(this.getResourceManager().getExtensionClassLoader());
-<<<<<<< HEAD
-
-        // call the process method
-        mAnalysisComponent.process(casToPass);
-
-        getMBean().incrementCASesProcessed();
-=======
           
         
         callProcessMethod(mAnalysisComponent, casToPass);
@@ -459,7 +389,6 @@
 //          MDC.remove(MDC_ANNOTATOR_IMPL_NAME);
 //        }
 //        getMBean().incrementCASesProcessed();
->>>>>>> 488947ef
         
         //note we do not clear the CAS's currentComponentInfo at this time
         // nor do we unlock the cas and switch it back (class loader-wise).  The AnalysisComponents still
@@ -468,6 +397,7 @@
       } catch (Exception e) {
         // catching Throwable to catch out-of-memory errors too, which are not Exceptions
         if (null != view) {
+          view.setCurrentComponentInfo(null);
           ((CASImpl)view).restoreClassLoaderUnlockCas();
         }
         if (e instanceof AnalysisEngineProcessException) {
@@ -478,14 +408,11 @@
         }
       } catch (Error e) {  // out of memory error, for instance
         if (null != view) {
+          view.setCurrentComponentInfo(null);
           ((CASImpl)view).restoreClassLoaderUnlockCas();
         }
         throw e;
       } finally {
-<<<<<<< HEAD
-        aCAS.setCurrentComponentInfo(null); // https://issues.apache.org/jira/browse/UIMA-5097
-=======
->>>>>>> 488947ef
         UimaContextHolder.setContext(prevContext);
       }
 
@@ -588,11 +515,7 @@
    */
   protected CAS callAnalysisComponentNext() throws AnalysisEngineProcessException,
           ResultNotSupportedException {
-<<<<<<< HEAD
-    UimaContext prevContext = UimaContextHolder.setContext(getUimaContext());  // for use by POJOs
-=======
     UimaContext prevContext = setContextHolder();  // for use by POJOs
->>>>>>> 488947ef
     try {
       AbstractCas absCas = mAnalysisComponent.next();
       getMBean().incrementCASesProcessed();
@@ -608,7 +531,7 @@
       } else {
         casToReturn = (CAS) absCas;
       }
-      casToReturn = casToReturn.getView(CAS.NAME_DEFAULT_SOFA); 
+      casToReturn = casToReturn.getView(CAS.NAME_DEFAULT_SOFA);
 
       // clear the CAS's component info, since it is no longer
       // being processed by this AnalysisComponent
@@ -635,11 +558,7 @@
     super.reconfigure();
 
     // inform the annotator
-<<<<<<< HEAD
-    UimaContext prevContext = UimaContextHolder.setContext(getUimaContext());  // for use by POJOs
-=======
     UimaContext prevContext = setContextHolder();  // for use by POJOs
->>>>>>> 488947ef
     try {
       mAnalysisComponent.reconfigure();
     } catch (ResourceInitializationException e) {
@@ -677,11 +596,7 @@
       if (casAvailable) {
         return true;
       }
-<<<<<<< HEAD
-      UimaContext prevContext = UimaContextHolder.setContext(getUimaContext());  // for use by POJOs
-=======
       UimaContext prevContext = setContextHolder();  // for use by POJOs
->>>>>>> 488947ef
       try {
         casAvailable = mMyAnalysisComponent.hasNext();
         if (!casAvailable) {
