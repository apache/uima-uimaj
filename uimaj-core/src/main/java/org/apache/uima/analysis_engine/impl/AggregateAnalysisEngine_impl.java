/*
 * Licensed to the Apache Software Foundation (ASF) under one
 * or more contributor license agreements.  See the NOTICE file
 * distributed with this work for additional information
 * regarding copyright ownership.  The ASF licenses this file
 * to you under the Apache License, Version 2.0 (the
 * "License"); you may not use this file except in compliance
 * with the License.  You may obtain a copy of the License at
 * 
 *   http://www.apache.org/licenses/LICENSE-2.0
 * 
 * Unless required by applicable law or agreed to in writing,
 * software distributed under the License is distributed on an
 * "AS IS" BASIS, WITHOUT WARRANTIES OR CONDITIONS OF ANY
 * KIND, either express or implied.  See the License for the
 * specific language governing permissions and limitations
 * under the License.
 */

package org.apache.uima.analysis_engine.impl;

import java.util.ArrayList;
import java.util.Arrays;
import java.util.HashMap;
import java.util.Iterator;
import java.util.List;
import java.util.Map;

import org.apache.uima.Constants;
import org.apache.uima.UIMARuntimeException;
import org.apache.uima.UimaContext;
import org.apache.uima.UimaContextHolder;
import org.apache.uima.analysis_engine.AnalysisEngine;
import org.apache.uima.analysis_engine.AnalysisEngineDescription;
import org.apache.uima.analysis_engine.AnalysisEngineProcessException;
import org.apache.uima.analysis_engine.CasIterator;
import org.apache.uima.analysis_engine.ResultSpecification;
import org.apache.uima.analysis_engine.asb.ASB;
import org.apache.uima.analysis_engine.asb.impl.ASB_impl;
import org.apache.uima.analysis_engine.asb.impl.FlowControllerContainer;
import org.apache.uima.analysis_engine.metadata.AnalysisEngineMetaData;
import org.apache.uima.analysis_engine.metadata.CapabilityLanguageFlow;
import org.apache.uima.analysis_engine.metadata.FixedFlow;
import org.apache.uima.analysis_engine.metadata.FlowConstraints;
import org.apache.uima.analysis_engine.metadata.FlowControllerDeclaration;
import org.apache.uima.analysis_engine.metadata.impl.FlowControllerDeclaration_impl;
import org.apache.uima.cas.CAS;
import org.apache.uima.flow.FlowControllerDescription;
import org.apache.uima.flow.impl.CapabilityLanguageFlowController;
import org.apache.uima.flow.impl.FixedFlowController;
import org.apache.uima.internal.util.UUIDGenerator;
import org.apache.uima.resource.ConfigurableResource;
import org.apache.uima.resource.Resource;
import org.apache.uima.resource.ResourceConfigurationException;
import org.apache.uima.resource.ResourceInitializationException;
import org.apache.uima.resource.ResourceSpecifier;
import org.apache.uima.resource.impl.ResourceCreationSpecifier_impl;
import org.apache.uima.resource.metadata.Capability;
import org.apache.uima.resource.metadata.FsIndexCollection;
import org.apache.uima.resource.metadata.OperationalProperties;
import org.apache.uima.resource.metadata.ProcessingResourceMetaData;
import org.apache.uima.resource.metadata.TypePriorities;
import org.apache.uima.resource.metadata.TypeSystemDescription;
import org.apache.uima.resource.metadata.impl.ResourceMetaData_impl;
import org.apache.uima.util.CasCreationUtils;
import org.apache.uima.util.InvalidXMLException;
import org.apache.uima.util.Level;
import org.apache.uima.util.Logger;
import org.apache.uima.util.ProcessTrace;
import org.apache.uima.util.impl.ProcessTraceEvent_impl;

/**
 * Reference implementation of {@link AnalysisEngine}.
 * 
 * 
 */
public class AggregateAnalysisEngine_impl extends AnalysisEngineImplBase implements AnalysisEngine {

  /**
   * current class
   */
  private static final Class<AggregateAnalysisEngine_impl> CLASS_NAME = AggregateAnalysisEngine_impl.class;

  static public final String PARAM_RESULT_SPECIFICATION = "RESULT_SPECIFICATION";

  /**
   * The AnalysisEngineDescription for this AnlaysisEngine instance.
   */
  private AnalysisEngineDescription mDescription;

  /**
   * For an aggregate AnalysisEngine only, a Map from each component's key to a
   * ProcessingResourceMetaData object for that component. This includes component AEs as well as
   * the FlowController.
   */
  private Map<String, ProcessingResourceMetaData> mComponentMetaData;

  /**
   * For an aggregate AnalysisEngine only, the ASB used to communicate with the delegate
   * AnalysisEngines.
   */
  private ASB mASB;

  /**
   * @see org.apache.uima.resource.Resource#initialize(ResourceSpecifier, Map)
   */
  public boolean initialize(ResourceSpecifier aSpecifier, Map<String, Object> aAdditionalParams)
          throws ResourceInitializationException {
    try {
      // aSpecifier must be a AnalysisEngineDescription
      if (!(aSpecifier instanceof AnalysisEngineDescription)) {
        return false;
      }

      mDescription = (AnalysisEngineDescription) aSpecifier;

      // must be an aggregate AE descriptor
      if (mDescription.isPrimitive()) {
        return false;
      }

      // also framework implementation must start with org.apache.uima.java
      final String fwImpl = mDescription.getFrameworkImplementation();
      if (!fwImpl.startsWith(Constants.JAVA_FRAMEWORK_NAME)) {
        return false;
      }

      super.initialize(aSpecifier, aAdditionalParams);
      AnalysisEngineMetaData md = mDescription.getAnalysisEngineMetaData();

      // Get logger for this class ... NOT the user's one in the UimaContext
      Logger logger = getLogger();
      logger.logrb(Level.CONFIG, CLASS_NAME.getName(), "initialize", LOG_RESOURCE_BUNDLE,
              "UIMA_analysis_engine_init_begin__CONFIG", md.getName());

      // Normalize language codes. Need to do this since a wide variety of
      // spellings are acceptable according to ISO.
      normalizeIsoLangCodes(md);

      // clone this metadata and assign a UUID if not already present
      AnalysisEngineMetaData mdCopy = (AnalysisEngineMetaData) md.clone();

      if (mdCopy.getUUID() == null) {
        mdCopy.setUUID(UUIDGenerator.generate());
      }
      setMetaData(mdCopy);

      // resolve component AnalysisEngine and FlowController specifiers
      // UIMA-5274  Set & restore the UimaContextHolder so that AEs created on this thread can use the Settings
<<<<<<< HEAD
      UimaContext prevContext = UimaContextHolder.setContext(getUimaContext());
=======
      UimaContext prevContext = setContextHolder();
>>>>>>> 488947ef
      try {
        // next call only done for side effect of resolving imports
        mDescription.getDelegateAnalysisEngineSpecifiers(getResourceManager());
        if (mDescription.getFlowControllerDeclaration() != null) {
          if (mDescription.getFlowControllerDeclaration().getImport() == null
                  && mDescription.getFlowControllerDeclaration().getSpecifier() == null) {
            throw new ResourceInitializationException(
                    ResourceInitializationException.EMPTY_FLOW_CONTROLLER_DECLARATION,
                    new Object[] { getMetaData().getName(), mDescription.getSourceUrl() });
          }

          mDescription.getFlowControllerDeclaration().resolveImports(getResourceManager());
        }
      } catch (InvalidXMLException e) {
        throw new ResourceInitializationException(e);
      } finally {
        UimaContextHolder.setContext(prevContext);
      }

      // validate the AnalysisEngineDescription and throw a
      // ResourceInitializationException if there is a problem
      mDescription.validate(getResourceManager());

      // Read parameters from the aAdditionalParams map.
      // (First copy it so we can modify it and send the parameters on to
      // out delegate analysis engines.)
      if (aAdditionalParams == null) {
        aAdditionalParams = new HashMap<>();
      } else {
        aAdditionalParams = new HashMap<>(aAdditionalParams);
      }

      // put configuration parameter settings into the aAdditionalParams map to be
      // passed on to delegate AEs
      aAdditionalParams.put(Resource.PARAM_CONFIG_PARAM_SETTINGS,
              getCurrentConfigParameterSettings());

      // add resource manager (initialized by superclass) to aAdditionalParams map
      // so that delegate AEs will share it
      aAdditionalParams.put(Resource.PARAM_RESOURCE_MANAGER, getResourceManager());

      initializeAggregateAnalysisEngine(mDescription, aAdditionalParams);

      // Initialize ResultSpec based on output capabilities
      // TODO: should only do this for outermost AE
      resetResultSpecificationToDefault();

      logger.logrb(Level.CONFIG, CLASS_NAME.getName(), "initialize", LOG_RESOURCE_BUNDLE,
              "UIMA_analysis_engine_init_successful__CONFIG", md.getName());
      return true;
    } catch (ResourceConfigurationException e) {
      throw new ResourceInitializationException(
              ResourceInitializationException.ERROR_INITIALIZING_FROM_DESCRIPTOR, new Object[] {
                  getMetaData().getName(), aSpecifier.getSourceUrlString() });
    }
  }

  /*
   * (non-Javadoc)
   * 
   * @see org.apache.uima.analysis_engine.AnalysisEngine#setResultSpecification(org.apache.uima.analysis_engine.ResultSpecification)
   */
  public void setResultSpecification(ResultSpecification aResultSpec) {
    if (aResultSpec == null) {
      resetResultSpecificationToDefault();
    } else {
      // To form the result spec that will be passed down to each component,
      // we take the union aResultSpec with the inputs of all components in this
      // aggregate. This forms the complete list of types that any component in
      // this aggregate might ever need to produce.
      ResultSpecification resultSpecForComponents = (ResultSpecification) aResultSpec.clone();
      resultSpecForComponents.addCapabilities(getAllComponentCapabilities(), false);

      // now iterate over components and call their setResultSpecification methods
      Iterator<AnalysisEngine> componentIter = _getASB().getComponentAnalysisEngines().values().iterator();
      while (componentIter.hasNext()) {
        AnalysisEngine ae = componentIter.next();
        ae.setResultSpecification(resultSpecForComponents);
      }
    }
  }

  /**
   * Gets an array containing all capabilities of all components of this aggregate
   * 
   * @return all capabilities of all components of this aggregate
   */
  private Capability[] getAllComponentCapabilities() {
    ArrayList<Capability> capabilityList = new ArrayList<>();
    Iterator<ProcessingResourceMetaData> iter = _getComponentMetaData().values().iterator();
    while (iter.hasNext()) {
    	ProcessingResourceMetaData md = iter.next();
      capabilityList.addAll(Arrays.asList(md.getCapabilities()));
    }
    Capability[] capabilityArray = new Capability[capabilityList.size()];
    capabilityList.toArray(capabilityArray);
    return capabilityArray;
  }

  /**
   * @see org.apache.uima.resource.Resource#destroy()
   */
  public void destroy() {
    if (mASB != null)
      mASB.destroy();
    getLogger().logrb(Level.CONFIG, CLASS_NAME.getName(), "destroy", LOG_RESOURCE_BUNDLE,
            "UIMA_analysis_engine_destroyed__CONFIG", getMetaData().getName());
    super.destroy();
  }

  /**
   * @see AnalysisEngine#processAndOutputNewCASes(CAS)
   */
  public CasIterator processAndOutputNewCASes(CAS aCAS) throws AnalysisEngineProcessException {
    // logging and instrumentation
    String resourceName = getMetaData().getName();
    Logger logger = getLogger();
    logger.logrb(Level.FINE, CLASS_NAME.getName(), "process", LOG_RESOURCE_BUNDLE,
            "UIMA_analysis_engine_process_begin__FINE", resourceName);
    try {
      CasIterator iterator = _getASB().process(aCAS);

      // log end of event
      logger.logrb(Level.FINE, CLASS_NAME.getName(), "process", LOG_RESOURCE_BUNDLE,
              "UIMA_analysis_engine_process_end__FINE", resourceName);
      return iterator;
    } catch (Exception e) {
      // log and rethrow exception
      logger.log(Level.SEVERE, "", e);
      if (e instanceof AnalysisEngineProcessException)
        throw (AnalysisEngineProcessException) e;
      else
        throw new AnalysisEngineProcessException(e);
    }
  }

  /**
   * @see org.apache.uima.analysis_engine.AnalysisEngine#reconfigure()
   */
  public void reconfigure() throws ResourceConfigurationException {
    // do base resource reconfiguration
    super.reconfigure();

    // call this method recursively on each component
    Map<String, AnalysisEngine> components = this._getASB().getComponentAnalysisEngines();
    Iterator<AnalysisEngine> it = components.values().iterator();
    while (it.hasNext()) {
      ConfigurableResource component = it.next();
      component.reconfigure();
    }
    //and the FlowController
    FlowControllerContainer fcc = ((ASB_impl) _getASB()).getFlowControllerContainer();
    fcc.reconfigure();
  }

  public void batchProcessComplete() throws AnalysisEngineProcessException {
    enterBatchProcessComplete();
    try {
      // pass call down to components, which might be (or contain) CAS Consumers
      Iterator<AnalysisEngine> iter = this._getASB().getComponentAnalysisEngines().values().iterator();
      while (iter.hasNext()) {
        iter.next().batchProcessComplete();
      }
    } finally {
      exitBatchProcessComplete();
    }
  }

  public void collectionProcessComplete() throws AnalysisEngineProcessException {
    enterCollectionProcessComplete();
    try {
      // Pass call down to all components.
      // If there's a standard flow type, use that order, then call components not in flow
      // at the end in arbitrary order.  If there's no standard flow type
      // (a custom FlowController must be in use), the entire order is arbitrary.
      String[] orderedNodes = null;
      Map<String, AnalysisEngine> components = new HashMap<>(this._getASB().getComponentAnalysisEngines());
      FlowConstraints flow = getAnalysisEngineMetaData().getFlowConstraints();
      if (flow != null) {
        if (flow instanceof FixedFlow) {
          orderedNodes = ((FixedFlow)flow).getFixedFlow();
        }
        else if (flow instanceof CapabilityLanguageFlow) {
          orderedNodes = ((CapabilityLanguageFlow)flow).getCapabilityLanguageFlow();
        }
      }
      //call components in the order specified in the flow
      if (orderedNodes != null) {
        for (int i = 0; i < orderedNodes.length; i++) {
          AnalysisEngine component = components.remove(orderedNodes[i]);  
          component.collectionProcessComplete();
        }
      }
      //now call remaining components in arbitrary order
      Iterator<AnalysisEngine> iter = components.values().iterator();
      while (iter.hasNext()) {
        iter.next().collectionProcessComplete();
      }
      //  Call CPC on the Flow Controller
      FlowControllerContainer fcc = _getASB().getFlowControllerContainer();
      if ( fcc != null ) {
        fcc.collectionProcessComplete();
      }
    } finally {
      exitCollectionProcessComplete();
    }
  }

  /**
   * A utility method that performs initialization logic for a aggregate AnalysisEngine.
   * 
   * @param aDescription
   *          the AnalysisEngine description for this AnalysisEngine
   * @param aAdditionalParams
   *          additional parameters that were passed to this AnalysisEngine's initialize method.
   * 
   * @throws ResourceInitializationException
   *           if an initialization failure occurs
   */
  protected void initializeAggregateAnalysisEngine(AnalysisEngineDescription aDescription,
          Map<String, Object> aAdditionalParams) throws ResourceInitializationException {
    // Create and configure the ASB - the ASB will create and initialize
    // the component AnalysisEngines and the FlowController. This method also retrieves
    // the component AnalysisEngines' metadata from the ASB, so it can be access via the
    // _getComponentCasProcessorMetaData() method.
    // If any delegates fail to initialize, must let the successful ones release their resources.
    // Necessary for JMS sevice adapters that create listener threads.  Jira 1251.
    try {
      initASB(aDescription, aAdditionalParams);
    } catch (ResourceInitializationException e) {
      destroy();
      throw e;
    }

    // Do any processing we need to do now that we have this metadata.
    processDelegateAnalysisEngineMetaData();
  }

  /**
   * A utility method that creates and configures the ASB component. The ASB will create and
   * initialize the delegate AnalysisEngines. This method also retrieves delegate AnalysisEngine
   * metadata from the ASB and provides access to that method via the
   * {@link #_getComponentMetaData()} method.
   * 
   * @param aAnalysisEngineDescription
   *          the AnalysisEngine description for this AnalysisEngine
   * @param aAdditionalParams
   *          parameters that will be passed to the ASB's initialize method.
   * 
   * @throws ResourceInitializationException
   *           if the ASB or a delegate AnalysisEngine could not be created.
   */
  protected void initASB(AnalysisEngineDescription aAnalysisEngineDescription, Map<String, Object> aAdditionalParams)
          throws ResourceInitializationException {
    // add this analysis engine's name to the parameters sent to the ASB
    Map<String, Object> asbParams = new HashMap<>(aAdditionalParams);
    asbParams.put(ASB.PARAM_AGGREGATE_ANALYSIS_ENGINE_NAME, this.getMetaData().getName());  // not used 9/2013 scan
    asbParams.put(Resource.PARAM_RESOURCE_MANAGER, getResourceManager());

    // Pass sofa mappings defined in this aggregate as additional ASB parameters
    // System.out.println("remapping sofa names");
    asbParams.put(Resource.PARAM_AGGREGATE_SOFA_MAPPINGS, aAnalysisEngineDescription
            .getSofaMappings());

    // Get FlowController specifier from the aggregate descriptor. If none, use
    // default FixedFlow specifier.
    FlowControllerDeclaration flowControllerDecl = aAnalysisEngineDescription
            .getFlowControllerDeclaration();
    if (flowControllerDecl != null) {
      try {
        aAnalysisEngineDescription.getFlowControllerDeclaration().resolveImports(
                getResourceManager());
      } catch (InvalidXMLException e) {
        throw new ResourceInitializationException(e);
      }
    } else {
      flowControllerDecl = getDefaultFlowControllerDeclaration();
    }

    // create and configure ASB
    mASB = new ASB_impl();
    ResourceCreationSpecifier_impl dummyAsbSpecifier = new ResourceCreationSpecifier_impl();
    dummyAsbSpecifier.setMetaData(new ResourceMetaData_impl());
    mASB.initialize(dummyAsbSpecifier, asbParams);
    mASB.setup(_getComponentCasProcessorSpecifierMap(), getUimaContextAdmin(), flowControllerDecl,
            getAnalysisEngineMetaData());

    // Get delegate AnalysisEngine metadata from the ASB
    mComponentMetaData = _getASB().getAllComponentMetaData();
  }

  /**
   * Does processing using the delegate AnalysisEngine metadata once it becomes available.
   * <p>
   * Specifically, sets this aggregate AE's Type System, Type Priorities, and FS Index Descriptions
   * equal to the result of merging the information from its delegate AEs.
   * 
   * @throws ResourceInitializationException
   *           if an error occurs
   */
  protected void processDelegateAnalysisEngineMetaData() throws ResourceInitializationException {
    // set this aggregate AnalysisEngine's TypeSystem, TypePriorities, and FS
    // Index Descriptions to the result of merging the information from all
    // delegate AEs. (The aggregate AE may specify its own indexes or type
    // priorities but NOT its own types.)

    // first, create Collections of TypeSystems, TypePriorities, and Index Descriptions
    List<TypeSystemDescription> typeSystems = new ArrayList<>();
    List<TypePriorities> typePriorities = new ArrayList<>();
    List<FsIndexCollection> fsIndexCollections = new ArrayList<>();

    TypePriorities thisAEsTypePriorities = getAnalysisEngineMetaData().getTypePriorities();
    if (thisAEsTypePriorities != null) {
      typePriorities.add(thisAEsTypePriorities);
    }
    FsIndexCollection thisAEsIndexes = getAnalysisEngineMetaData().getFsIndexCollection();
    if (thisAEsIndexes != null) {
      fsIndexCollections.add(thisAEsIndexes);
    }

    // iterate over metadata for all components
    Iterator<ProcessingResourceMetaData> metadataIterator = _getComponentMetaData().values().iterator();
    while (metadataIterator.hasNext()) {
      ProcessingResourceMetaData md = metadataIterator.next();
      if (md.getTypeSystem() != null)
        typeSystems.add(md.getTypeSystem());
      if (md.getTypePriorities() != null)
        typePriorities.add(md.getTypePriorities());
      if (md.getFsIndexCollection() != null)
        fsIndexCollections.add(md.getFsIndexCollection());
    }

    // now do merge
    TypeSystemDescription aggTypeDesc = CasCreationUtils.mergeTypeSystems(typeSystems,
            getResourceManager());
    TypePriorities aggTypePriorities = CasCreationUtils.mergeTypePriorities(typePriorities,
            getResourceManager());
    FsIndexCollection aggIndexColl = CasCreationUtils.mergeFsIndexes(fsIndexCollections,
            getResourceManager());

    // assign results of merge to this aggregate AE's metadata
    AnalysisEngineMetaData aggregateMD = this.getAnalysisEngineMetaData();
    aggregateMD.setTypeSystem(aggTypeDesc);
    aggregateMD.setTypePriorities(aggTypePriorities);
    aggregateMD.setFsIndexCollection(aggIndexColl);

    // check for inconsistent operationalProperties between aggregate and delegates
    validateOperationalProperties();
  }

  /**
   * Checks operational properties in an aggregate to ensure they are not inconsistent with
   * operational properties of the components. For example, an aggregate cannot have
   * multipleDeploymentAlloiwed == true if it contains a component with multipleDeploymentAllowed ==
   * false.
   * 
   * @throws ResourceInitializationException
   *           if there is an invalid parameter override declaration
   */
  protected void validateOperationalProperties() throws ResourceInitializationException {
    OperationalProperties aggProps = getAnalysisEngineMetaData().getOperationalProperties();
    if (aggProps != null) {
      boolean atLeastOneCasMultiplier = false;
      Iterator<ProcessingResourceMetaData> metadataIterator = _getComponentMetaData().values().iterator();
      while (metadataIterator.hasNext()) {
        ProcessingResourceMetaData md = metadataIterator.next();
        OperationalProperties componentProps = md.getOperationalProperties();
        if (componentProps != null) {
          if (aggProps.isMultipleDeploymentAllowed()
                  && !componentProps.isMultipleDeploymentAllowed()) {
            throw new ResourceInitializationException(
                    ResourceInitializationException.INVALID_MULTIPLE_DEPLOYMENT_ALLOWED,
                    new Object[] { getAnalysisEngineMetaData().getName(), md.getName(),
                        getAnalysisEngineMetaData().getSourceUrlString() });
          }
          if (!aggProps.getModifiesCas() && componentProps.getModifiesCas()) {
            throw new ResourceInitializationException(
                    ResourceInitializationException.INVALID_MODIFIES_CAS, new Object[] {
                        getAnalysisEngineMetaData().getName(), md.getName(),
                        getAnalysisEngineMetaData().getSourceUrlString() });
          }
          if (componentProps.getOutputsNewCASes()) {
            atLeastOneCasMultiplier = true;
          }
        }
      }
      if (aggProps.getOutputsNewCASes() && !atLeastOneCasMultiplier) {
        throw new ResourceInitializationException(
                ResourceInitializationException.INVALID_OUTPUTS_NEW_CASES, new Object[] {
                    getAnalysisEngineMetaData().getName(),
                    getAnalysisEngineMetaData().getSourceUrlString() });
      }
    }
  }

  /**
   * @return the default FlowController declaration to be used if the aggregate AE descriptor does
   * not specify one.
   */
  protected FlowControllerDeclaration getDefaultFlowControllerDeclaration() {
    FlowControllerDescription flowControllerDesc;
    if (getAnalysisEngineMetaData().getFlowConstraints() instanceof CapabilityLanguageFlow) {
      flowControllerDesc = CapabilityLanguageFlowController.getDescription();
    } else {
      flowControllerDesc = FixedFlowController.getDescription();
    }

    FlowControllerDeclaration decl = new FlowControllerDeclaration_impl();
    decl.setKey("_FlowController");
    decl.setSpecifier(flowControllerDesc);
    return decl;
  }

  /**
   * For an aggregate AnalysisEngine only, gets the ASB component.
   * 
   * @return the ASB
   */
  protected ASB _getASB() {
    return mASB;
  }

  /**
   * For an aggregate AnalysisEngine only, gets a Map from each component's key to
   * ProcessingResourceMetaData for that component. This includes component AEs as well as the
   * FlowController.
   * 
   * @return a Map from String keys to ProcessingResourceMetaData objects.
   */
  protected Map<String, ProcessingResourceMetaData> _getComponentMetaData() {
    return mComponentMetaData;
  }

  /**
   * For an aggregate AnalysisEngine only, gets a Map from each component's key to the specifier for
   * that component.
   * 
   * @return a Map with String keys and ResourceSpecifier values
   */
  protected Map<String, ResourceSpecifier> _getComponentCasProcessorSpecifierMap() {
    try {
      return mDescription.getDelegateAnalysisEngineSpecifiers();
    } catch (InvalidXMLException e) {
      // this should not happen, because we resolve delegates during initialization
      throw new UIMARuntimeException(e);
    }
  }

  /**
   * Construct a ProcessTrace object that represents the last execution of this AnalysisEngine. This
   * is used so that we can return a ProcessTrace object from each process() call for backwards
   * compatibility with version 1.x.
   */
  protected void buildProcessTraceFromMBeanStats(ProcessTrace trace) {
    if (isProcessTraceEnabled()) {
      ProcessTraceEvent_impl procEvt = new ProcessTraceEvent_impl(getMetaData().getName(),
              "Analysis", "");
      procEvt.setDuration((int) getMBean().getAnalysisTimeSinceMark());
      trace.addEvent(procEvt);

      // now add subevents for each component
      Iterator<AnalysisEngine> aeIter = _getASB().getComponentAnalysisEngines().values().iterator();
      while (aeIter.hasNext()) {
        AnalysisEngine ae = aeIter.next();
        if (ae instanceof AnalysisEngineImplBase) {
          ProcessTrace subPT = ((AnalysisEngineImplBase) ae).buildProcessTraceFromMBeanStats();
          if (subPT.getEvents().size() > 0) {
            procEvt.addSubEvent(subPT.getEvents().get(0));
          }
        }
      }
      // and also FlowController
      FlowControllerContainer fcc = ((ASB_impl) _getASB()).getFlowControllerContainer();
      int flowControllerTime = (int) fcc.getMBean().getAnalysisTimeSinceMark();
      ProcessTraceEvent_impl flowControllerEvent = new ProcessTraceEvent_impl(fcc.getMetaData()
              .getName(), "Analysis", "");
      flowControllerEvent.setDuration(flowControllerTime);
      procEvt.addSubEvent(flowControllerEvent);

      // set a mark at the current time, so that subsequent calls to
      // this method will pick up only times recorded after the mark.
      getMBean().mark();
    }
  }

}<|MERGE_RESOLUTION|>--- conflicted
+++ resolved
@@ -147,11 +147,7 @@
 
       // resolve component AnalysisEngine and FlowController specifiers
       // UIMA-5274  Set & restore the UimaContextHolder so that AEs created on this thread can use the Settings
-<<<<<<< HEAD
-      UimaContext prevContext = UimaContextHolder.setContext(getUimaContext());
-=======
       UimaContext prevContext = setContextHolder();
->>>>>>> 488947ef
       try {
         // next call only done for side effect of resolving imports
         mDescription.getDelegateAnalysisEngineSpecifiers(getResourceManager());
