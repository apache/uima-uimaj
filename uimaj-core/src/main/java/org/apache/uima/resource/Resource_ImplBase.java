/*
 * Licensed to the Apache Software Foundation (ASF) under one
 * or more contributor license agreements.  See the NOTICE file
 * distributed with this work for additional information
 * regarding copyright ownership.  The ASF licenses this file
 * to you under the Apache License, Version 2.0 (the
 * "License"); you may not use this file except in compliance
 * with the License.  You may obtain a copy of the License at
 * 
 *   http://www.apache.org/licenses/LICENSE-2.0
 * 
 * Unless required by applicable law or agreed to in writing,
 * software distributed under the License is distributed on an
 * "AS IS" BASIS, WITHOUT WARRANTIES OR CONDITIONS OF ANY
 * KIND, either express or implied.  See the License for the
 * specific language governing permissions and limitations
 * under the License.
 */

package org.apache.uima.resource;

import java.util.HashMap;
import java.util.Map;

import org.apache.uima.UIMAFramework;
import org.apache.uima.UIMA_IllegalStateException;
import org.apache.uima.UimaContext;
import org.apache.uima.UimaContextAdmin;
import org.apache.uima.UimaContextHolder;
import org.apache.uima.analysis_engine.AnalysisEngine;
import org.apache.uima.impl.UimaContext_ImplBase;
import org.apache.uima.impl.Util;
import org.apache.uima.internal.util.function.Runnable_withException;
import org.apache.uima.resource.impl.RelativePathResolver_impl;
import org.apache.uima.resource.impl.ResourceManager_impl;
import org.apache.uima.resource.metadata.ResourceManagerConfiguration;
import org.apache.uima.resource.metadata.ResourceMetaData;
import org.apache.uima.util.InvalidXMLException;
import org.apache.uima.util.Logger;
import org.apache.uima.util.Settings;

/**
 * Implementation base class for {@link org.apache.uima.resource.Resource}s. Provides access to
 * resource metadata and the UIMA Context, which in turn provides access to framework facilities
 * such as logging and resource management.
 * 
 * 
 */
public abstract class Resource_ImplBase implements Resource {

  /**
   * Metadata for this Resource.
   */
  private ResourceMetaData mMetaData;

  /**
   * Admin interface to the UIMA Context
   */
  private UimaContextAdmin mUimaContextAdmin;

  /**
   * Whether this Resource's {@link #initialize(ResourceSpecifier,Map)} method has been called.
   */
  private boolean mInitialized = false;

  /**
   * @see org.apache.uima.resource.Resource#initialize(org.apache.uima.resource.ResourceSpecifier,
   *      java.util.Map)
   * 
   *      multi-thread safe, given that each instance of this class is only called on one thread,
   *      once. The critical parts that update shared information (in shared uima context) are
   *      inside a synchronize block
   */
  @Override
  public boolean initialize(ResourceSpecifier aSpecifier, Map<String, Object> aAdditionalParams)
          throws ResourceInitializationException {

    // get name of resource, to be used in error messages
    final ResourceMetaData metadata1 = getMetaData();
    String name = (metadata1 == null) ? getClass().getName() : metadata1.getName();

    // check for repeat initialization
    if (mInitialized) {
      throw new UIMA_IllegalStateException(UIMA_IllegalStateException.RESOURCE_ALREADY_INITIALIZED,
              new Object[] { name });
    }

    // is there a UIMAContext provided in the aAdditionalParams map?
    // if so, use it - it could be a shared context for scale-up of the same resource
    if (aAdditionalParams != null) {
      mUimaContextAdmin = (UimaContextAdmin) aAdditionalParams.get(PARAM_UIMA_CONTEXT);
    }
<<<<<<< HEAD

    if (mUimaContextAdmin == null) {// no, we have to create one    
=======
    if (mUimaContextAdmin == null) {// no, we have to create one

>>>>>>> dfb081cc
      // skip this part if initializing an external resource
      // https://issues.apache.org/jira/browse/UIMA-5153
      if (!(aSpecifier instanceof ConfigurableDataResourceSpecifier)
              && !(aSpecifier instanceof FileLanguageResourceSpecifier)
              && !(aSpecifier instanceof FileResourceSpecifier)) {
        // get or create ResourceManager
        ResourceManager resMgr = null;
        if (aAdditionalParams != null) {
          resMgr = (ResourceManager) aAdditionalParams.get(PARAM_RESOURCE_MANAGER);
        }
        if (resMgr == null) {
          resMgr = UIMAFramework.newDefaultResourceManager();
        }

        // get a Logger for this class and set its ResourceManager so that
        // UIMA extension ClassLoader is used to locate message digests.
        Logger logger = UIMAFramework.getLogger(this.getClass());
<<<<<<< HEAD
=======
        logger.setResourceManager(resMgr);
>>>>>>> dfb081cc

        ConfigurationManager configMgr = null;
        if (aAdditionalParams != null) {
          configMgr = (ConfigurationManager) aAdditionalParams.get(PARAM_CONFIG_MANAGER);
        }
        if (configMgr == null) {
          configMgr = UIMAFramework.newConfigurationManager();
        }

        // create and initialize UIMAContext
        mUimaContextAdmin = UIMAFramework.newUimaContext(logger, resMgr, configMgr);
        if (aAdditionalParams != null) {
          Object limit = aAdditionalParams
                  .get(AnalysisEngine.PARAM_THROTTLE_EXCESSIVE_ANNOTATOR_LOGGING);
          if (limit != null) {
            ((UimaContext_ImplBase) mUimaContextAdmin).setLoggingThrottleLimit((Integer) limit);
          }
        }
      }
    } else {
      // configure logger of the UIMA context so that class-specific logging
      // levels and UIMA extension classLoader will work
      // get a Logger for this class and set its ResourceManager so that
      // UIMA extension ClassLoader is used to locate message digests.
      Logger logger = UIMAFramework.getLogger(this.getClass());
      mUimaContextAdmin.setLogger(logger);
    }

    // if this is a local resource (instantiated from a ResourceCreationSpecifier),
    // initialize the ResourceManager and UIMA Context.
    if (aSpecifier instanceof ResourceCreationSpecifier) {
      // resolve imports in the metadata
      ResourceMetaData metadata = ((ResourceCreationSpecifier) aSpecifier).getMetaData();
      name = metadata.getName();
      try {
        // the resolveImports method has synch block around updates to the metadata
        metadata.resolveImports(getResourceManager());
      } catch (InvalidXMLException e) {
        throw new ResourceInitializationException(e);
      }
      // store Resource metadata so it can be retrieved via getMetaData() method
      setMetaData(metadata);

      // Check if a Settings object for the external overrides has been provided in the additional
      // parameters map. If not and not already set from the parent UimaContext then create one
      // (for the root context) from the system defaults
      Settings externalOverrides = aAdditionalParams == null ? null
              : (Settings) aAdditionalParams.get(Resource.PARAM_EXTERNAL_OVERRIDE_SETTINGS);
      if (externalOverrides != null) {
        mUimaContextAdmin.setExternalOverrides(externalOverrides);
      } else {
        // synch around test/set of the (possibly shared) uima-context info about external param
        // overrides
        synchronized (mUimaContextAdmin) {
          if (mUimaContextAdmin.getExternalOverrides() == null) {
            externalOverrides = UIMAFramework.getResourceSpecifierFactory().createSettings(); // i.e.
                                                                                              // new
                                                                                              // Settings_impl()
            try {
              externalOverrides.loadSystemDefaults();
            } catch (ResourceConfigurationException e) {
              throw new ResourceInitializationException(
                      ResourceInitializationException.ERROR_INITIALIZING_FROM_DESCRIPTOR,
                      new Object[] { name, metadata.getSourceUrlString() }, e);
            }
            mUimaContextAdmin.setExternalOverrides(externalOverrides);
          }
        }
      }

      // initialize configuration
      try {
        // createContext checks and skips repeated calls with same args (on different threads, for
        // example)
        mUimaContextAdmin.getConfigurationManager().createContext(
                mUimaContextAdmin.getQualifiedContextName(), getMetaData(),
                mUimaContextAdmin.getExternalOverrides());
      } catch (ResourceConfigurationException e) {
        throw new ResourceInitializationException(
                ResourceInitializationException.ERROR_INITIALIZING_FROM_DESCRIPTOR,
                new Object[] { name, metadata.getSourceUrlString() }, e);
      }

      // initialize any external resource declared in this descriptor
      // UIMA-5274 Set & restore the UimaContextHolder so that resources created on this thread can
      // use the Settings
      ResourceManagerConfiguration resMgrCfg = ((ResourceCreationSpecifier) aSpecifier)
              .getResourceManagerConfiguration();
      if (resMgrCfg != null) {
        UimaContext prevContext = UimaContextHolder.setContext(mUimaContextAdmin);
        try {
          try {
            resMgrCfg.resolveImports(getResourceManager());
          } catch (InvalidXMLException e) {
            throw new ResourceInitializationException(e);
          }
          if (aAdditionalParams == null) {
            aAdditionalParams = new HashMap<>();
            aAdditionalParams.put(PARAM_RESOURCE_MANAGER, mUimaContextAdmin.getResourceManager());
          } else {
            if (!aAdditionalParams.containsKey(PARAM_RESOURCE_MANAGER)) {
              // copy in case original is shared on multi-threads, or
              // is unmodifiable
              // and to avoid updating passed - in map
              aAdditionalParams = new HashMap<>(aAdditionalParams);
              aAdditionalParams.put(PARAM_RESOURCE_MANAGER, mUimaContextAdmin.getResourceManager());
            }
          }
          // initializeExternalResources is synchronized

          // https://issues.apache.org/jira/browse/UIMA-5153
          final HashMap<String, Object> aAdditionalParmsForExtResources = new HashMap<>(
                  aAdditionalParams); // copy in case
          aAdditionalParmsForExtResources.putIfAbsent(PARAM_UIMA_CONTEXT, mUimaContextAdmin);

          mUimaContextAdmin.getResourceManager().initializeExternalResources(resMgrCfg,
                  mUimaContextAdmin.getQualifiedContextName(), aAdditionalParmsForExtResources);
        } finally {
          UimaContextHolder.setContext(prevContext);
        }
      }

      // resolve and validate this component's external resource dependencies
      ExternalResourceDependency[] resourceDependencies = ((ResourceCreationSpecifier) aSpecifier)
              .getExternalResourceDependencies();
      if (resourceDependencies != null) {
        // resolveAndValidateResourceDependencies is synchronized
        mUimaContextAdmin.getResourceManager().resolveAndValidateResourceDependencies(
                resourceDependencies, mUimaContextAdmin.getQualifiedContextName());
      }
    }
    mInitialized = true;
    return true;
  }

  /**
   * @see org.apache.uima.resource.Resource#destroy()
   */
  @Override
  public void destroy() {
  }

  /**
   * @see org.apache.uima.resource.Resource#getMetaData()
   */
  @Override
  public ResourceMetaData getMetaData() {
    return mMetaData;
  }

  /**
   * Sets the <code>ResourceMetaData</code> object associated with this <code>Resource</code>. Any
   * previously existing metadata will be replaced.
   * <p>
   * Resource subclasses should call this method during initialization in order to set the metadata
   * before any calls to {@link #getMetaData()} are made.
   * 
   * @param aMetaData
   *          metadata to assign to this <code>Resource</code>
   */
  protected void setMetaData(ResourceMetaData aMetaData) {
    mMetaData = aMetaData;
  }

  /**
   * Get the logger for this UIMA framework class. Note that this is NOT the user's logger in the
   * UimaContext
   */
  @Override
  public Logger getLogger() {
    return UIMAFramework.getLogger(this.getClass());
  }

  /**
   * Set the logger in the current UimaContext for use by user annotators.
   */
  @Override
  public void setLogger(Logger aLogger) {
    if (getUimaContext() != null) {
      getUimaContextAdmin().setLogger(aLogger);
    }
  }

  /**
   * @see org.apache.uima.resource.Resource#getResourceManager()
   */
  @Override
  public ResourceManager getResourceManager() {
    if (getUimaContextAdmin() != null) {
      return getUimaContextAdmin().getResourceManager();
    } else {
      return null;
    }
  }

  /*
   * (non-Javadoc)
   * 
   * @see org.apache.uima.resource.Resource#getUimaContext()
   */
  @Override
  public UimaContext getUimaContext() {
    return mUimaContextAdmin;
  }

  /**
   * Gets the Admin interface to this Resource's UimaContext.
   */
  @Override
  public UimaContextAdmin getUimaContextAdmin() {
    return mUimaContextAdmin;
  }

  /**
   * Get the CasManager for this Resource. The CasManager manages the creation and pooling of CASes.
   * 
   * @return the CasManager
   */
  public CasManager getCasManager() {
    return getResourceManager().getCasManager();
  }

  public Class<?> loadUserClass(String name) throws ClassNotFoundException {
    return getResourceManager().loadUserClass(name);
  }

  public Class<?> loadUserClassOrThrow(String name, ResourceSpecifier aSpecifier)
          throws ResourceInitializationException {
    return ResourceManager_impl.loadUserClassOrThrow(name, getResourceManager(), aSpecifier);
  }

  public RelativePathResolver getRelativePathResolver(Map<String, Object> aAdditionalParams) {
    RelativePathResolver relPathResolver = null;
    if (aAdditionalParams != null) {
      relPathResolver = (RelativePathResolver) aAdditionalParams
              .get(DataResource.PARAM_RELATIVE_PATH_RESOLVER);
    }
    if (relPathResolver == null) {
      relPathResolver = new RelativePathResolver_impl();
    }
    return relPathResolver;
  }

  public void withContextHolder(Runnable userCode) {
    Util.withContextHolder(getUimaContext(), userCode);
  }

  public void setContextHolderX(Runnable_withException userCode) throws Exception {
    Util.withContextHolderX(getUimaContext(), userCode);
  }

  public UimaContext setContextHolder() {
    return UimaContextHolder.setContext(getUimaContext());
  }

}<|MERGE_RESOLUTION|>--- conflicted
+++ resolved
@@ -90,13 +90,8 @@
     if (aAdditionalParams != null) {
       mUimaContextAdmin = (UimaContextAdmin) aAdditionalParams.get(PARAM_UIMA_CONTEXT);
     }
-<<<<<<< HEAD
-
-    if (mUimaContextAdmin == null) {// no, we have to create one    
-=======
-    if (mUimaContextAdmin == null) {// no, we have to create one
-
->>>>>>> dfb081cc
+
+    if (mUimaContextAdmin == null) { // no, we have to create one
       // skip this part if initializing an external resource
       // https://issues.apache.org/jira/browse/UIMA-5153
       if (!(aSpecifier instanceof ConfigurableDataResourceSpecifier)
@@ -114,10 +109,6 @@
         // get a Logger for this class and set its ResourceManager so that
         // UIMA extension ClassLoader is used to locate message digests.
         Logger logger = UIMAFramework.getLogger(this.getClass());
-<<<<<<< HEAD
-=======
-        logger.setResourceManager(resMgr);
->>>>>>> dfb081cc
 
         ConfigurationManager configMgr = null;
         if (aAdditionalParams != null) {
