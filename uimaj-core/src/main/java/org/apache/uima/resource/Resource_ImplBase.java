/*
 * Licensed to the Apache Software Foundation (ASF) under one
 * or more contributor license agreements.  See the NOTICE file
 * distributed with this work for additional information
 * regarding copyright ownership.  The ASF licenses this file
 * to you under the Apache License, Version 2.0 (the
 * "License"); you may not use this file except in compliance
 * with the License.  You may obtain a copy of the License at
 * 
 *   http://www.apache.org/licenses/LICENSE-2.0
 * 
 * Unless required by applicable law or agreed to in writing,
 * software distributed under the License is distributed on an
 * "AS IS" BASIS, WITHOUT WARRANTIES OR CONDITIONS OF ANY
 * KIND, either express or implied.  See the License for the
 * specific language governing permissions and limitations
 * under the License.
 */

package org.apache.uima.resource;

import java.util.HashMap;
import java.util.Map;

import org.apache.uima.UIMAFramework;
import org.apache.uima.UIMA_IllegalStateException;
import org.apache.uima.UimaContext;
import org.apache.uima.UimaContextAdmin;
import org.apache.uima.resource.impl.RelativePathResolver_impl;
<<<<<<< HEAD
=======
import org.apache.uima.resource.impl.ResourceManager_impl;
>>>>>>> 08f3c890
import org.apache.uima.resource.metadata.ResourceManagerConfiguration;
import org.apache.uima.resource.metadata.ResourceMetaData;
import org.apache.uima.util.InvalidXMLException;
import org.apache.uima.util.Logger;
import org.apache.uima.util.Settings;

/**
 * Implementation base class for {@link org.apache.uima.resource.Resource}s. Provides access to
 * resource metadata and the UIMA Context, which in turn provides access to framework facilities
 * such as logging and resource management.
 * 
 * 
 */
public abstract class Resource_ImplBase implements Resource {

  /**
   * Metadata for this Resource.
   */
  private ResourceMetaData mMetaData;

  /**
   * Admin interface to the UIMA Context
   */
  private UimaContextAdmin mUimaContextAdmin;

  /**
   * Whether this Resource's {@link #initialize(ResourceSpecifier,Map)} method has been called.
   */
  private boolean mInitialized = false;

  /**
   * @see org.apache.uima.resource.Resource#initialize(org.apache.uima.resource.ResourceSpecifier,
   *      java.util.Map)
   *      
   * multi-thread safe, given that each instance of this class is only called on one thread, once.
   * The critical parts that update shared information (in shared uima context) are inside a synchronize block
   */
  public boolean initialize(ResourceSpecifier aSpecifier, Map<String, Object> aAdditionalParams)
          throws ResourceInitializationException {

    // get name of resource, to be used in error messages
    final ResourceMetaData metadata1 = getMetaData();
    String name = (metadata1 == null) ? getClass().getName() : metadata1.getName();

    // check for repeat initialization
    if (mInitialized) {
      throw new UIMA_IllegalStateException(UIMA_IllegalStateException.RESOURCE_ALREADY_INITIALIZED,
              new Object[] { name });
    }

    // is there a UIMAContext provided in the aAdditionalParams map?
    // if so, use it - it could be a shared context for scale-up of the same resource
    if (aAdditionalParams != null) {
      mUimaContextAdmin = (UimaContextAdmin) aAdditionalParams.get(PARAM_UIMA_CONTEXT);
    }
<<<<<<< HEAD
    if (mUimaContextAdmin == null) {// no, we have to create one 
=======
    if (mUimaContextAdmin == null) {// no, we have to create one    
>>>>>>> 08f3c890
    
      // skip this part if initializing an external resource
      // https://issues.apache.org/jira/browse/UIMA-5153
      if (!(aSpecifier instanceof ConfigurableDataResourceSpecifier) &&
          !(aSpecifier instanceof FileLanguageResourceSpecifier) &&
          !(aSpecifier instanceof FileResourceSpecifier)) {
        // get or create ResourceManager
        ResourceManager resMgr = null;
        if (aAdditionalParams != null) {
          resMgr = (ResourceManager) aAdditionalParams.get(PARAM_RESOURCE_MANAGER);
        }
        if (resMgr == null) {
          resMgr = UIMAFramework.newDefaultResourceManager();
        }
<<<<<<< HEAD
  
=======

>>>>>>> 08f3c890
        // get a Logger for this class and set its ResourceManager so that
        // UIMA extension ClassLoader is used to locate message digests.
        Logger logger = UIMAFramework.getLogger(this.getClass());
        logger.setResourceManager(resMgr);
<<<<<<< HEAD
        
=======
      
>>>>>>> 08f3c890
        ConfigurationManager configMgr = null;
        if (aAdditionalParams != null) {
          configMgr = (ConfigurationManager)aAdditionalParams.get(PARAM_CONFIG_MANAGER);
        }
        if (configMgr == null) {
          configMgr = UIMAFramework.newConfigurationManager();
        }
<<<<<<< HEAD
  
=======

>>>>>>> 08f3c890
        // create and initialize UIMAContext
        mUimaContextAdmin = UIMAFramework.newUimaContext(logger, resMgr, configMgr);
      }
    } else {
      // configure logger of the UIMA context so that class-specific logging
      // levels and UIMA extension classLoader will work
      // get a Logger for this class and set its ResourceManager so that
      // UIMA extension ClassLoader is used to locate message digests.
      Logger logger = UIMAFramework.getLogger(this.getClass());
      logger.setResourceManager(mUimaContextAdmin.getResourceManager());
      mUimaContextAdmin.setLogger(logger);
    }

    // if this is a local resource (instantiated from a ResourceCreationSpecifier),
    // initialize the ResourceManager and UIMA Context.
    if (aSpecifier instanceof ResourceCreationSpecifier) {
      // resolve imports in the metadata
      ResourceMetaData metadata = ((ResourceCreationSpecifier) aSpecifier).getMetaData();
      name = metadata.getName();
      try {
        // the resolveImports method has synch block around updates to the metadata
        metadata.resolveImports(getResourceManager());
      } catch (InvalidXMLException e) {
        throw new ResourceInitializationException(e);
      }
      // store Resource metadata so it can be retrieved via getMetaData() method
      setMetaData(metadata);
      
      // Check if a Settings object for the external overrides has been provided in the additional
      // parameters map.  If not and not already set from the parent UimaContext then create one 
      // (for the root context) from the system defaults
      Settings externalOverrides = aAdditionalParams == null ? null : 
                    (Settings) aAdditionalParams.get(Resource.PARAM_EXTERNAL_OVERRIDE_SETTINGS);
      if (externalOverrides != null) {
        mUimaContextAdmin.setExternalOverrides(externalOverrides);
      } else {
        // synch around test/set of the (possibly shared) uima-context info about external param overrides
        synchronized(mUimaContextAdmin) {
          if (mUimaContextAdmin.getExternalOverrides() == null) {
            externalOverrides = UIMAFramework.getResourceSpecifierFactory().createSettings();  // i.e. new Settings_impl()
            try {
              externalOverrides.loadSystemDefaults();
            } catch (ResourceConfigurationException e) {
              throw new ResourceInitializationException(ResourceInitializationException.ERROR_INITIALIZING_FROM_DESCRIPTOR,
                      new Object[] { name, metadata.getSourceUrlString() }, e);
            }
            mUimaContextAdmin.setExternalOverrides(externalOverrides);
          }
        }
      }

      // initialize configuration
      try {
        // createContext checks and skips repeated calls with same args (on different threads, for example)
        mUimaContextAdmin.getConfigurationManager().createContext(
                mUimaContextAdmin.getQualifiedContextName(), getMetaData(), mUimaContextAdmin.getExternalOverrides());
        mUimaContextAdmin.getConfigurationManager().setSession(mUimaContextAdmin.getSession());
      } catch (ResourceConfigurationException e) {
        throw new ResourceInitializationException(
                ResourceInitializationException.ERROR_INITIALIZING_FROM_DESCRIPTOR, new Object[] {
                    name, metadata.getSourceUrlString() }, e);
      }

      // initialize any external resource declared in this descriptor
      ResourceManagerConfiguration resMgrCfg = ((ResourceCreationSpecifier) aSpecifier)
              .getResourceManagerConfiguration();
      if (resMgrCfg != null) {
        try {
          resMgrCfg.resolveImports(getResourceManager());
        } catch (InvalidXMLException e) {
          throw new ResourceInitializationException(e);
        }
        if (aAdditionalParams == null) {
            aAdditionalParams = new HashMap<String, Object>();
            aAdditionalParams.put(PARAM_RESOURCE_MANAGER, mUimaContextAdmin.getResourceManager());
        } else {
          if (!aAdditionalParams.containsKey(PARAM_RESOURCE_MANAGER)) {
            // copy in case original is shared on multi-threads, or 
            // is unmodifiable
            // and to avoid updating passed - in map
            aAdditionalParams = new HashMap<String, Object>(aAdditionalParams);
            aAdditionalParams.put(PARAM_RESOURCE_MANAGER, mUimaContextAdmin.getResourceManager());
          }
        }
        // initializeExternalResources is synchronized
        
        // https://issues.apache.org/jira/browse/UIMA-5153
        final HashMap<String, Object> aAdditionalParmsForExtResources = new HashMap<String, Object>(aAdditionalParams); // copy in case
        if (aAdditionalParmsForExtResources.get(PARAM_UIMA_CONTEXT) == null) {
          aAdditionalParmsForExtResources.put(PARAM_UIMA_CONTEXT, mUimaContextAdmin);
        }
        
        mUimaContextAdmin.getResourceManager().initializeExternalResources(resMgrCfg,
                mUimaContextAdmin.getQualifiedContextName(), aAdditionalParmsForExtResources);
      }

      // resolve and validate this component's external resource dependencies
      ExternalResourceDependency[] resourceDependencies = ((ResourceCreationSpecifier) aSpecifier)
              .getExternalResourceDependencies();
      if (resourceDependencies != null) {
        // resolveAndValidateResourceDependencies is synchronized
        mUimaContextAdmin.getResourceManager().resolveAndValidateResourceDependencies(
                resourceDependencies, mUimaContextAdmin.getQualifiedContextName());
      }
    }
    mInitialized = true;
    return true;
  }

  /**
   * @see org.apache.uima.resource.Resource#destroy()
   */
  public void destroy() {
  }

  /**
   * @see org.apache.uima.resource.Resource#getMetaData()
   */
  public ResourceMetaData getMetaData() {
    return mMetaData;
  }

  /**
   * Sets the <code>ResourceMetaData</code> object associated with this <code>Resource</code>.
   * Any previously existing metadata will be replaced.
   * <p>
   * Resource subclasses should call this method during initialization in order to set the metadata
   * before any calls to {@link #getMetaData()} are made.
   * 
   * @param aMetaData
   *          metadata to assign to this <code>Resource</code>
   */
  protected void setMetaData(ResourceMetaData aMetaData) {
    mMetaData = aMetaData;
  }

  /**
   * Get the logger for this UIMA framework class.
   * Note that this is NOT the user's logger in the UimaContext
   */
  public Logger getLogger() {
    return UIMAFramework.getLogger(this.getClass());
  }

  /**
   * Set the logger in the current UimaContext for use by user annotators. 
   */
  public void setLogger(Logger aLogger) {
    if (getUimaContext() != null) {
      getUimaContextAdmin().setLogger(aLogger);
    }
  }

  /**
   * @see org.apache.uima.resource.Resource#getResourceManager()
   */
  public ResourceManager getResourceManager() {
    if (getUimaContextAdmin() != null)
      return getUimaContextAdmin().getResourceManager();
    else
      return null;
  }

  /*
   * (non-Javadoc)
   * 
   * @see org.apache.uima.resource.Resource#getUimaContext()
   */
  public UimaContext getUimaContext() {
    return mUimaContextAdmin;
  }

  /**
   * Gets the Admin interface to this Resource's UimaContext.
   */
  public UimaContextAdmin getUimaContextAdmin() {
    return mUimaContextAdmin;
  }

  /**
   * Get the CasManager for this Resource. The CasManager manages the creation and pooling of CASes.
   * 
   * @return the CasManager
   */
  public CasManager getCasManager() {
    return getResourceManager().getCasManager();
  }
  
<<<<<<< HEAD
=======
  public Class<?> loadUserClass(String name) throws ClassNotFoundException {
    return getResourceManager().loadUserClass(name);
  }
  
  public Class<?> loadUserClassOrThrow(String name, ResourceSpecifier aSpecifier) 
      throws ResourceInitializationException {
    return ResourceManager_impl.loadUserClassOrThrow(name, getResourceManager(), aSpecifier);
  }
    
>>>>>>> 08f3c890
  public RelativePathResolver getRelativePathResolver(Map<String, Object> aAdditionalParams) {
    RelativePathResolver relPathResolver = null;
    if (aAdditionalParams != null) {
      relPathResolver = (RelativePathResolver) aAdditionalParams.get(DataResource.PARAM_RELATIVE_PATH_RESOLVER);
    }
    if (relPathResolver == null) {
      relPathResolver = new RelativePathResolver_impl();
    }
    return relPathResolver;
  }
<<<<<<< HEAD

=======
  
>>>>>>> 08f3c890
}<|MERGE_RESOLUTION|>--- conflicted
+++ resolved
@@ -27,10 +27,7 @@
 import org.apache.uima.UimaContext;
 import org.apache.uima.UimaContextAdmin;
 import org.apache.uima.resource.impl.RelativePathResolver_impl;
-<<<<<<< HEAD
-=======
 import org.apache.uima.resource.impl.ResourceManager_impl;
->>>>>>> 08f3c890
 import org.apache.uima.resource.metadata.ResourceManagerConfiguration;
 import org.apache.uima.resource.metadata.ResourceMetaData;
 import org.apache.uima.util.InvalidXMLException;
@@ -86,11 +83,7 @@
     if (aAdditionalParams != null) {
       mUimaContextAdmin = (UimaContextAdmin) aAdditionalParams.get(PARAM_UIMA_CONTEXT);
     }
-<<<<<<< HEAD
-    if (mUimaContextAdmin == null) {// no, we have to create one 
-=======
     if (mUimaContextAdmin == null) {// no, we have to create one    
->>>>>>> 08f3c890
     
       // skip this part if initializing an external resource
       // https://issues.apache.org/jira/browse/UIMA-5153
@@ -105,20 +98,12 @@
         if (resMgr == null) {
           resMgr = UIMAFramework.newDefaultResourceManager();
         }
-<<<<<<< HEAD
-  
-=======
-
->>>>>>> 08f3c890
+
         // get a Logger for this class and set its ResourceManager so that
         // UIMA extension ClassLoader is used to locate message digests.
         Logger logger = UIMAFramework.getLogger(this.getClass());
         logger.setResourceManager(resMgr);
-<<<<<<< HEAD
-        
-=======
       
->>>>>>> 08f3c890
         ConfigurationManager configMgr = null;
         if (aAdditionalParams != null) {
           configMgr = (ConfigurationManager)aAdditionalParams.get(PARAM_CONFIG_MANAGER);
@@ -126,11 +111,7 @@
         if (configMgr == null) {
           configMgr = UIMAFramework.newConfigurationManager();
         }
-<<<<<<< HEAD
-  
-=======
-
->>>>>>> 08f3c890
+
         // create and initialize UIMAContext
         mUimaContextAdmin = UIMAFramework.newUimaContext(logger, resMgr, configMgr);
       }
@@ -319,8 +300,6 @@
     return getResourceManager().getCasManager();
   }
   
-<<<<<<< HEAD
-=======
   public Class<?> loadUserClass(String name) throws ClassNotFoundException {
     return getResourceManager().loadUserClass(name);
   }
@@ -330,7 +309,6 @@
     return ResourceManager_impl.loadUserClassOrThrow(name, getResourceManager(), aSpecifier);
   }
     
->>>>>>> 08f3c890
   public RelativePathResolver getRelativePathResolver(Map<String, Object> aAdditionalParams) {
     RelativePathResolver relPathResolver = null;
     if (aAdditionalParams != null) {
@@ -341,9 +319,5 @@
     }
     return relPathResolver;
   }
-<<<<<<< HEAD
-
-=======
   
->>>>>>> 08f3c890
 }