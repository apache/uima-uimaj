/*
 * Licensed to the Apache Software Foundation (ASF) under one
 * or more contributor license agreements.  See the NOTICE file
 * distributed with this work for additional information
 * regarding copyright ownership.  The ASF licenses this file
 * to you under the Apache License, Version 2.0 (the
 * "License"); you may not use this file except in compliance
 * with the License.  You may obtain a copy of the License at
 * 
 *   http://www.apache.org/licenses/LICENSE-2.0
 * 
 * Unless required by applicable law or agreed to in writing,
 * software distributed under the License is distributed on an
 * "AS IS" BASIS, WITHOUT WARRANTIES OR CONDITIONS OF ANY
 * KIND, either express or implied.  See the License for the
 * specific language governing permissions and limitations
 * under the License.
 */

package org.apache.uima.resource.metadata;

import java.util.Collection;

import org.apache.uima.UIMA_UnsupportedOperationException;
import org.apache.uima.resource.ResourceManager;
import org.apache.uima.util.InvalidXMLException;

/**
 * Description of a CAS TypeSystem. This implements <code>MetaDataObject</code>, which implements
 * {@link org.apache.uima.util.XMLizable}, so it can be serialized to and deserialized from an XML
 * element.
 * <p>
 * Type systems can declare that they {@link #getImports() import} other type systems. At runtime,
 * these imports will be resolved to create a single logical type system.
 * <p>
 * Note that type system imports are not automatically resolved when a TypeSytemDescription is
 * deserialized from XML. To resolve the imports, call the {@link #resolveImports()} method. Import
 * resolution is done automatically when a CAS is created using a TypeSystemDescription.
 * <p>
 * Type systems can optionally be assigned a {@link #getName() name}, {@link #getDescription()
 * description}, {@link #getVendor() vendor}, and {@link #getVersion() version}. It is recommended
 * that these properties be set on any type system that is meant to be shared by (imported by)
 * multiple components.
 * 
 * 
 */
public interface TypeSystemDescription extends MetaDataObject {

  TypeSystemDescription[] EMPTY_TYPE_SYSTEM_DESCRIPTIONS = new TypeSystemDescription[0];

  /**
   * Gets the name of this Type System.
   * 
   * @return the name of this Type System, null if none has been specified.
   */
  String getName();

  /**
   * Sets the name of this Type System.
   * 
   * @param aName
   *          the name of this Type System
   * 
   * @throws UIMA_UnsupportedOperationException
   *           if this object is not modifiable
   */
  void setName(String aName);

  /**
   * Gets the version number of this Type System.
   * 
   * @return the version number of this Type System, as a String, null if none has been specified.
   */
  String getVersion();

  /**
   * Sets the version number of this Type System.
   * 
   * @param aVersion
   *          the version number of this Type System, as a String
   * 
   * @throws UIMA_UnsupportedOperationException
   *           if this object is not modifiable
   */
  void setVersion(String aVersion);

  /**
   * Gets the description of this Type System.
   * 
   * @return the description of this Type System, null if none has been specified.
   */
  String getDescription();

  /**
   * Sets the description of this Type System.
   * 
   * @param aDescription
   *          the description of this Type System
   * 
   * @throws UIMA_UnsupportedOperationException
   *           if this object is not modifiable
   */
  void setDescription(String aDescription);

  /**
   * Gets the vendor of this Type System.
   * 
   * @return the vendor of this Type System, as a String
   */
  String getVendor();

  /**
   * Sets the vendor of this Type System.
   * 
   * @param aVendor
   *          the vendor of this Type System, as a String, null if none has been specified.
   * 
   * @throws UIMA_UnsupportedOperationException
   *           if this object is not modifiable
   */
  void setVendor(String aVendor);

  /**
   * Gets the imports declared by this Type System.
   * 
   * @return an array of imports declared by this type system.
   */
  Import[] getImports();

  /**
   * Sets the imports declared by this Type System.
   * 
   * @param aImports
   *          an array of imports declared by this type system.
   */
  void setImports(Import[] aImports);

  /**
   * Gets descriptions of all Types in this TypeSystem fragment.
   * 
   * @return descriptions of all Types in this TypeSystem fragment
   */
  TypeDescription[] getTypes();

  /**
   * Sets the descriptions of all Types in this TypeSystem fragment.
   * 
   * @param aTypes
   *          descriptions of all Types in this TypeSystem fragment
   */
  void setTypes(TypeDescription[] aTypes);

  /**
   * Adds a Type to this TypeSystem fragment.
   * 
   * @param aTypeName
   *          name of Type to add
   * @param aDescription
   *          verbose description of this Type
   * @param aSupertypeName
   *          name of supertype for the new Type
   * 
   * @return description of the new Type
   */
  TypeDescription addType(String aTypeName, String aDescription, String aSupertypeName);

  /**
   * Retrieves a Type from this TypeSystem fragment.
   * 
   * @param aTypeName
   *          name of Type to retrieve
   * 
   * @return the type with the specified name, <code>null</code> if no such type exists
   */
  TypeDescription getType(String aTypeName);

  /**
   * Resolves any import declarations in this type system, adding the imported types directly onto
   * this TypeSystemDescription's {@link #getTypes() types} list. The import elements are then
   * deleted, so this results in a structure that is equivalent to the imported elements having been
   * defined locally.
   * 
   * @throws InvalidXMLException
   *           if either the import target does not exist or is invalid
   */
  void resolveImports() throws InvalidXMLException;

  /**
   * Resolves any import declarations in this type system, adding the imported types directly onto
   * this TypeSystemDescription's {@link #getTypes() types} list. The import elements are then
   * deleted, so this results in a structure that is equivalent to the imported elements having been
   * defined locally.
   * 
   * @param aResourceManager
   *          the Resource Manager used to locate type systems imported by name. For example, the
   *          path in which to locate these type systems can be set via the
   *          {@link ResourceManager#setDataPath(String)} method.
   * 
   * @throws InvalidXMLException
   *           if either the import target does not exist or is invalid
   */
  void resolveImports(ResourceManager aResourceManager) throws InvalidXMLException;

  /**
   * Resolves any import declarations in this type system, adding the imported types directly onto
   * this TypeSystemDescription's {@link #getTypes() types} list. The import elements are then
   * deleted, so this results in a structure that is equivalent to the imported elements having been
   * defined locally.
   * <p>
   * This version is used internally to resolve nested imports.
   * 
   * @param aResourceManager
   *          the Resource Manager used to locate type systems imported by name. For example, the
   *          path in which to locate these type systems can be set via the
   *          {@link ResourceManager#setDataPath(String)} method.
   * @param aAlreadyImportedTypeSystemURLs
   *          URLs of already imported type systems, so we don't import them again.
   * 
   * @throws InvalidXMLException
   *           if either the import target does not exist or is invalid
   * @deprecated Method is deprecated because it should only be used internally. Scheduled for
   *             removal in UIMA 4.0.
   */
<<<<<<< HEAD
  @Deprecated void resolveImports(Collection<String> aAlreadyImportedTypeSystemURLs,
=======
  void resolveImports(Collection<String> aAlreadyImportedTypeSystemURLs,
>>>>>>> 84b8dcf2
          ResourceManager aResourceManager) throws InvalidXMLException;
}<|MERGE_RESOLUTION|>--- conflicted
+++ resolved
@@ -221,10 +221,7 @@
    * @deprecated Method is deprecated because it should only be used internally. Scheduled for
    *             removal in UIMA 4.0.
    */
-<<<<<<< HEAD
-  @Deprecated void resolveImports(Collection<String> aAlreadyImportedTypeSystemURLs,
-=======
+  @Deprecated
   void resolveImports(Collection<String> aAlreadyImportedTypeSystemURLs,
->>>>>>> 84b8dcf2
           ResourceManager aResourceManager) throws InvalidXMLException;
 }