--- conflicted
+++ resolved
@@ -101,11 +101,7 @@
         return;
       }
       throw new UIMARuntimeException(UIMARuntimeException.ILLEGAL_ADDING_OF_NEW_META_INFO_AFTER_CAS_DEFINED, 
-<<<<<<< HEAD
-              new Object[] {aMetaData.getSourceUrlString()});  // internal error  UIMA-1249    
-=======
              aMetaData.getSourceUrlString());  // internal error  UIMA-1249    
->>>>>>> 488947ef
     }
     mMetaDataList.add(aMetaData);
 //    mCasDefinition = null; // marka this stale
@@ -196,10 +192,7 @@
     if (baseCas.containsCasState(CasState.UIMA_AS_WAIT_4_RESPONSE)) {
       throw new UIMARuntimeException(UIMARuntimeException.CAS_RELEASE_NOT_ALLOWED_WHILE_WAITING_FOR_UIMA_AS, new Object[0]);
     }
-<<<<<<< HEAD
-=======
     
->>>>>>> 488947ef
     CasPool pool = mCasToCasPoolMap.get(baseCas);
     if (pool == null) {
       // CAS doesn't belong to this CasManager!
