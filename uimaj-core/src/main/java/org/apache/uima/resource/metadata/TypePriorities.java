/*
 * Licensed to the Apache Software Foundation (ASF) under one
 * or more contributor license agreements.  See the NOTICE file
 * distributed with this work for additional information
 * regarding copyright ownership.  The ASF licenses this file
 * to you under the Apache License, Version 2.0 (the
 * "License"); you may not use this file except in compliance
 * with the License.  You may obtain a copy of the License at
 * 
 *   http://www.apache.org/licenses/LICENSE-2.0
 * 
 * Unless required by applicable law or agreed to in writing,
 * software distributed under the License is distributed on an
 * "AS IS" BASIS, WITHOUT WARRANTIES OR CONDITIONS OF ANY
 * KIND, either express or implied.  See the License for the
 * specific language governing permissions and limitations
 * under the License.
 */

package org.apache.uima.resource.metadata;

import java.util.Collection;

import org.apache.uima.UIMA_UnsupportedOperationException;
import org.apache.uima.resource.ResourceManager;
import org.apache.uima.util.InvalidXMLException;

/**
 * A declaration of priorities between CAS Types. Type priority can be a basis for ordering feature
 * structures within an index - see {@link FsIndexDescription}.
 * <p>
 * This object implements <code>MetaDataObject</code>, which implements
 * {@link org.apache.uima.util.XMLizable}, so it can be serialized to and deserialized from an XML
 * element.
 * <p>
 * TypePriorities can declare that they {@link #getImports() import} other TypePriorities. At
 * runtime, these imports will be resolved to create a single logical TypePriorities object.
 * <p>
 * Note that type priorities imports are not automatically resolved when a TypePriorities object is
 * deserialized from XML. To resolve the imports, call the {@link #resolveImports()} method. Import
 * resolution is done automatically when a CAS is created using a TypePriorities object.
 * <p>
 * TypePriorities declarations can optionally be assigned a {@link #getName() name},
 * {@link #getDescription() description}, {@link #getVendor() vendor}, and {@link #getVersion()
 * version}. It is recommended that these properties be set on any TypePriorities declaration that
 * is meant to be shared by (imported by) multiple components.
 * 
 * 
 */
public interface TypePriorities extends MetaDataObject {

  /**
   * Gets the name of this TypePriorities declaration.
   * 
   * @return the name of this TypePriorities declaration, null if none has been specified.
   */
  String getName();

  /**
   * Sets the name of this TypePriorities declaration.
   * 
   * @param aName
   *          the name of this TypePriorities declaration
   * 
   * @throws UIMA_UnsupportedOperationException
   *           if this object is not modifiable
   */
  void setName(String aName);

  /**
   * Gets the version number of this TypePriorities declaration.
   * 
   * @return the version number of this TypePriorities declaration, as a String, null if none has
   *         been specified.
   */
  String getVersion();

  /**
   * Sets the version number of this TypePriorities declaration.
   * 
   * @param aVersion
   *          the version number of this TypePriorities declaration, as a String
   * 
   * @throws UIMA_UnsupportedOperationException
   *           if this object is not modifiable
   */
  void setVersion(String aVersion);

  /**
   * Gets the description of this TypePriorities declaration.
   * 
   * @return the description of this TypePriorities declaration, null if none has been specified.
   */
  String getDescription();

  /**
   * Sets the description of this TypePriorities declaration.
   * 
   * @param aDescription
   *          the description of this TypePriorities declaration
   * 
   * @throws UIMA_UnsupportedOperationException
   *           if this object is not modifiable
   */
  void setDescription(String aDescription);

  /**
   * Gets the vendor of this TypePriorities declaration.
   * 
   * @return the vendor of this TypePriorities declaration, as a String
   */
  String getVendor();

  /**
   * Sets the vendor of this TypePriorities declaration.
   * 
   * @param aVendor
   *          the vendor of this TypePriorities declaration, as a String, null if none has been
   *          specified.
   * 
   * @throws UIMA_UnsupportedOperationException
   *           if this object is not modifiable
   */
  void setVendor(String aVendor);

  /**
   * Gets the imports declared by this TypePriorities declaration.
   * 
   * @return an array of imports declared by this TypePriorities declaration.
   */
  Import[] getImports();

  /**
   * Sets the imports declared by this TypePriorities declaration.
   * 
   * @param aImports
   *          an array of imports declared by this TypePriorities declaration.
   */
  void setImports(Import[] aImports);

  /**
   * Gets the <code>TypePriorityList</code>s that define the priorities. Each
   * <code>TypePriorityList</code> declares the relative priority of two or more types.
   * 
   * @return the <code>TypePriorityList</code>s that define the priorities
   */
  TypePriorityList[] getPriorityLists();

  /**
   * Sets the <code>TypePriorityList</code>s that define the priorities. Each
   * <code>TypePriorityList</code> declares the relative priority of two or more types.
   * 
   * @param aPriorityLists
   *          the <code>TypePriorityList</code>s that define the priorities
   */
  void setPriorityLists(TypePriorityList[] aPriorityLists);

  /**
   * Adds a <code>TypePriorityList</code>.
   * 
   * @param aPriorityList
   *          the <code>TypePriorityList</code> to add
   */
  void addPriorityList(TypePriorityList aPriorityList);

  /**
   * Creates a new, empty <code>TypePriorityList</code> and adds it to this object.
   * 
   * @return the new <code>TypePriorityList</code>, which can be modified by the caller
   */
  TypePriorityList addPriorityList();

  /**
   * Removes a <code>TypePriorityList</code>.
   * 
   * @param aPriorityList
   *          the <code>TypePriorityList</code> to remove
   */
  void removePriorityList(TypePriorityList aPriorityList);

  /**
   * Resolves any import declarations in this Type Priorities declaration, adding the imported
   * {@link TypePriorityList} objects directly onto this TypePriorities object's
   * {@link #getPriorityLists() priorityLists}. The import elements are then deleted, so this
   * results in a structure that is equivalent to the imported elements having been defined locally.
   * 
   * @throws InvalidXMLException
   *           if either the import target does not exist or is invalid
   */
  void resolveImports() throws InvalidXMLException;

  /**
   * Resolves any import declarations in this Type Priorities declaration, adding the imported
   * {@link TypePriorityList} objects directly onto this TypePriorities object's
   * {@link #getPriorityLists() priorityLists}. The import elements are then deleted, so this
   * results in a structure that is equivalent to the imported elements having been defined locally.
   * 
   * @param aResourceManager
   *          the Resource Manager used to locate type priorities XML files imported by name. For
   *          example, the path in which to locate these type priorities XML files can be set via
   *          the {@link ResourceManager#setDataPath(String)} method.
   * 
   * @throws InvalidXMLException
   *           if either the import target does not exist or is invalid
   */
  void resolveImports(ResourceManager aResourceManager) throws InvalidXMLException;

  /**
   * Resolves any import declarations in this Type Priorities declaration, adding the imported
   * {@link TypePriorityList} objects directly onto this TypePriorities object's
   * {@link #getPriorityLists() priorityLists}. The import elements are then deleted, so this
   * results in a structure that is equivalent to the imported elements having been defined locally.
   * <p>
   * This version is used internally to resolve nested imports.
   * 
   * @param aAlreadyImportedPriorityListURLs
   *          URLs of already imported type priorities, so we don't import them again.
   * @param aResourceManager
   *          the Resource Manager used to locate type priorities XML files imported by name. For
   *          example, the path in which to locate these type priorities XML files can be set via
   *          the {@link ResourceManager#setDataPath(String)} method.
   * 
   * @throws InvalidXMLException
   *           if either the import target does not exist or is invalid
   * @deprecated Method is deprecated because it should only be used internally. Scheduled for
   *             removal in UIMA 4.0.
   */
<<<<<<< HEAD
  @Deprecated void resolveImports(Collection<String> aAlreadyImportedPriorityListURLs,
=======
  void resolveImports(Collection<String> aAlreadyImportedPriorityListURLs,
>>>>>>> 84b8dcf2
          ResourceManager aResourceManager) throws InvalidXMLException;
}<|MERGE_RESOLUTION|>--- conflicted
+++ resolved
@@ -225,10 +225,7 @@
    * @deprecated Method is deprecated because it should only be used internally. Scheduled for
    *             removal in UIMA 4.0.
    */
-<<<<<<< HEAD
-  @Deprecated void resolveImports(Collection<String> aAlreadyImportedPriorityListURLs,
-=======
+  @Deprecated
   void resolveImports(Collection<String> aAlreadyImportedPriorityListURLs,
->>>>>>> 84b8dcf2
           ResourceManager aResourceManager) throws InvalidXMLException;
 }