--- conflicted
+++ resolved
@@ -274,19 +274,11 @@
         XMLInputSource input;
         input = new XMLInputSource(aURL);
         desc = UIMAFramework.getXMLParser().parseTypeSystemDescription(input);
-<<<<<<< HEAD
-        TreeSet<String> previouslyImported = new TreeSet<String>(aAlreadyImportedTypeSystemURLs);
-        desc.resolveImports(aAlreadyImportedTypeSystemURLs, aResourceManager);
-        importCache.put(urlString, desc);
-        // Save the URLS parsed by this import 
-        TreeSet<String> locallyImported = new TreeSet<String>(aAlreadyImportedTypeSystemURLs);
-=======
         TreeSet<String> previouslyImported = new TreeSet<>(aAlreadyImportedTypeSystemURLs);
         desc.resolveImports(aAlreadyImportedTypeSystemURLs, aResourceManager);
         importCache.put(urlString, desc);
         // Save the URLS parsed by this import 
         TreeSet<String> locallyImported = new TreeSet<>(aAlreadyImportedTypeSystemURLs);
->>>>>>> 488947ef
         locallyImported.removeAll(previouslyImported);
         importUrlsCache.put(urlString, locallyImported);
       }
