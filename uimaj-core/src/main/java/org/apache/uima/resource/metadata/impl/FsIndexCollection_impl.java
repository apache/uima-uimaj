/*
 * Licensed to the Apache Software Foundation (ASF) under one
 * or more contributor license agreements.  See the NOTICE file
 * distributed with this work for additional information
 * regarding copyright ownership.  The ASF licenses this file
 * to you under the Apache License, Version 2.0 (the
 * "License"); you may not use this file except in compliance
 * with the License.  You may obtain a copy of the License at
 * 
 *   http://www.apache.org/licenses/LICENSE-2.0
 * 
 * Unless required by applicable law or agreed to in writing,
 * software distributed under the License is distributed on an
 * "AS IS" BASIS, WITHOUT WARRANTIES OR CONDITIONS OF ANY
 * KIND, either express or implied.  See the License for the
 * specific language governing permissions and limitations
 * under the License.
 */

package org.apache.uima.resource.metadata.impl;

import java.io.IOException;
import java.net.URL;
import java.util.ArrayList;
import java.util.Arrays;
import java.util.Collection;
import java.util.List;
import java.util.Map;
import java.util.Set;
import java.util.TreeSet;

import org.apache.uima.UIMAFramework;
import org.apache.uima.UIMA_IllegalArgumentException;
import org.apache.uima.resource.ResourceManager;
import org.apache.uima.resource.impl.ResourceManager_impl;
import org.apache.uima.resource.metadata.FsIndexCollection;
import org.apache.uima.resource.metadata.FsIndexDescription;
import org.apache.uima.resource.metadata.Import;
import org.apache.uima.resource.metadata.ResourceMetaData;
import org.apache.uima.util.InvalidXMLException;
import org.apache.uima.util.XMLInputSource;
import org.apache.uima.util.XMLizable;

/**
 * 
 * 
 */
public class FsIndexCollection_impl extends MetaDataObject_impl implements FsIndexCollection {

  private static final long serialVersionUID = -7687383527183197102L;
  
  private static final FsIndexDescription[] EMPTY_FS_INDEX_DESCRIPTION_ARRAY = new FsIndexDescription[0];

  private String mName;

  private String mVersion;

  private String mDescription;

  private String mVendor;

  private Import[] mImports = Import.EMPTY_IMPORTS;

  private FsIndexDescription[] mFsIndexes = EMPTY_FS_INDEX_DESCRIPTION_ARRAY;

  /**
   * @see ResourceMetaData#getName()
   */
  public String getName() {
    return mName;
  }

  /**
   * @see ResourceMetaData#setName(String)
   */
  public void setName(String aName) {
    mName = aName;
  }

  /**
   * @see ResourceMetaData#getVersion()
   */
  public String getVersion() {
    return mVersion;
  }

  /**
   * @see ResourceMetaData#setVersion(String)
   */
  public void setVersion(String aVersion) {
    mVersion = aVersion;
  }

  /**
   * @see ResourceMetaData#getDescription()
   */
  public String getDescription() {
    return mDescription;
  }

  /**
   * @see ResourceMetaData#setDescription(String)
   */
  public void setDescription(String aDescription) {
    mDescription = aDescription;
  }

  /**
   * @see ResourceMetaData#getVendor()
   */
  public String getVendor() {
    return mVendor;
  }

  /**
   * @see ResourceMetaData#setVendor(String)
   */
  public void setVendor(String aVendor) {
    mVendor = aVendor;
  }

  /*
   * (non-Javadoc)
   * 
   * @see org.apache.uima.resource.metadata.TypeSystemDescription#getImports()
   */
  public Import[] getImports() {
    // don't allow this to return null
    return (mImports == null) ? Import.EMPTY_IMPORTS : mImports;
  }

  /*
   * (non-Javadoc)
   * 
   * @see org.apache.uima.resource.metadata.TypeSystemDescription#setImports(org.apache.uima.resource.metadata.Import[])
   */
  public void setImports(Import[] aImports) {
    if (aImports == null) {
      throw new UIMA_IllegalArgumentException(UIMA_IllegalArgumentException.ILLEGAL_ARGUMENT,
              new Object[] { "null", "aImports", "setImports" });
    }
    mImports = aImports;
  }

  /*
   * (non-Javadoc)
   * 
   * @see org.apache.uima.resource.metadata.FsIndexCollection#getFsIndexes()
   */
  public FsIndexDescription[] getFsIndexes() {
    // don't allow this to return null
    if (mFsIndexes == null)
      mFsIndexes = EMPTY_FS_INDEX_DESCRIPTION_ARRAY;
    return mFsIndexes;
  }

  /*
   * (non-Javadoc)
   * 
   * @see org.apache.uima.resource.metadata.FsIndexCollection#setFsIndexes(org.apache.uima.resource.metadata.FsIndexDescription[])
   */
  public void setFsIndexes(FsIndexDescription[] aFSIndexes) {
    if (aFSIndexes == null) {
      throw new UIMA_IllegalArgumentException(UIMA_IllegalArgumentException.ILLEGAL_ARGUMENT,
              new Object[] { "null", "aFSIndexes", "setImports" });
    }
    mFsIndexes = aFSIndexes;
  }

  public void addFsIndex(FsIndexDescription aFsIndexDescription) {
    FsIndexDescription[] current = getFsIndexes();
    FsIndexDescription[] newArr = new FsIndexDescription[current.length + 1];
    System.arraycopy(current, 0, newArr, 0, current.length);
    newArr[current.length] = aFsIndexDescription;
    setFsIndexes(newArr);
  }

  public void removeFsIndex(FsIndexDescription aFsIndexDescription) {
    FsIndexDescription[] current = getFsIndexes();
    for (int i = 0; i < current.length; i++) {
      if (current[i] == aFsIndexDescription) {
        FsIndexDescription[] newArr = new FsIndexDescription[current.length - 1];
        System.arraycopy(current, 0, newArr, 0, i);
        System.arraycopy(current, i + 1, newArr, i, current.length - i - 1);
        setFsIndexes(newArr);
        break;
      }
    }
  }

  /*
   * (non-Javadoc)
   * 
   * @see org.apache.uima.resource.metadata.TypeSystemDescription#resolveImports()
   */
  // support multi-threading, avoid object creation if no imports
  public synchronized void resolveImports() throws InvalidXMLException {
    if (getImports().length == 0) {
      resolveImports(null, null);
    } else {
      resolveImports(new TreeSet<>(), UIMAFramework.newDefaultResourceManager());
    }
  }

  public synchronized void resolveImports(ResourceManager aResourceManager) throws InvalidXMLException {
    resolveImports((getImports().length == 0) ? null : new TreeSet<>(), aResourceManager);
  }

  public synchronized void resolveImports(Collection<String> aAlreadyImportedFsIndexURLs,
          ResourceManager aResourceManager) throws InvalidXMLException {
    List<FsIndexDescription> importedIndexes = null;
    if (getImports().length != 0) {
      // add our own URL, if known, to the collection of already imported URLs
      if (getSourceUrl() != null) {
        aAlreadyImportedFsIndexURLs.add(getSourceUrl().toString());
      }
      
      importedIndexes = new ArrayList<>();
      Import[] imports = getImports();
      for (int i = 0; i < imports.length; i++) {
        // make sure Import's relative path base is set, to allow for users who create
        // new import objects
        if (imports[i] instanceof Import_impl) {
          ((Import_impl) imports[i]).setSourceUrlIfNull(this.getSourceUrl());
        }
  
        URL url = imports[i].findAbsoluteUrl(aResourceManager);
        if (!aAlreadyImportedFsIndexURLs.contains(url.toString())) {
          aAlreadyImportedFsIndexURLs.add(url.toString());
          try {
            resolveImport(url, aAlreadyImportedFsIndexURLs, importedIndexes, aResourceManager);
          } catch (IOException e) {
            throw new InvalidXMLException(InvalidXMLException.IMPORT_FAILED_COULD_NOT_READ_FROM_URL,
                    new Object[] { url, imports[i].getSourceUrlString() }, e);
          }
        }
      }
    }
    // update this object
    FsIndexDescription[] existingIndexes = this.getFsIndexes();
    if (existingIndexes == null) {
      this.setFsIndexes(existingIndexes = FsIndexDescription.EMPTY_FS_INDEX_DESCRIPTIONS);
    }
    if (null != importedIndexes) {
      FsIndexDescription[] newIndexes = new FsIndexDescription[existingIndexes.length
              + importedIndexes.size()];
      System.arraycopy(existingIndexes, 0, newIndexes, 0, existingIndexes.length);
      for (int i = 0; i < importedIndexes.size(); i++) {
        newIndexes[existingIndexes.length + i] = importedIndexes.get(i);
      }
      this.setFsIndexes(newIndexes);
    }
    // clear imports
    this.setImports(Import.EMPTY_IMPORTS);
  }

  private void resolveImport(URL aURL, Collection<String> aAlreadyImportedFsIndexCollectionURLs,
          Collection<FsIndexDescription> aResults, ResourceManager aResourceManager) throws InvalidXMLException,
          IOException {
    //check the import cache
    FsIndexCollection desc;    
    String urlString = aURL.toString();
    Map<String, XMLizable> importCache = ((ResourceManager_impl)aResourceManager).getImportCache();
    Map<String, Set<String>> importUrlsCache = ((ResourceManager_impl)aResourceManager).getImportUrlsCache();
    synchronized(importCache) {
      XMLizable cachedObject = importCache.get(urlString);
      if (cachedObject instanceof FsIndexCollection) {
        desc = (FsIndexCollection)cachedObject;
        // Add the URLs parsed for this cached object to the list already-parsed (UIMA-5058)
        aAlreadyImportedFsIndexCollectionURLs.addAll(importUrlsCache.get(urlString));
      } else {   
        XMLInputSource input;
        input = new XMLInputSource(aURL);
        desc = UIMAFramework.getXMLParser().parseFsIndexCollection(input);
<<<<<<< HEAD
        TreeSet<String> previouslyImported = new TreeSet<String>(aAlreadyImportedFsIndexCollectionURLs);
        desc.resolveImports(aAlreadyImportedFsIndexCollectionURLs, aResourceManager);
        importCache.put(urlString, desc);
        // Save the URLS parsed by this import 
        TreeSet<String> locallyImported = new TreeSet<String>(aAlreadyImportedFsIndexCollectionURLs);
=======
        TreeSet<String> previouslyImported = new TreeSet<>(aAlreadyImportedFsIndexCollectionURLs);
        desc.resolveImports(aAlreadyImportedFsIndexCollectionURLs, aResourceManager);
        importCache.put(urlString, desc);
        // Save the URLS parsed by this import 
        TreeSet<String> locallyImported = new TreeSet<>(aAlreadyImportedFsIndexCollectionURLs);
>>>>>>> 488947ef
        locallyImported.removeAll(previouslyImported);
        importUrlsCache.put(urlString, locallyImported);
      }
    }
    aResults.addAll(Arrays.asList(desc.getFsIndexes()));
  }

  protected XmlizationInfo getXmlizationInfo() {
    return XMLIZATION_INFO;
  }

  static final private XmlizationInfo XMLIZATION_INFO = new XmlizationInfo("fsIndexCollection",
          new PropertyXmlInfo[] { new PropertyXmlInfo("name", true),
              new PropertyXmlInfo("description", true), new PropertyXmlInfo("version", true),
              new PropertyXmlInfo("vendor", true), new PropertyXmlInfo("imports", true),
              new PropertyXmlInfo("fsIndexes", "fsIndexes") });

}<|MERGE_RESOLUTION|>--- conflicted
+++ resolved
@@ -272,19 +272,11 @@
         XMLInputSource input;
         input = new XMLInputSource(aURL);
         desc = UIMAFramework.getXMLParser().parseFsIndexCollection(input);
-<<<<<<< HEAD
-        TreeSet<String> previouslyImported = new TreeSet<String>(aAlreadyImportedFsIndexCollectionURLs);
-        desc.resolveImports(aAlreadyImportedFsIndexCollectionURLs, aResourceManager);
-        importCache.put(urlString, desc);
-        // Save the URLS parsed by this import 
-        TreeSet<String> locallyImported = new TreeSet<String>(aAlreadyImportedFsIndexCollectionURLs);
-=======
         TreeSet<String> previouslyImported = new TreeSet<>(aAlreadyImportedFsIndexCollectionURLs);
         desc.resolveImports(aAlreadyImportedFsIndexCollectionURLs, aResourceManager);
         importCache.put(urlString, desc);
         // Save the URLS parsed by this import 
         TreeSet<String> locallyImported = new TreeSet<>(aAlreadyImportedFsIndexCollectionURLs);
->>>>>>> 488947ef
         locallyImported.removeAll(previouslyImported);
         importUrlsCache.put(urlString, locallyImported);
       }
