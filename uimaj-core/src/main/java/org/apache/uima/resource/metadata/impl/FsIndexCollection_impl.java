--- conflicted
+++ resolved
@@ -202,8 +202,8 @@
   }
 
   @Override
-<<<<<<< HEAD
-  public synchronized void resolveImports(ResourceManager aResourceManager) throws InvalidXMLException {
+  public synchronized void resolveImports(ResourceManager aResourceManager)
+          throws InvalidXMLException {
     resolveImports(null, aResourceManager);
   }
 
@@ -214,91 +214,6 @@
     ImportResolver<FsIndexCollection, FsIndexDescription> resolver = new ImportResolver<>(
             FsIndexCollectionImportResolverAdapter::new);
     resolver.resolveImports(this, aAlreadyImportedFsIndexURLs, aResourceManager);
-=======
-  public synchronized void resolveImports(ResourceManager aResourceManager)
-          throws InvalidXMLException {
-    resolveImports((getImports().length == 0) ? null : new TreeSet<>(), aResourceManager);
-  }
-
-  @Override
-  public synchronized void resolveImports(Collection<String> aAlreadyImportedFsIndexURLs,
-          ResourceManager aResourceManager) throws InvalidXMLException {
-    List<FsIndexDescription> importedIndexes = null;
-    if (getImports().length != 0) {
-      // add our own URL, if known, to the collection of already imported URLs
-      if (getSourceUrl() != null) {
-        aAlreadyImportedFsIndexURLs.add(getSourceUrl().toString());
-      }
-
-      importedIndexes = new ArrayList<>();
-      Import[] imports = getImports();
-      for (int i = 0; i < imports.length; i++) {
-        // make sure Import's relative path base is set, to allow for users who create
-        // new import objects
-        if (imports[i] instanceof Import_impl) {
-          ((Import_impl) imports[i]).setSourceUrlIfNull(this.getSourceUrl());
-        }
-
-        URL url = imports[i].findAbsoluteUrl(aResourceManager);
-        if (!aAlreadyImportedFsIndexURLs.contains(url.toString())) {
-          aAlreadyImportedFsIndexURLs.add(url.toString());
-          try {
-            resolveImport(url, aAlreadyImportedFsIndexURLs, importedIndexes, aResourceManager);
-          } catch (IOException e) {
-            throw new InvalidXMLException(InvalidXMLException.IMPORT_FAILED_COULD_NOT_READ_FROM_URL,
-                    new Object[] { url, imports[i].getSourceUrlString() }, e);
-          }
-        }
-      }
-    }
-    // update this object
-    FsIndexDescription[] existingIndexes = this.getFsIndexes();
-    if (existingIndexes == null) {
-      this.setFsIndexes(existingIndexes = FsIndexDescription.EMPTY_FS_INDEX_DESCRIPTIONS);
-    }
-    if (null != importedIndexes) {
-      FsIndexDescription[] newIndexes = new FsIndexDescription[existingIndexes.length
-              + importedIndexes.size()];
-      System.arraycopy(existingIndexes, 0, newIndexes, 0, existingIndexes.length);
-      for (int i = 0; i < importedIndexes.size(); i++) {
-        newIndexes[existingIndexes.length + i] = importedIndexes.get(i);
-      }
-      this.setFsIndexes(newIndexes);
-    }
-    // clear imports
-    this.setImports(Import.EMPTY_IMPORTS);
-  }
-
-  private void resolveImport(URL aURL, Collection<String> aAlreadyImportedFsIndexCollectionURLs,
-          Collection<FsIndexDescription> aResults, ResourceManager aResourceManager)
-          throws InvalidXMLException, IOException {
-    // check the import cache
-    FsIndexCollection desc;
-    String urlString = aURL.toString();
-    Map<String, XMLizable> importCache = ((ResourceManager_impl) aResourceManager).getImportCache();
-    Map<String, Set<String>> importUrlsCache = ((ResourceManager_impl) aResourceManager)
-            .getImportUrlsCache();
-    synchronized (importCache) {
-      XMLizable cachedObject = importCache.get(urlString);
-      if (cachedObject instanceof FsIndexCollection) {
-        desc = (FsIndexCollection) cachedObject;
-        // Add the URLs parsed for this cached object to the list already-parsed (UIMA-5058)
-        aAlreadyImportedFsIndexCollectionURLs.addAll(importUrlsCache.get(urlString));
-      } else {
-        XMLInputSource input;
-        input = new XMLInputSource(aURL);
-        desc = UIMAFramework.getXMLParser().parseFsIndexCollection(input);
-        TreeSet<String> previouslyImported = new TreeSet<>(aAlreadyImportedFsIndexCollectionURLs);
-        desc.resolveImports(aAlreadyImportedFsIndexCollectionURLs, aResourceManager);
-        importCache.put(urlString, desc);
-        // Save the URLS parsed by this import
-        TreeSet<String> locallyImported = new TreeSet<>(aAlreadyImportedFsIndexCollectionURLs);
-        locallyImported.removeAll(previouslyImported);
-        importUrlsCache.put(urlString, locallyImported);
-      }
-    }
-    aResults.addAll(Arrays.asList(desc.getFsIndexes()));
->>>>>>> 84b8dcf2
   }
 
   @Override
