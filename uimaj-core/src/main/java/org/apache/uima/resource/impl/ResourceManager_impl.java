--- conflicted
+++ resolved
@@ -36,10 +36,7 @@
 import org.apache.uima.UIMA_IllegalStateException;
 import org.apache.uima.analysis_engine.impl.AnalysisEngineImplBase;
 import org.apache.uima.analysis_engine.impl.PearAnalysisEngineWrapper;
-<<<<<<< HEAD
-=======
 import org.apache.uima.analysis_engine.impl.PearAnalysisEngineWrapper.StringPair;
->>>>>>> 488947ef
 import org.apache.uima.internal.util.Class_TCCL;
 import org.apache.uima.internal.util.UIMAClassLoader;
 import org.apache.uima.resource.CasManager;
@@ -66,11 +63,7 @@
  * 
  */
 public class ResourceManager_impl implements ResourceManager {
-<<<<<<< HEAD
-  
-=======
-
->>>>>>> 488947ef
+
   /**
    * Ties an External Resource instance to
    *   - its description 
@@ -111,11 +104,8 @@
   
   protected static final Class<Resource> EMPTY_RESOURCE_CLASS = Resource.class;
   
-<<<<<<< HEAD
-=======
   private static final URL[] emptyURLarray = new URL[0]; 
 
->>>>>>> 488947ef
   private AtomicBoolean isDestroyed = new AtomicBoolean(false);
   /**
    * a monitor lock for synchronizing get/set of casManager ref
@@ -165,11 +155,7 @@
 
   /**
    * Internal map from resource names (declared in resource declaration XML) to Class objects
-<<<<<<< HEAD
-   * for parameterized Resource.
-=======
    * for parameterized Resource. 
->>>>>>> 488947ef
    * 
    *   These class objects may or may not be Resource instances.  
    *   They may be arbitrary classes, except that they must implement SharedResourceObject.
@@ -229,21 +215,13 @@
   //   Because internal users do a sync, only one thread at a time is using this
   //   (for internal calls) anyways, so there's no advantage to the extra overhead
   //   of making this a ConcurrentHashMap  (March 2014)
-<<<<<<< HEAD
-  private Map<String, XMLizable> importCache = Collections.synchronizedMap(new HashMap<String,XMLizable>());
-=======
   private Map<String, XMLizable> importCache = Collections.synchronizedMap(new HashMap<>());
->>>>>>> 488947ef
   
   /**
    * Cache of imported descriptor URLs from which the parsed objects in importCache
    * were created, so that these URLs are not re-parsed if the same URL is imported again.
    */
-<<<<<<< HEAD
-  private Map<String, Set<String>> importUrlsCache = Collections.synchronizedMap(new HashMap<String,Set<String>>());
-=======
   private Map<String, Set<String>> importUrlsCache = Collections.synchronizedMap(new HashMap<>());
->>>>>>> 488947ef
   
   /**
    * Creates a new <code>ResourceManager_impl</code>.
@@ -614,11 +592,7 @@
     // resource manager as the value returned from their getResourceManager call
     // see https://issues.apache.org/jira/browse/UIMA-5148
     if (null == aAdditionalParams) {
-<<<<<<< HEAD
-      aAdditionalParams = new HashMap<String, Object>();
-=======
       aAdditionalParams = new HashMap<>();
->>>>>>> 488947ef
     }
     if (!aAdditionalParams.containsKey(Resource.PARAM_RESOURCE_MANAGER)) {
       aAdditionalParams.put(Resource.PARAM_RESOURCE_MANAGER, this);
@@ -676,11 +650,7 @@
 
   /*
    * (non-Javadoc)
-<<<<<<< HEAD
-   * 
-=======
    *   
->>>>>>> 488947ef
    * Called during resource initialization, when the resource has external resource bindings,
    * to resolve those bindings                                              
    *                                               
@@ -748,7 +718,6 @@
                       aDependencies[i].getInterfaceName(), aDependencies[i].getSourceUrlString() });
         }
       }
-      
     }
   }
 
@@ -877,7 +846,6 @@
   public Map<String, XMLizable> getImportCache() {
     return importCache;
   }
-<<<<<<< HEAD
 
   public Map<String, Set<String>> getImportUrlsCache() {
     return importUrlsCache;
@@ -904,85 +872,6 @@
   }
 
   /* (non-Javadoc)
-   * @see org.apache.uima.resource.ResourceManager#destroy()
-   */
-  @Override
-  public void destroy() {
-    boolean alreadyDestroyed = isDestroyed.getAndSet(true);
-    if (alreadyDestroyed) {
-      return;
-    }
-    
-    for (ResourceRegistration rr : mInternalResourceRegistrationMap.values()) {
-      if (rr.resource instanceof Resource) {
-        ((Resource)rr.resource).destroy();
-      }
-=======
-
-  public Map<String, Set<String>> getImportUrlsCache() {
-    return importUrlsCache;
-  }
-  
-  @Override
-  public <N> Class<N> loadUserClass(String name) throws ClassNotFoundException {
-    return Class_TCCL.forName(name, this, true);
-  }
-  
-  public static Class<?> loadUserClass(String name, ResourceManager rm) throws ClassNotFoundException {
-    return Class_TCCL.forName(name, rm, true);
-  }
-  
-  public static Class<?> loadUserClassOrThrow(String name, ResourceManager rm, ResourceSpecifier aSpecifier) 
-      throws ResourceInitializationException {
-    try {
-      return Class_TCCL.forName(name, rm, true);
-    } catch (ClassNotFoundException e) {
-      throw new ResourceInitializationException(
-          ResourceInitializationException.CLASS_NOT_FOUND, new Object[] { name,
-              aSpecifier.getSourceUrlString() }, e);
->>>>>>> 488947ef
-    }
-    
-    for (Object r : mParameterizedResourceInstanceMap.values()) {
-      if (r instanceof Resource) {
-        ((Resource)r).destroy();
-      }
-    }
-    
-    if (uimaCL != null) {
-      try {
-        uimaCL.close();
-      } catch (IOException e) {
-        UIMAFramework.getLogger().logrb(Level.WARNING, ResourceManager_impl.class.getName(),
-            "destroy", LOG_RESOURCE_BUNDLE, "UIMA_Classloader_close_exception", e);
-      }      
-    }
-    
-    // https://issues.apache.org/jira/browse/UIMA-5935
-    Map<ResourceManager, Map<PearAnalysisEngineWrapper.StringPair, ResourceManager>> cachedResourceManagers =
-        PearAnalysisEngineWrapper.getCachedResourceManagers();
-    synchronized(cachedResourceManagers) {
-      Map<PearAnalysisEngineWrapper.StringPair, ResourceManager> c1 = cachedResourceManagers.get(this);
-      if (c1 != null) {
-        for (ResourceManager rm : c1.values()) {
-          rm.destroy();
-        }
-      }
-    }
-
-    // not clearing mResourcMap, mInternalResourceRegistrationMap, mParameterizedResourceImplClassMap, 
-    //   mInternalParameterizedResourceImplClassMap, mParameterizedResourceInstanceMap
-    //   because these could be shared with other resource managers
-    // not clearing importCache, importUrlsCache - might be in used by other Resource Managers (shared)    
-    
-    
-    // no destroy of caspool at this time
-    
-  }
-
-  /* (non-Javadoc)
-<<<<<<< HEAD
-=======
    * @see org.apache.uima.resource.ResourceManager#destroy()
    */
   @Override
@@ -1036,7 +925,6 @@
   }
   
   /* (non-Javadoc)
->>>>>>> 488947ef
    * @see org.apache.uima.resource.ResourceManager#getExternalResources()
    */
   @Override
@@ -1055,9 +943,5 @@
       
     return rs;
   }
-  
-  
-  
-  
 
 }