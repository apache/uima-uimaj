--- conflicted
+++ resolved
@@ -60,11 +60,7 @@
  * 
  */
 public class ResourceManager_impl implements ResourceManager {
-<<<<<<< HEAD
-  
-=======
-
->>>>>>> 08f3c890
+
   /**
    * Ties an External Resource instance to
    *   - its description 
@@ -103,7 +99,7 @@
    */
   protected static final String LOG_RESOURCE_BUNDLE = "org.apache.uima.impl.log_messages";
   
-  protected static final Class<Resource> EMPTY_RESOURCE_CLASS = Resource.class;
+  protected static final Class<Resource> EMPTY_RESOURCE_CLASS = Resource.class; 
 
   private AtomicBoolean isDestroyed = new AtomicBoolean(false);
   /**
@@ -154,11 +150,7 @@
 
   /**
    * Internal map from resource names (declared in resource declaration XML) to Class objects
-<<<<<<< HEAD
-   * for parameterized Resource.
-=======
    * for parameterized Resource. 
->>>>>>> 08f3c890
    * 
    *   These class objects may or may not be Resource instances.  
    *   They may be arbitrary classes, except that they must implement SharedResourceObject.
@@ -639,11 +631,7 @@
 
   /*
    * (non-Javadoc)
-<<<<<<< HEAD
-   * 
-=======
    *   
->>>>>>> 08f3c890
    * Called during resource initialization, when the resource has external resource bindings,
    * to resolve those bindings                                              
    *                                               
@@ -711,7 +699,6 @@
                       aDependencies[i].getInterfaceName(), aDependencies[i].getSourceUrlString() });
         }
       }
-      
     }
   }
 
@@ -840,7 +827,6 @@
   public Map<String, XMLizable> getImportCache() {
     return importCache;
   }
-<<<<<<< HEAD
 
   public Map<String, Set<String>> getImportUrlsCache() {
     return importUrlsCache;
@@ -888,38 +874,6 @@
       if (rr.resource instanceof Resource) {
         ((Resource)rr.resource).destroy();
       }
-=======
-
-  public Map<String, Set<String>> getImportUrlsCache() {
-    return importUrlsCache;
-  }
-  
-  @Override
-  public <N> Class<N> loadUserClass(String name) throws ClassNotFoundException {
-    ClassLoader cl = getExtensionClassLoader();
-    if (cl == null) {
-      cl = this.getClass().getClassLoader();
-    }
-    return (Class<N>) Class.forName(name, true, cl);
-  }
-  
-  public static Class<?> loadUserClass(String name, ResourceManager rm) throws ClassNotFoundException {
-    return (rm == null) 
-             ? Class.forName(name, true, ResourceManager_impl.class.getClassLoader())
-             : rm.loadUserClass(name);
-  }
-  
-  public static Class<?> loadUserClassOrThrow(String name, ResourceManager rm, ResourceSpecifier aSpecifier) 
-      throws ResourceInitializationException {
-    try {
-      return (rm == null) 
-               ? Class.forName(name, true, ResourceManager_impl.class.getClassLoader())
-               : rm.loadUserClass(name);
-    } catch (ClassNotFoundException e) {
-      throw new ResourceInitializationException(
-          ResourceInitializationException.CLASS_NOT_FOUND, new Object[] { name,
-              aSpecifier.getSourceUrlString() }, e);
->>>>>>> 08f3c890
     }
     
     for (Object r : mParameterizedResourceInstanceMap.values()) {
@@ -931,37 +885,8 @@
     // no destroy of caspool at this time
     
   }
-
+  
   /* (non-Javadoc)
-<<<<<<< HEAD
-=======
-   * @see org.apache.uima.resource.ResourceManager#destroy()
-   */
-  @Override
-  public void destroy() {
-    boolean alreadyDestroyed = isDestroyed.getAndSet(true);
-    if (alreadyDestroyed) {
-      return;
-    }
-    
-    for (ResourceRegistration rr : mInternalResourceRegistrationMap.values()) {
-      if (rr.resource instanceof Resource) {
-        ((Resource)rr.resource).destroy();
-      }
-    }
-    
-    for (Object r : mParameterizedResourceInstanceMap.values()) {
-      if (r instanceof Resource) {
-        ((Resource)r).destroy();
-      }
-    }
-    
-    // no destroy of caspool at this time
-    
-  }
-  
-  /* (non-Javadoc)
->>>>>>> 08f3c890
    * @see org.apache.uima.resource.ResourceManager#getExternalResources()
    */
   @Override
@@ -980,9 +905,5 @@
       
     return rs;
   }
-  
-  
-  
-  
 
 }