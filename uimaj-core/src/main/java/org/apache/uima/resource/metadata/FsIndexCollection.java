/*
 * Licensed to the Apache Software Foundation (ASF) under one
 * or more contributor license agreements.  See the NOTICE file
 * distributed with this work for additional information
 * regarding copyright ownership.  The ASF licenses this file
 * to you under the Apache License, Version 2.0 (the
 * "License"); you may not use this file except in compliance
 * with the License.  You may obtain a copy of the License at
 * 
 *   http://www.apache.org/licenses/LICENSE-2.0
 * 
 * Unless required by applicable law or agreed to in writing,
 * software distributed under the License is distributed on an
 * "AS IS" BASIS, WITHOUT WARRANTIES OR CONDITIONS OF ANY
 * KIND, either express or implied.  See the License for the
 * specific language governing permissions and limitations
 * under the License.
 */

package org.apache.uima.resource.metadata;

import java.util.Collection;

import org.apache.uima.UIMA_UnsupportedOperationException;
import org.apache.uima.resource.ResourceManager;
import org.apache.uima.util.InvalidXMLException;

/**
 * Description of a collection of CAS feature structure indexes. This implements
 * <code>MetaDataObject</code>, which implements {@link org.apache.uima.util.XMLizable}, so it can
 * be serialized to and deserialized from an XML element.
 * <p>
 * FS Index Collections can declare that they {@link #getImports() import} other FS Index
 * Collections. At runtime, these imports will be resolved to create a single logical FS Index
 * Collection.
 * <p>
 * Note that imports are not automatically resolved when an FsIndexCollection is deserialized from
 * XML. To resolve the imports, call the {@link #resolveImports()} method. Import resolution is done
 * automatically when a CAS is created using a FsIndexCollection.
 * <p>
 * FS Index Collections can optionally be assigned a {@link #getName() name},
 * {@link #getDescription() description}, {@link #getVendor() vendor}, and {@link #getVersion()
 * version}. It is recommended that these properties be set on any FS Index Collection that is meant
 * to be shared by (imported by) multiple components.
 * 
 * 
 */
public interface FsIndexCollection extends MetaDataObject {

  /**
   * Gets the name of this FS Index Collection.
   * 
   * @return the name of this FS Index Collection, null if none has been specified.
   */
  String getName();

  /**
   * Sets the name of this FS Index Collection.
   * 
   * @param aName
   *          the name of this FS Index Collection
   * 
   * @throws UIMA_UnsupportedOperationException
   *           if this object is not modifiable
   */
  void setName(String aName);

  /**
   * Gets the version number of this FS Index Collection.
   * 
   * @return the version number of this FS Index Collection, as a String, null if none has been
   *         specified.
   */
  String getVersion();

  /**
   * Sets the version number of this FS Index Collection.
   * 
   * @param aVersion
   *          the version number of this FS Index Collection, as a String
   * 
   * @throws UIMA_UnsupportedOperationException
   *           if this object is not modifiable
   */
  void setVersion(String aVersion);

  /**
   * Gets the description of this FS Index Collection.
   * 
   * @return the description of this FS Index Collection, null if none has been specified.
   */
  String getDescription();

  /**
   * Sets the description of this FS Index Collection.
   * 
   * @param aDescription
   *          the description of this FS Index Collection
   * 
   * @throws UIMA_UnsupportedOperationException
   *           if this object is not modifiable
   */
  void setDescription(String aDescription);

  /**
   * Gets the vendor of this FS Index Collection.
   * 
   * @return the vendor of this FS Index Collection, as a String
   */
  String getVendor();

  /**
   * Sets the vendor of this FS Index Collection.
   * 
   * @param aVendor
   *          the vendor of this FS Index Collection, as a String, null if none has been specified.
   * 
   * @throws UIMA_UnsupportedOperationException
   *           if this object is not modifiable
   */
  void setVendor(String aVendor);

  /**
   * Gets the imports declared by this FS Index Collection.
   * 
   * @return an array of imports declared by this FS Index Collection.
   */
  Import[] getImports();

  /**
   * Sets the imports declared by this FS Index Collection.
   * 
   * @param aImports
   *          an array of imports declared by this FS Index Collection.
   * 
   * @throws UIMA_UnsupportedOperationException
   *           if this object is not modifiable
   */
  void setImports(Import[] aImports);

  /**
   * Retrieves the FS Index descriptions that are part of this collection. These define the indexes
   * that are used to iterate over annotations in the {@link org.apache.uima.cas.CAS}.
   * 
   * @return a description of the FS Indexes that comprise this FS Index Collection
   */
  FsIndexDescription[] getFsIndexes();

  /**
   * Retrieves the FS Index descriptions that are part of this collection. These define the indexes
   * that are used to iterate over annotations in the {@link org.apache.uima.cas.CAS}.
   * 
   * @param aFSIndexes
   *          a description of the FS Indexes that comprise this FS Index Collection
   * 
   * @throws UIMA_UnsupportedOperationException
   *           if this object is not modifiable
   */
  void setFsIndexes(FsIndexDescription[] aFSIndexes);

  /**
   * Adds an FS Index description to this collection.
   * 
   * @param aFsIndexDescription
   *          the FS Index description to add
   * 
   * @throws UIMA_UnsupportedOperationException
   *           if this object is not modifiable
   */
  void addFsIndex(FsIndexDescription aFsIndexDescription);

  /**
   * Removes an FS Index description from this collection.
   * 
   * @param aFsIndexDescription
   *          the FS Index description to remove (must be == with an FsIndexDescription in this
   *          collection, or this method will do nothing).
   * 
   * @throws UIMA_UnsupportedOperationException
   *           if this object is not modifiable
   */
  void removeFsIndex(FsIndexDescription aFsIndexDescription);

  /**
   * Resolves any import declarations in this FS Index Collection, adding the imported
   * FsIndexDescriptions directly onto this FsIndexCollection's {@link #getFsIndexes() fsIndexes}
   * list. The import elements are then deleted, so this results in a structure that is equivalent
   * to the imported elements having been defined locally.
   * 
   * @throws InvalidXMLException
   *           if either the import target does not exist or is invalid
   */
  void resolveImports() throws InvalidXMLException;

  /**
   * Resolves any import declarations in this FS Index Collection, adding the imported
   * FsIndexDescriptions directly onto this FsIndexCollection's {@link #getFsIndexes() fsIndexes}
   * list. The import elements are then deleted, so this results in a structure that is equivalent
   * to the imported elements having been defined locally.
   * 
   * @param aResourceManager
   *          the Resource Manager used to locate FS Index Collections imported by name. For
   *          example, the path in which to locate these FS Index Collections can be set via the
   *          {@link ResourceManager#setDataPath(String)} method.
   * 
   * @throws InvalidXMLException
   *           if either the import target does not exist or is invalid
   */
  void resolveImports(ResourceManager aResourceManager) throws InvalidXMLException;

  /**
   * Resolves any import declarations in this FS Index Collection, adding the imported
   * FsIndexDescriptions directly onto this FsIndexCollection's {@link #getFsIndexes() fsIndexes}
   * list. The import elements are then deleted, so this results in a structure that is equivalent
   * to the imported elements having been defined locally.
   * <p>
   * This version is used internally to resolve nested imports.
   * 
   * @param aResourceManager
   *          the Resource Manager used to locate FS Index Collections imported by name. For
   *          example, the path in which to locate these FS Index Collections can be set via the
   *          {@link ResourceManager#setDataPath(String)} method.
   * @param aAlreadyImportedFsIndexCollectionURLs
   *          URLs of already imported FS Index Collections, so we don't import them again.
   * 
   * @throws InvalidXMLException
   *           if either the import target does not exist or is invalid
   * @deprecated Method is deprecated because it should only be used internally. Scheduled for
   *             removal in UIMA 4.0.
   */
<<<<<<< HEAD
  @Deprecated
=======
>>>>>>> 84b8dcf2
  void resolveImports(Collection<String> aAlreadyImportedFsIndexCollectionURLs,
          ResourceManager aResourceManager) throws InvalidXMLException;
}<|MERGE_RESOLUTION|>--- conflicted
+++ resolved
@@ -228,10 +228,7 @@
    * @deprecated Method is deprecated because it should only be used internally. Scheduled for
    *             removal in UIMA 4.0.
    */
-<<<<<<< HEAD
   @Deprecated
-=======
->>>>>>> 84b8dcf2
   void resolveImports(Collection<String> aAlreadyImportedFsIndexCollectionURLs,
           ResourceManager aResourceManager) throws InvalidXMLException;
 }