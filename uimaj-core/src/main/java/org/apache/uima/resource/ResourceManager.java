/*
 * Licensed to the Apache Software Foundation (ASF) under one
 * or more contributor license agreements.  See the NOTICE file
 * distributed with this work for additional information
 * regarding copyright ownership.  The ASF licenses this file
 * to you under the Apache License, Version 2.0 (the
 * "License"); you may not use this file except in compliance
 * with the License.  You may obtain a copy of the License at
 * 
 *   http://www.apache.org/licenses/LICENSE-2.0
 * 
 * Unless required by applicable law or agreed to in writing,
 * software distributed under the License is distributed on an
 * "AS IS" BASIS, WITHOUT WARRANTIES OR CONDITIONS OF ANY
 * KIND, either express or implied.  See the License for the
 * specific language governing permissions and limitations
 * under the License.
 */

package org.apache.uima.resource;

import java.io.InputStream;
import java.net.MalformedURLException;
import java.net.URL;
import java.util.List;
import java.util.Map;

import org.apache.uima.resource.metadata.ResourceManagerConfiguration;
import org.apache.uima.util.XMLizable;

/**
 * A <code>ResourceManager</code> holds a collection of {@link org.apache.uima.resource.Resource}
 * objects, each registered under a specified key.
 * 
 * 
 */
public interface ResourceManager {

  /**
   * Gets the data path used to resolve relative paths. More than one directory may be specified by
   * separating them with the System <code>path.separator</code> character (; on windows, : on
   * UNIX).
   * 
   * @return the data path
   */
  public String getDataPath();

  /**
   * Sets the data path used to resolve relative paths. More than one directory may be specified by
   * separating them with the System <code>path.separator</code> character (; on windows, : on
   * UNIX). The elements of this path may be URLs or File paths.
   * 
   * @param aPath
   *          the data path
   * 
   * @throws MalformedURLException
   *           if an element of the path is neither a valid URL or a valid file path
   */
  public void setDataPath(String aPath) throws MalformedURLException;

  /**
   * Attempts to resolve a relative path to an absolute path using the same mechanism that the
   * ResourceManager uses to find resources -- a lookup in the datapath followed by a lookup in the
   * classpath.
   * 
   * @param aRelativePath
   *          a relative URL or file path
   * 
   * @return the absolute URL of an actual file in the datapath or classpath, null if no file
   *         matching <code>aRelativePath</code> is found.
   * @throws MalformedURLException if the path cannot be converted to a URL
   */
  public URL resolveRelativePath(String aRelativePath) throws MalformedURLException;

  /**
   * Gets the instance of the implementation object for a resource that has been registered under the specified name.
   * 
   * @param aName
   *          the name of the resource to retrieve
   * 
   * @return the instance of the implementation object for the resource, registered under <code>aName</code>, 
   *         <code>null</code> if none  exists.
   * 
   * @throws ResourceAccessException
   *           if the requested resource could not be initialized. A common cause is that it
   *           requires parameters and the {@link #getResource(String,String[])} method should have
   *           been called instead of this method.
   * @throws ResourceAccessException tbd
   */
  public Object getResource(String aName) throws ResourceAccessException;

  /**
   * Returns one of two kinds of objects (or null):
   *   - an instance of the implementation object for a resource, that has 
   *     been loaded with a DataResource resource produced by the resource given the aParms
   *     
   *   - (if there is no implementation defined for this resource) 
   *     returns an instance of the DataResource, itself, produced by the resource given the aParms
   *    
   *   An example of a parameterized Resource is a
   *     dictionary whose data depend on a specified language identifier.
   *   
   *   If the implementation object class exists, but no instance has been 
   *   created (yet) for the particular data resource corresponding to the parameters,
   *   then this method will create and register a new instance and call its
   *   load() api using the data resource corresponding to the parameters, and
   *   return that.
   * 
   * @param aName
   *          the name of the parameterized resource to retrieve
   * @param aParams
   *          the parameters determining which particular instance is returned
   *          and specifying a particular DataResource instance to use in initializing
   *          the implementation of the resource (if there is an implementation).
   *          
   *          If there is no implementation, the DataResource instance 
   *          produced from the named Resource given these
   *          parameters is returned instead.
   * 
   * @return one of two kinds of objects (or null):
   *         an instance of the requested implementation of the named resource where that instance 
   *         has been initialized by calling its load method with the DataResource instance produced
   *         from the Resource given aParams,
   *         
   *         or, (if the named resource has no implementation) the DataResource instance 
   *         corresponding to the named Resource, given aParams, 
<<<<<<< HEAD
   *         
=======
   * 
>>>>>>> 08f3c890
   *         or if no resource with this name exists, <code>null</code>.  
   * 
   * @throws ResourceAccessException
   *           if there is a resource registered under <code>aName</code> but it could not be
   *           instantiated for the specified parameters.
   */
  public Object getResource(String aName, String[] aParams) throws ResourceAccessException;

  /**
   * Gets the Class of the Resource that will be returned by a call to {@link #getResource(String)}
   * or {@link #getResource(String,String[])}.
   * 
   * For those resource specifications which include an implementation class, this call returns that class.
   * 
   * @param aName
   *          the name of a resource
<<<<<<< HEAD
   * @param <N> The generic type for the returned class
=======
   *          
   * @param <N> the type of the Class
>>>>>>> 08f3c890
   * 
   * @return the Class for the resource named <code>aName</code>, <code>null</code> if there is
   *         no resource registered under that name.
   */
  public <N> Class<N> getResourceClass(String aName);

  /**
   * Retrieves the URL to the named resource. This can be used, for example, to locate configuration
   * or authority files.
   * 
   * @param aKey
   *          the key by which the resource is identified. If this key was declared in the
   *          &lt;externalResourceDependencies&gt; section of the descriptor, then the resource
   *          manager is used to locate the resource. If not, the key is assumed to be the resource
   *          name and is looked up in the {@link #getDataPath() data path} or in the class path
   *          using {@link java.lang.ClassLoader#getResource(String)}.
   * 
   * @return the <code>URL</code> at which the named resource is located, <code>null</code> if
   *         the named resource could not be found.
   * 
   * @throws ResourceAccessException
   *           if a failure occurs in accessing the resource
   */
  public URL getResourceURL(String aKey) throws ResourceAccessException;

  /**
   * Retrieves an InputStream for reading from the named resource. This can be used, for example, to
   * read configuration or authority files.
   * 
   * @param aKey
   *          the key by which the resource is identified. If this key was declared in the
   *          &lt;externalResourceDependencies&gt; section of the annotator's descriptor, then the
   *          resource manager is used to locate the resource. If not, the key is assumed to be the
   *          resource name and is looked up in the {@link #getDataPath() data path} or in the class
   *          path using {@link java.lang.ClassLoader#getResource(String)}.
   * 
   * @return an <code>InputStream</code> for reading from the named resource, <code>null</code>
   *         if the named resource could not be found. It is the caller's responsibility to close
   *         this stream once it is no longer needed.
   * 
   * @throws ResourceAccessException
   *           if a failure occurs in accessing the resource
   */
  public InputStream getResourceAsStream(String aKey) throws ResourceAccessException;

  /**
   * Retrieves the URL to the named resource. This can be used, for example, to locate configuration
   * or authority files. This version of this method takes an array of parameters used to further
   * identify the resource. This can be used, for example, with resources that vary depending on the
   * language of the document being analyzed.
   * 
   * @param aKey
   *          the key by which the resource is identified. If this key was declared in the
   *          &lt;externalResourceDependencies&gt; section of the annotator's descriptor, then the
   *          resource manager is used to locate the resource. If not, the key is assumed to be the
   *          resource name and is looked up in the {@link #getDataPath() data path} or in the class
   *          path using {@link java.lang.ClassLoader#getResource(String)}.
   * @param aParams
   *          parameters used to further identify the resource
   * 
   * @return the <code>URL</code> at which the named resource is located, <code>null</code> if
   *         the named resource could not be found.
   * 
   * @throws ResourceAccessException
   *           if a failure occurs in accessing the resource
   */
  public URL getResourceURL(String aKey, String[] aParams) throws ResourceAccessException;

  /**
   * Retrieves an InputStream for reading from the named resource. This can be used, for example, to
   * read configuration or authority files. This version of this method takes an array of parameters
   * used to further identify the resource. This can be used, for example, with resources that vary
   * depending on the language of the document being analyzed.
   * 
   * @param aKey
   *          the key by which the resource is identified. If this key was declared in the
   *          &lt;externalResourceDependencies&gt; section of the annotator's descriptor, then the
   *          resource manager is used to locate the resource. If not, the key is assumed to be the
   *          resource name and is looked up in the {@link #getDataPath() data path} or in the class
   *          path using {@link java.lang.ClassLoader#getResource(String)}.
   * @param aParams
   *          parameters used to further identify the resource
   * 
   * @return an <code>InputStream</code> for reading from the named resource, <code>null</code>
   *         if the named resource could not be found. It is the caller's responsibility to close
   *         this stream once it is no longer needed.
   * 
   * @throws ResourceAccessException
   *           if a failure occurs in accessing the resource
   */
  public InputStream getResourceAsStream(String aKey, String[] aParams)
          throws ResourceAccessException;

  /**
   * Initializes all external resources declared in a ResourceCreationSpecifier.
   * Multi-threading: may be called on multiple threads.  
   * 
   *   Initialization should be done once, on the first call
   * 
   * External resources have a Container class representing the resource, 
   * which are instances of Resource.
   * 
   * This may act as the implementation class, or they may also have a
   * separately specified implementation class, which may or may not implement Resource.
   * 
   * As part of the initialization of the Container class, 
   * by default, External Resource Bindings are processed to hook them up
   * with defined External Resources, using the default implementation
   * of resolveAndValidateResourceDependencies.
   *     
   * @param aConfiguration
   *          the ResourceManagerConfiguration containing resource declarations and bindings
   * @param aQualifiedContextName
   *          qualified name of UimaContext for the component (e.g. analysis engine) that is
   *          declaring these external resources
   * @param aAdditionalParams
   *          additional parameters to be passed to resource initialize methods
   * 
   * @throws ResourceInitializationException
   *           if an initialization failure occurs
   */
  public void initializeExternalResources(ResourceManagerConfiguration aConfiguration,
          String aQualifiedContextName, Map<String, Object> aAdditionalParams)
          throws ResourceInitializationException;

  /**
   * Resolves a component's external resource dependencies (bindings) using this resource manager.
   * 
   * The default implementation has special defaulting logic:
   * 
   *   If a binding specifies a non-existing resource, 
   *   an attempt is made to interpret the key as a file name, looked up 
   *   using the current context for relative path resolution.  
   *     - If successfully found, a FileResourceSpecifier is created using the file
   *       and used as the implementing class. 
   * 
   *   If no resource can be found at all, then unless the dependency is marked "optional", 
   *   an ResourceInitializationException is thrown.
   * 
   * Multi-threading: may be called on multiple threads, repeatedly for the same set of resources.
   * Implementations should recognize this and skip repeated resolutions.
   * 
   * @param aDependencies
   *          declarations of a component's dependencies on external resources
   * @param aQualifiedContextName
   *          qualified name of UimaContext for the component (e.g. analysis engine) that is
   *          declaring these dependencies
   * 
   * @throws ResourceInitializationException
   *           if a required dependency is not satisfied
   */
  public void resolveAndValidateResourceDependencies(ExternalResourceDependency[] aDependencies,
          String aQualifiedContextName) throws ResourceInitializationException;

  /**
   * Sets the classpath for the UIMA extension ClassLoader and specifies if the extension
   * ClassLoader should also be used to resolve resources.
   * 
   * @param classpath
   *          extension ClassLoader classpath
   * @param resolveResource
   *          if true ClassLoad resolves resources
   * 
   * @throws MalformedURLException
   *           if a malformed URL has occurred in the classpath string.
   */
  public void setExtensionClassPath(String classpath, boolean resolveResource)
          throws MalformedURLException;

  /**
   * Sets the classpath for the UIMA extension ClassLoader and specifies if the extension
   * ClassLoader should also be used to resolve resources. Also allows a parent ClassLoader to be
   * specified.
   * 
   * @param parent
   *          parent ClassLoader for the extension ClassLoader
   * @param classpath
   *          extension ClassLoader classpath
   * @param resolveResource
   *          if true ClassLoad resolves resources
   * 
   * @throws MalformedURLException
   *           if a malformed URL has occurred in the classpath string.
   */
  public void setExtensionClassPath(ClassLoader parent, String classpath, boolean resolveResource)
          throws MalformedURLException;

  /**
   * Returns the UIMA extension class loader.
   * 
   * @return ClassLoader - returns the UIMA extension class loader of null if it is not available.
   */
  public ClassLoader getExtensionClassLoader();

  /**
   * Gets the CasManager, which manages the creation and pooling of CASes.
   * @return the CasManager
   */
  public CasManager getCasManager();

  /**
   * Sets the CasManager, which manages the creation and pooling of CASes.
   * This method does not normally need to be called by an application.  It allows
   * a custom CAS Manager implementation to be substituted for the default one,
   * which may be useful when embedding UIMA in other middleware where a different
   * CAS Manager implementation may be desired.
   * <p>
   * This method can only be called once, and must be called before creating any 
   * AnalysisEngines that use this ResourceManager.  An Exception will be thrown if this 
   * method is called twice or is called after {@link #getCasManager()} has already been called 
   * (which happens during AE initialization).
   * 
   * @param aCasManager CAS Manager instance to plug in
   */
  public void setCasManager(CasManager aCasManager);
  
  /**
   * Gets a cache of imported descriptors, so that the parsed objects can be reused if the
   * same URL is imported more than once.
   * @return A map from absolute URL to the XMLizable object that was parsed from that URL
   * @deprecated  Intended just for internal use.
   */
  @Deprecated
  public Map<String,XMLizable> getImportCache();
  
  /**
   * Loads a user class using either the UIMA extension class loader (if specified) or 
   * the loader the UIMA framework is running in.
   * @param name the class to load
<<<<<<< HEAD
   * @param <N> the generic type for the returned class
=======
   * @param <N> generic class of class
>>>>>>> 08f3c890
   * @return the class
   * @throws ClassNotFoundException -
   */
  public <N> Class<N> loadUserClass(String name) throws ClassNotFoundException;
  
  /**
   * Frees all resources held by this ResourceManager, and marks the ResourceManager as having been destroyed.
   * A destroyed ResourceManager will throw an exception if an attempt is made to continue using it.
   * 
   * Resources managed by a ResourceManager include all of the external shared Resources and a CAS Pool.
   * The Resources managed by this manager will have their destroy() methods called, as part of the
   * execution of this API.
   * 
   * The framework does not call this method; it is up to the containing application to decide if and when
   * a ResourceManager instance should be destroyed.  This is because the containing application is the only
   * knowledgeable source; for example a single ResourceManager might be used for multiple UIMA Pipelines.
   */
  public void destroy();
<<<<<<< HEAD
  
=======
      
>>>>>>> 08f3c890
  /**
   * 
   * @return a List of External Shared Resource instances instantiated by this Resource Manager.
   *         For parameterized resources, those which have been asked for (having unique parameter sets) 
   *         are included.
   */
  public List<Object> getExternalResources();
}<|MERGE_RESOLUTION|>--- conflicted
+++ resolved
@@ -124,11 +124,7 @@
    *         
    *         or, (if the named resource has no implementation) the DataResource instance 
    *         corresponding to the named Resource, given aParams, 
-<<<<<<< HEAD
-   *         
-=======
-   * 
->>>>>>> 08f3c890
+   * 
    *         or if no resource with this name exists, <code>null</code>.  
    * 
    * @throws ResourceAccessException
@@ -145,12 +141,8 @@
    * 
    * @param aName
    *          the name of a resource
-<<<<<<< HEAD
-   * @param <N> The generic type for the returned class
-=======
    *          
    * @param <N> the type of the Class
->>>>>>> 08f3c890
    * 
    * @return the Class for the resource named <code>aName</code>, <code>null</code> if there is
    *         no resource registered under that name.
@@ -380,11 +372,7 @@
    * Loads a user class using either the UIMA extension class loader (if specified) or 
    * the loader the UIMA framework is running in.
    * @param name the class to load
-<<<<<<< HEAD
-   * @param <N> the generic type for the returned class
-=======
    * @param <N> generic class of class
->>>>>>> 08f3c890
    * @return the class
    * @throws ClassNotFoundException -
    */
@@ -403,11 +391,7 @@
    * knowledgeable source; for example a single ResourceManager might be used for multiple UIMA Pipelines.
    */
   public void destroy();
-<<<<<<< HEAD
-  
-=======
       
->>>>>>> 08f3c890
   /**
    * 
    * @return a List of External Shared Resource instances instantiated by this Resource Manager.
