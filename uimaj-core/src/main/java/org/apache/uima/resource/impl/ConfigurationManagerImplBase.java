/*
 * Licensed to the Apache Software Foundation (ASF) under one
 * or more contributor license agreements.  See the NOTICE file
 * distributed with this work for additional information
 * regarding copyright ownership.  The ASF licenses this file
 * to you under the Apache License, Version 2.0 (the
 * "License"); you may not use this file except in compliance
 * with the License.  You may obtain a copy of the License at
 * 
 *   http://www.apache.org/licenses/LICENSE-2.0
 * 
 * Unless required by applicable law or agreed to in writing,
 * software distributed under the License is distributed on an
 * "AS IS" BASIS, WITHOUT WARRANTIES OR CONDITIONS OF ANY
 * KIND, either express or implied.  See the License for the
 * specific language governing permissions and limitations
 * under the License.
 */

package org.apache.uima.resource.impl;

import java.util.ArrayList;
import java.util.Collections;
import java.util.HashMap;
import java.util.List;
import java.util.Map;

import org.apache.uima.UIMAFramework;
import org.apache.uima.UIMARuntimeException;
import org.apache.uima.UIMA_IllegalStateException;
import org.apache.uima.resource.ConfigurationManager;
import org.apache.uima.resource.ResourceConfigurationException;
import org.apache.uima.resource.Session;
import org.apache.uima.resource.metadata.ConfigurationGroup;
import org.apache.uima.resource.metadata.ConfigurationParameter;
import org.apache.uima.resource.metadata.ConfigurationParameterDeclarations;
import org.apache.uima.resource.metadata.ConfigurationParameterSettings;
import org.apache.uima.resource.metadata.NameValuePair;
import org.apache.uima.resource.metadata.ResourceMetaData;
import org.apache.uima.util.Settings;

/**
 * Convenience base class for Configuration Manager implementations. Subclasses just need to
 * implement the abstract methods
 * {@link #declareParameters(String, ConfigurationParameter[], ConfigurationParameterSettings, String, Settings)}
 * and {@link #lookupSharedParamNoLinks(String)}.
 */
public abstract class ConfigurationManagerImplBase implements ConfigurationManager {
  /**
   * Character that separates parameter name from group name in the parameter map.
   */
  protected static final char GROUP_SEPARATOR = '$';

  /**
   * Key under which to store configuration information in the Session object.
   */
  protected static final String SESSION_CONFIGURATION_KEY = "config";

//@formatter:off
  /**
   * Map from context name to ConfigurationParameterDeclarations for that context.
   * Not sync'd based on belief:
   *   setup of values must be complete before any reference occurs, even in multi-threaded context.
   *   The setup is done under a sync'd control to insure only one setup is done, and to
   *   publish the updated results to other threads
   */
//@formatter:on
  final private Map<String, ConfigurationParameterDeclarations> mContextNameToParamDeclsMap = new HashMap<>();

//@formatter:off
  /**
   * Map the fully-qualified name of a parameter to the fully-qualified name of the parameter it is
   * linked to (from which it takes its value).
   * Not sync'd based on belief:
   *   setup of values must be complete before any reference occurs, even in multi-threaded context.
   *   The setup is done under a sync'd control to insure only one setup is done
   */
//@formatter:on
  final protected Map<String, String> mLinkMap = new HashMap<>();

  /**
   * Set of parameters (fully qualified names) that explicitly declare overrides. This is used to
   * prevent implicit (name-based) overrides for these parameters.
   */
  // final private Set<String> mExplicitlyOverridingParameters = new HashSet<String>();

  /**
   * Current session. Used to store parameter settings done by the settings via API
   * tae.setConfigParameterValue(...)
   * 
   * can be set by multiple threads, but ought to be set to the same session object
   */
  private volatile Session mSession = null;

  // /**
  // * Holds the externalOverrideSettings from the top-level Analysis Engine
  // */
  // protected OperationalProperties mOperationalProperties = null;

  /*
   * (non-Javadoc)
   * 
   * @see org.apache.uima.resource.ConfigurationManager#setSession(org.apache.uima.resource.Session)
   */
  @Override
  public void setSession(Session aSession) {
    mSession = aSession;
  }

<<<<<<< HEAD
  public Session getSession() {
    return mSession;
  }

=======
>>>>>>> 35203feb
  /*
   * (non-Javadoc)
   * 
   * @see org.apache.uima.resource.ConfigurationManager#createContext(java.lang.String,
   * org.apache.uima.resource.metadata.ResourceMetaData)
   * 
   * Could be called multiple times on different threads - first one does the context creation
   */
  @Override
  public synchronized void createContext(String aContextName, ResourceMetaData aResourceMetaData,
          Settings externalOverrides) throws ResourceConfigurationException {
    if (mContextNameToParamDeclsMap.containsKey(aContextName)) {
      return;
    }
    // first internally validate settings in the ResourceMetaData (catches data type problems,
    // settings for undefined parameters, etc.)
    aResourceMetaData.validateConfigurationParameterSettings();

    // Iterate through all declared parameters, calling abstract method to allow
    // concrete ConfigurationManager implementations to set up data structures to
    // provide access to the parameter values
    ConfigurationParameterDeclarations paramDecls = aResourceMetaData
            .getConfigurationParameterDeclarations();
    ConfigurationParameterSettings settings = aResourceMetaData.getConfigurationParameterSettings();

    // parameters in no group
    ConfigurationParameter[] paramsInNoGroup = paramDecls.getConfigurationParameters();
    if (paramsInNoGroup.length > 0) // group-less parameters
    {
      declareParameters(null, paramsInNoGroup, settings, aContextName, externalOverrides);
    }

    // parameter groups
    ConfigurationGroup[] groups = paramDecls.getConfigurationGroups();
    if (groups != null) {
      for (int i = 0; i < groups.length; i++) {
        String[] names = groups[i].getNames();
        {
          for (int j = 0; j < names.length; j++) {
            // common params
            ConfigurationParameter[] commonParams = paramDecls.getCommonParameters();
            if (commonParams != null) {
              declareParameters(names[j], commonParams, settings, aContextName, externalOverrides);
            }
            // params in group
            ConfigurationParameter[] params = groups[i].getConfigurationParameters();
            if (params != null) {
              declareParameters(names[j], params, settings, aContextName, externalOverrides);
            }
          }
        }
      }
    }

    // store parameter declarations in map for later access
    mContextNameToParamDeclsMap.put(aContextName, paramDecls);

    // validate
    validateConfigurationParameterSettings(aContextName);
  }

  /*
   * (non-Javadoc)
   * 
   * @see org.apache.uima.resource.ConfigurationManager#getConfigParameterValue(java.lang.String)
   */
  @Override
  public Object getConfigParameterValue(String aQualifiedParameterName) {
    // try to look up parameter in no group
    Object val = lookup(aQualifiedParameterName);

    if (val != null) {
      return val;
    }

    // if that fails, look up in default group if one is defined
    String defaultGroup = null;
    ConfigurationParameterDeclarations decls = mContextNameToParamDeclsMap
            .get(computeParentContextName(aQualifiedParameterName));
    if (decls != null) {
      defaultGroup = decls.getDefaultGroupName();
    }
    if (defaultGroup != null) {
      return getConfigParameterValue(aQualifiedParameterName, defaultGroup);
    } else {
      return null;
    }
  }

  /*
   * (non-Javadoc)
   * 
   * @see
   * org.apache.uima.resource.ConfigurationManager#getConfigParameterValue(java.lang.String,java.
   * lang.String)
   */
  @Override
  public Object getConfigParameterValue(String aQualifiedParameterName, String aGroupName) {
    // get parameter search strategy for this context
    ConfigurationParameterDeclarations decls = mContextNameToParamDeclsMap
            .get(computeParentContextName(aQualifiedParameterName));
    if (decls != null) {
      return getConfigParameterValue(aQualifiedParameterName, aGroupName, decls.getSearchStrategy(),
              decls.getDefaultGroupName());
    } else {
      return getConfigParameterValue(aQualifiedParameterName, aGroupName, null, null);
    }
  }

  /*
   * (non-Javadoc)
   * 
   * @see org.apache.uima.resource.ConfigurationManager#setConfigParameterValue(java.lang.String,
   * java.lang.Object)
   */
  @Override
  public void setConfigParameterValue(String aQualifiedParamName, Object aValue) {
    // see if there is the specified parameter is linked; if so, set the linked parameter instead
    // String linkedTo = getLink(aQualifiedParamName);
    // String paramName = linkedTo != null ? linkedTo : aQualifiedParamName;
    // setSessionParam(paramName, aValue);
    setSessionParam(aQualifiedParamName, aValue);
  }

  /*
   * (non-Javadoc)
   * 
   * @see org.apache.uima.resource.ConfigurationManager#setConfigParameterValue(java.lang.String,
   * java.lang.String, java.lang.Object)
   */
  @Override
  public void setConfigParameterValue(String aQualifiedParamName, String aGroupName,
          Object aValue) {
    if (aGroupName == null) {
      setConfigParameterValue(aQualifiedParamName, aValue);
    } else {
      String completeName = aQualifiedParamName + GROUP_SEPARATOR + aGroupName;
      // see if there is the specified parameter is linked; if so, set the linked parameter instead
      // String linkedTo = getLink(completeName);
      // String paramName = linkedTo != null ? linkedTo : completeName;
      // setSessionParam(paramName, aValue);
      setSessionParam(completeName, aValue);
    }
  }

  /*
   * (non-Javadoc)
   * 
   * @see org.apache.uima.resource.ConfigurationManager#reconfigure(java.lang.String,
   * org.apache.uima.resource.metadata.ConfigurationParameterDeclarations)
   */
  @Override
  public void reconfigure(String aContextName) throws ResourceConfigurationException {
    // This ConfigurationManager implementation sets parameter immediately on the calls to
    // setConfigParameterValue.
    // This method only does validation
    this.validateConfigurationParameterSettings(aContextName);
  }

  /*
   * (non-Javadoc)
   * 
   * @see
   * org.apache.uima.resource.ConfigurationManager#getConfigParameterDeclarations(java.lang.String)
   */
  @Override
  public ConfigurationParameterDeclarations getConfigParameterDeclarations(String aContextName) {
    return mContextNameToParamDeclsMap.get(aContextName);
  }

  /*
   * (non-Javadoc)
   * 
   * @see org.apache.uima.resource.ConfigurationManager#getCurrentConfigParameterSettings(java.lang.
   * String, org.apache.uima.resource.metadata.ConfigurationParameterDeclarations)
   */
  @Override
  public ConfigurationParameterSettings getCurrentConfigParameterSettings(String aContextName) {
    // get declarations
    ConfigurationParameterDeclarations decls = mContextNameToParamDeclsMap.get(aContextName);

    ConfigurationParameterSettings settings = UIMAFramework.getResourceSpecifierFactory()
            .createConfigurationParameterSettings();

    ConfigurationParameter[] paramsInNoGroup = decls.getConfigurationParameters();
    if (paramsInNoGroup.length > 0) // no groups declared
    {
      settings.setParameterSettings(getParamSettings(null, paramsInNoGroup, aContextName));
    } else
    // groups declared
    {
      ConfigurationGroup[] groups = decls.getConfigurationGroups();
      if (groups != null) {
        for (int i = 0; i < groups.length; i++) {
          String[] names = groups[i].getNames();
          {
            for (int j = 0; j < names.length; j++) {
              // common params
              NameValuePair[] commonParamSettings = getParamSettings(names[j],
                      decls.getCommonParameters(), aContextName);
              NameValuePair[] specificParamSettings = getParamSettings(names[j],
                      groups[i].getConfigurationParameters(), aContextName);
              NameValuePair[] mergedSettings = new NameValuePair[commonParamSettings.length
                      + specificParamSettings.length];
              System.arraycopy(commonParamSettings, 0, mergedSettings, 0,
                      commonParamSettings.length);
              System.arraycopy(specificParamSettings, 0, mergedSettings, commonParamSettings.length,
                      specificParamSettings.length);
              settings.getSettingsForGroups().put(names[j], mergedSettings);
            }
          }
        }
      }
    }

    return settings;
  }

  /**
   * Does a direct lookup of a complete name, including the group. Follows links but does not do any
   * fallback processing. An external name definition overrides all
   * 
   * @param aCompleteName
   *          complete name, of the form context/parameter$group
   * 
   * @return value of parameter, null if none
   */
  protected Object lookup(String aCompleteName) {
    // resolve link
    String linkedTo = getLink(aCompleteName);
    if (linkedTo != null) {
      Object val = lookup(linkedTo);
      if (val != null) {
        return val;
      }
    }
    // there is no overriding value, so look up the parameter directly
    // look up in session param map first
    Object val = getSessionParam(aCompleteName);
    // if null use shared param map
    if (val == null) {
      val = lookupSharedParamNoLinks(aCompleteName);
    }
    return val;
  }

  /**
   * Called during creation of a new context. Declares parameters, optionally in a group. Concrete
   * subclasses will likely want to override this to set up any necessary data structures.
   * 
   * @param aGroupName
   *          name of parameter group, null if none
   * @param aParams
   *          parameter declarations
   * @param aSettings
   *          settings for parameters
   * @param aContextName
   *          name of context containing this parameter
   * @param aExternalOverrides
   *          settings for parameters with external overrides
   * @throws ResourceConfigurationException
   *           passthru
   */
  protected void declareParameters(String aGroupName, ConfigurationParameter[] aParams,
          ConfigurationParameterSettings aSettings, String aContextName,
          Settings aExternalOverrides) throws ResourceConfigurationException {
    // iterate over config. param _declarations_
    if (aParams != null) {
      for (int i = 0; i < aParams.length; i++) {
        ConfigurationParameter param = aParams[i];
        String qname = makeQualifiedName(aContextName, param.getName(), aGroupName);
        // if this parameter explicitly overrides others, enter those parameter links in the map
        String[] overrides = param.getOverrides();
        for (int j = 0; j < overrides.length; j++) {
          mLinkMap.put(makeQualifiedName(aContextName, overrides[j], aGroupName), qname);
        }
      }
    }
  }

  /**
   * Gets the name of the parameter to which a given parameter is linked.
   * 
   * @param aCompleteName
   *          complete name, of the form context/parameter$group
   * 
   * @return if the parameter with name <code>aCompleteName</code> is linked to another parameter,
   *         the complete name of that parameter is returned. Otherwise, null is returned.
   */
  protected String getLink(String aCompleteName) {
    return mLinkMap.get(aCompleteName);
  }

  /**
   * Looks up the value of a shared parameter, but does NOT follow links. Concrete subclasses must
   * implement this to do the actual retrieval of configuration parameter values.
   * 
   * @param aCompleteName
   *          complete name, of the form context/parameter$group
   * 
   * @return value of parameter, or null if no value assigned
   */
  protected abstract Object lookupSharedParamNoLinks(String aCompleteName);

  /**
   * Utility method that gets a NameValuePair array containing the specific parameter settings.
   * 
   * @param aGroupName
   *          name of group containing params, may be null
   * @param aParams
   *          array of parameters to look up
   * @param aContextName
   *          context containing parameters
   * 
   * @return array containing settings of the specific parameters
   */
  private NameValuePair[] getParamSettings(String aGroupName, ConfigurationParameter[] aParams,
          String aContextName) {
    List<NameValuePair> result = new ArrayList<>();
    // iterate over config. param _declarations_
    if (aParams != null) {
      for (int i = 0; i < aParams.length; i++) {
        ConfigurationParameter param = aParams[i];
        NameValuePair nvp = UIMAFramework.getResourceSpecifierFactory().createNameValuePair();
        nvp.setName(param.getName());
        // look up value in context
        String qualifiedName = this.makeQualifiedName(aContextName, param.getName(), aGroupName);
        nvp.setValue(this.lookup(qualifiedName));
        result.add(nvp);
      }
    }
    NameValuePair[] resultArr = new NameValuePair[result.size()];
    result.toArray(resultArr);
    return resultArr;
  }

  /**
   * Creates a qualified parameter name. This consists of the context name followed by the param
   * name (separate by a slash), followed by a $ character and the group name (if a group is
   * specified).
   * 
   * @param aContextName
   *          the name of the context containing this parameter
   * @param aParamName
   *          the configuration parameter name
   * @param aGroupName
   *          the name of the group containining the parameter, null if none
   * 
   * @return the qualified parameter name
   */
  protected String makeQualifiedName(String aContextName, String aParamName, String aGroupName) {
    String name = aContextName + aParamName;
    if (aGroupName != null) {
      name += GROUP_SEPARATOR + aGroupName;
    }
    return name;
  }

  /**
   * Get the name of the parent of the given context
   * 
   * @param aContextName
   *          context name
   * 
   * @return name of parent context
   */
  private String computeParentContextName(String aContextName) {
    String nameWithoutSlash = aContextName.substring(0, aContextName.length() - 1);
    int lastSlash = nameWithoutSlash.lastIndexOf('/');
    if (lastSlash == -1) // root context
    {
      return null;
    } else {
      return aContextName.substring(0, lastSlash + 1);
    }
  }

  /**
   * Validates configuration parameter settings. This method checks to make sure that all required
   * parameters have values and that the values are of the correct types.
   * 
   * @throws ResourceConfigurationException
   *           if the configuration parameter settings are invalid
   */
  private void validateConfigurationParameterSettings(String aContext)
          throws ResourceConfigurationException {
    // get declarations
    ConfigurationParameterDeclarations decls = mContextNameToParamDeclsMap.get(aContext);
    // check that all required parameters have values
    ConfigurationParameter[] params = decls.getConfigurationParameters();
    if (params.length > 0) {
      // check for mandatory values
      validateConfigurationParameterSettings(aContext, params, null);
    } else {
      ConfigurationParameter[] commonParams = decls.getCommonParameters();
      ConfigurationGroup[] groups = decls.getConfigurationGroups();
      if (groups != null) {
        for (int i = 0; i < groups.length; i++) {
          // check for mandatory values
          ConfigurationParameter[] paramsInGroup = groups[i].getConfigurationParameters();
          String[] names = groups[i].getNames();
          for (int j = 0; j < names.length; j++) {
            if (paramsInGroup != null) {
              validateConfigurationParameterSettings(aContext, paramsInGroup, names[j]);
            }
            if (commonParams != null) {
              validateConfigurationParameterSettings(aContext, commonParams, names[j]);
            }
          }
        }
      }
    }
  }

  /**
   * Validates configuration parameter settings within a group.
   * 
   * @param aContext
   *          name of context containing the parameter settings
   * @param aParams
   *          parameter declarations
   * @param aGroup
   *          name of group to validate, null if none
   * 
   * @throws ResourceConfigurationException
   *           if the configuration parameter settings are invalid
   */
  private void validateConfigurationParameterSettings(String aContext,
          ConfigurationParameter[] aParams, String aGroupName)
          throws ResourceConfigurationException {
    for (int i = 0; i < aParams.length; i++) {
      // get value
      Object val = this.getConfigParameterValue(aContext + aParams[i].getName(), aGroupName);
      // is required value missing?
      if (val == null && aParams[i].isMandatory()) {
        if (aGroupName != null) {
          throw new ResourceConfigurationException(
                  ResourceConfigurationException.MANDATORY_VALUE_MISSING_IN_GROUP,
                  new Object[] { aParams[i].getName(), aGroupName, aContext });
        } else {
          throw new ResourceConfigurationException(
                  ResourceConfigurationException.MANDATORY_VALUE_MISSING,
                  new Object[] { aParams[i].getName(), aContext });
        }
      }
      // check datatype
      validateConfigurationParameterDataTypeMatch(aParams[i], val, aContext);
    }
  }

  /**
   * Validate that a value is of an appropriate data type for assignment to the given parameter.
   * 
   * @param aParam
   *          configuration parameter
   * @param aValue
   *          candidate value
   * @param aContextName
   *          name of context, used to generate error message
   * 
   * @throws ResourceConfigurationException
   *           if the data types do not match
   */
  private void validateConfigurationParameterDataTypeMatch(ConfigurationParameter aParam,
          Object aValue, String aContextName) throws ResourceConfigurationException {
    if (aValue != null) {
      Class<?> valClass = aValue.getClass();
      if (aParam.isMultiValued() && !valClass.isArray()) {
        throw new ResourceConfigurationException(ResourceConfigurationException.ARRAY_REQUIRED,
                new Object[] { aParam.getName(), aContextName });
      }

      if (!valClass.equals(getParameterExpectedValueClass(aParam))) {
        throw new ResourceConfigurationException(
                ResourceConfigurationException.PARAMETER_TYPE_MISMATCH, new Object[] { aContextName,
                    valClass.getName(), aParam.getName(), aParam.getType() });
      }
    }
  }

  /**
   * Get the Java class of the expected value of the specified parameter.
   * 
   * @param aParam
   *          configuration parameter declaration information
   * 
   * @return the expected value class
   */
  protected Class<?> getParameterExpectedValueClass(ConfigurationParameter aParam) {
    String paramType = aParam.getType();
    if (aParam.isMultiValued()) {
      if (ConfigurationParameter.TYPE_STRING.equals(paramType)) {
        return String[].class;
      } else if (ConfigurationParameter.TYPE_BOOLEAN.equals(paramType)) {
        return Boolean[].class;
      } else if (ConfigurationParameter.TYPE_INTEGER.equals(paramType)) {
        return Integer[].class;
      } else if (ConfigurationParameter.TYPE_FLOAT.equals(paramType)) {
        return Float[].class;
      }
    } else
    // single-valued
    {
      if (ConfigurationParameter.TYPE_STRING.equals(paramType)) {
        return String.class;
      } else if (ConfigurationParameter.TYPE_BOOLEAN.equals(paramType)) {
        return Boolean.class;
      } else if (ConfigurationParameter.TYPE_INTEGER.equals(paramType)) {
        return Integer.class;
      } else if (ConfigurationParameter.TYPE_FLOAT.equals(paramType)) {
        return Float.class;
      }
    }
    // assert false;
    throw new UIMARuntimeException();
  }

  /**
   * Utility method for getting a configuration parameter.
   * 
   * @param aGroupName
   *          name of config group containing parameter
   * @param aParamName
   *          name of parameter
   * @param aSearchStrategy
   *          search strategy to use. Valid values are defined as constants on the
   *          {@link ConfigurationParameterDeclarations} interface.
   * @param aDefaultGroup
   *          default group to use, if search strategy requires it
   * 
   * @return the value of the specified parameter, <code>null</code> if none
   */
  private Object getConfigParameterValue(String aQualifiedParameterName, String aGroupName,
          String aSearchStrategy, String aDefaultGroup) {
    if (ConfigurationParameterDeclarations.SEARCH_STRATEGY_DEFAULT_FALLBACK
            .equals(aSearchStrategy)) {
      // try in specified group then in default group
      Object value = getConfigParameterValue(aQualifiedParameterName, aGroupName,
              ConfigurationParameterDeclarations.SEARCH_STRATEGY_NONE, null);
      if (value != null) {
        return value;
      } else {
        return getConfigParameterValue(aQualifiedParameterName, aDefaultGroup,
                ConfigurationParameterDeclarations.SEARCH_STRATEGY_NONE, null);
      }
    } else if (ConfigurationParameterDeclarations.SEARCH_STRATEGY_LANGUAGE_FALLBACK
            .equals(aSearchStrategy)) {
      // try in specified group first
      Object value = getConfigParameterValue(aQualifiedParameterName, aGroupName,
              ConfigurationParameterDeclarations.SEARCH_STRATEGY_NONE, null);

      while (value == null && aGroupName != null) {
        // truncate group name at the last _ or - character
        int lastUnderscore = aGroupName.lastIndexOf('_');
        int lastHyphen = aGroupName.lastIndexOf('-');
        int truncateAt = (lastUnderscore > lastHyphen) ? lastUnderscore : lastHyphen;
        if (truncateAt == -1) {
          aGroupName = null;
        } else {
          aGroupName = aGroupName.substring(0, truncateAt);
        }
        if (aGroupName != null) {
          value = getConfigParameterValue(aQualifiedParameterName, aGroupName,
                  ConfigurationParameterDeclarations.SEARCH_STRATEGY_NONE, null);
        }
      }
      // if we still haen't found a value, try the default group
      if (value == null) {
        value = getConfigParameterValue(aQualifiedParameterName, aDefaultGroup,
                ConfigurationParameterDeclarations.SEARCH_STRATEGY_NONE, null);
      }
      return value;
    } else
    // default - no fallback
    {
      // just to direct look up in the specified group
      return lookup(aGroupName == null ? aQualifiedParameterName
              : (aQualifiedParameterName + GROUP_SEPARATOR + aGroupName));
    }
  }

  /**
   * Gets a parameter value from the Session Parameter Map.
   * 
   * @param aCompleteName
   *          complete parameter name to look up
   * 
   * @return a session-specific value for the given parameter, if any
   * 
   * @throws UIMA_IllegalStateException
   *           if no Session has been set
   */
  @SuppressWarnings("unchecked")
  private Object getSessionParam(String aCompleteName) {
    if (mSession != null) {
      Map<String, Object> m = (Map<String, Object>) mSession.get(SESSION_CONFIGURATION_KEY);
      if (m != null) {
        return m.get(aCompleteName);
      }
    }
    return null;
  }

  /**
   * Sets a parameter value in the Session Parameter Map.
   * 
   * @param aCompleteName
   *          complete parameter name to look up
   * @param aValue
   *          value for the parameter
   * 
   * @throws UIMA_IllegalStateException
   *           if no Session has been set
   */
  @SuppressWarnings("unchecked")
  private void setSessionParam(String aCompleteName, Object aValue) {
    if (mSession == null) {
      throw new UIMA_IllegalStateException();
    } else {
      Map<String, Object> m = (Map<String, Object>) mSession.get(SESSION_CONFIGURATION_KEY);
      if (m == null) {
        m = Collections.synchronizedMap(new HashMap<>());
        mSession.put(SESSION_CONFIGURATION_KEY, m);
      }
      m.put(aCompleteName, aValue);
    }
  }

}<|MERGE_RESOLUTION|>--- conflicted
+++ resolved
@@ -107,13 +107,10 @@
     mSession = aSession;
   }
 
-<<<<<<< HEAD
   public Session getSession() {
     return mSession;
   }
 
-=======
->>>>>>> 35203feb
   /*
    * (non-Javadoc)
    * 
