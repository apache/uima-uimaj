/*
 * Licensed to the Apache Software Foundation (ASF) under one
 * or more contributor license agreements.  See the NOTICE file
 * distributed with this work for additional information
 * regarding copyright ownership.  The ASF licenses this file
 * to you under the Apache License, Version 2.0 (the
 * "License"); you may not use this file except in compliance
 * with the License.  You may obtain a copy of the License at
 * 
 *   http://www.apache.org/licenses/LICENSE-2.0
 * 
 * Unless required by applicable law or agreed to in writing,
 * software distributed under the License is distributed on an
 * "AS IS" BASIS, WITHOUT WARRANTIES OR CONDITIONS OF ANY
 * KIND, either express or implied.  See the License for the
 * specific language governing permissions and limitations
 * under the License.
 */

package org.apache.uima.cas.impl;


import static org.apache.uima.cas.impl.SlotKinds.SlotKind.Slot_Boolean;
import static org.apache.uima.cas.impl.SlotKinds.SlotKind.Slot_BooleanRef;
import static org.apache.uima.cas.impl.SlotKinds.SlotKind.Slot_Byte;
import static org.apache.uima.cas.impl.SlotKinds.SlotKind.Slot_ByteRef;
import static org.apache.uima.cas.impl.SlotKinds.SlotKind.Slot_DoubleRef;
import static org.apache.uima.cas.impl.SlotKinds.SlotKind.Slot_Float;
import static org.apache.uima.cas.impl.SlotKinds.SlotKind.Slot_HeapRef;
import static org.apache.uima.cas.impl.SlotKinds.SlotKind.Slot_Int;
import static org.apache.uima.cas.impl.SlotKinds.SlotKind.Slot_LongRef;
import static org.apache.uima.cas.impl.SlotKinds.SlotKind.Slot_Short;
import static org.apache.uima.cas.impl.SlotKinds.SlotKind.Slot_ShortRef;
import static org.apache.uima.cas.impl.SlotKinds.SlotKind.Slot_StrRef;

import java.lang.invoke.MethodHandle;
import java.lang.invoke.MethodHandles;
import java.lang.invoke.MethodHandles.Lookup;
import java.lang.invoke.MethodType;
import java.lang.invoke.MutableCallSite;
import java.lang.ref.WeakReference;
import java.util.ArrayList;
import java.util.Arrays;
import java.util.Collections;
import java.util.HashMap;
import java.util.HashSet;
import java.util.IdentityHashMap;
import java.util.Iterator;
import java.util.List;
import java.util.Map;
import java.util.Set;
import java.util.Vector;
import java.util.WeakHashMap;
import java.util.stream.Collectors;

import org.apache.uima.UIMAFramework;
import org.apache.uima.UIMARuntimeException;
import org.apache.uima.cas.CAS;
import org.apache.uima.cas.CASRuntimeException;
import org.apache.uima.cas.Feature;
import org.apache.uima.cas.Type;
import org.apache.uima.cas.TypeNameSpace;
import org.apache.uima.cas.TypeSystem;
import org.apache.uima.cas.admin.CASAdminException;
import org.apache.uima.cas.admin.TypeSystemMgr;
import org.apache.uima.cas.impl.FSClassRegistry.JCasClassInfo;
import org.apache.uima.cas.impl.SlotKinds.SlotKind;
import org.apache.uima.internal.util.Misc;
import org.apache.uima.jcas.JCasRegistry;
import org.apache.uima.jcas.cas.AnnotationBase;
import org.apache.uima.jcas.cas.BooleanArray;
import org.apache.uima.jcas.cas.ByteArray;
import org.apache.uima.jcas.cas.DoubleArray;
import org.apache.uima.jcas.cas.EmptyFSList;
import org.apache.uima.jcas.cas.EmptyFloatList;
import org.apache.uima.jcas.cas.EmptyIntegerList;
import org.apache.uima.jcas.cas.EmptyStringList;
import org.apache.uima.jcas.cas.FSArray;
import org.apache.uima.jcas.cas.FSList;
import org.apache.uima.jcas.cas.FloatArray;
import org.apache.uima.jcas.cas.FloatList;
import org.apache.uima.jcas.cas.IntegerArray;
import org.apache.uima.jcas.cas.IntegerList;
import org.apache.uima.jcas.cas.LongArray;
import org.apache.uima.jcas.cas.NonEmptyFSList;
import org.apache.uima.jcas.cas.NonEmptyFloatList;
import org.apache.uima.jcas.cas.NonEmptyIntegerList;
import org.apache.uima.jcas.cas.NonEmptyStringList;
import org.apache.uima.jcas.cas.ShortArray;
import org.apache.uima.jcas.cas.Sofa;
import org.apache.uima.jcas.cas.StringArray;
import org.apache.uima.jcas.cas.StringList;
import org.apache.uima.jcas.cas.TOP;
import org.apache.uima.jcas.tcas.Annotation;
import org.apache.uima.util.Logger;
import org.apache.uima.util.impl.Constants;

/**
 * Type system implementation.
 * 
 * This class has static final (constant) values for built-in type codes, feature codes, feature offsets, and feature isInt.
 *   - these are used  
 *     -- for various type-specific internal use 
 *     -- static final constants in the built-in JCas class definitions
 *   - these are set by hand as final constants  
 *    
 * Threading:  An instance of this object needs to be thread safe after creation, because multiple threads
 *     are reading info from it.
 *   - During creation, only one thread is creating. 
 * 
 * Association with Class Loaders, after type system is committed
 *   Because JCas classes are generated from the merged type system, and then loaded under some class loader,
 *   several use cases need to be accommodated.
 *   
 *     Multiple type systems committed in sequence within one UIMA application.
 *       - Under one class loader
 *         -- therefore, they share one JCas loaded classes definition
 *       - OK provided type system is compatible with JCas loaded definitions
 *       
 * At commit time, a type system is compared with existing ones; if it is equal, then
 *   the typeImpl and featureImpls and all other instance vars are replaced with existing ones.
 *   -- this removes issues in type system mapping needed between "equal" type systems to get feature validation to work.
 *   -- implemented via custom hashcode and equals.
 *         
 */
public class TypeSystemImpl implements TypeSystem, TypeSystemMgr, LowLevelTypeSystem {  
  
  private static final boolean IS_TRACE_JCAS_EXPAND = false;  // set to show jcas expands of types
  private final boolean debug = false;  // flag to set on when hit entity annotation
  
  /**
   * Define this JVM property to disable equal type system consolidation.  
   * When a type system is committed, it normally is compared with other committed type systems
   * that are still available (i.e. not garbage collected) to see if an existing type system
   * is equal to the new one.  
   * 
   *   - if so, then the existing one is reused.
   *   
   * This may cause problems for applications which have obtained references to types and
   * features of a type system before it is committed; the committed version may have 
   * different (but "equal") types and features.
   * 
   */
  public static final String DISABLE_TYPESYSTEM_CONSOLIDATION = "uima.disable_typesystem_consolidation";

  /**
   * public for test case
   */
  public static final boolean IS_DISABLE_TYPESYSTEM_CONSOLIDATION = // true || // debug
      Misc.getNoValueSystemProperty(DISABLE_TYPESYSTEM_CONSOLIDATION);
   
//  private final static String DECOMPILE_JCAS = "uima.decompile.jcas";
//  private final static boolean IS_DECOMPILE_JCAS = Misc.getNoValueSystemProperty(DECOMPILE_JCAS);
//  private final static Set<String> decompiled = (IS_DECOMPILE_JCAS) ? new HashSet<String>(256) : null;
    
  static private final MethodHandle MHC_MINUS_1 = MethodHandles.constant(int.class, -1);
  
  /**
   * Type code that is returned on unknown type names.
   */
  static final int UNKNOWN_TYPE_CODE = 0;

  private static final int LEAST_TYPE_CODE = 1;

  // private static final int INVALID_TYPE_CODE = 0;
  private static final int LEAST_FEATURE_CODE = 1;
  
  static final String ARRAY_TYPE_SUFFIX = "[]";
  
  /**
   * HEAP_STORED_ARRAY flag is kept for ser/deserialization compatibility
   */
  private static final boolean HEAP_STORED_ARRAY = true;

  /**
   * For a given class loader, prevent redefinitions of the same type system from 
   *   
   */
//  private static final Map<ClassLoader, Set<TypeSystemImpl>> committedTypeSystemsByClassLoader = 
//          Collections.newSetFromMap(
//              new WeakHashMap<TypeSystemImpl, Boolean>()));

    
  private final static int INIT_SIZE_ARRAYS_BUILT_IN_TYPES = 64;  // approximate... used for array sizing only 

  // static maps ok for now - only built-in mappings stored here
  // which are the same for all type system instances
  /**
   * Map from component name to built-in array name
   */
  private final static Map<String, String> builtInArrayComponentName2ArrayTypeName = new HashMap<>(9);

  static {
    builtInArrayComponentName2ArrayTypeName.put(CAS.TYPE_NAME_TOP, CAS.TYPE_NAME_FS_ARRAY);
    builtInArrayComponentName2ArrayTypeName.put(CAS.TYPE_NAME_BOOLEAN, CAS.TYPE_NAME_BOOLEAN_ARRAY);
    builtInArrayComponentName2ArrayTypeName.put(CAS.TYPE_NAME_BYTE, CAS.TYPE_NAME_BYTE_ARRAY);
    builtInArrayComponentName2ArrayTypeName.put(CAS.TYPE_NAME_SHORT, CAS.TYPE_NAME_SHORT_ARRAY);
    builtInArrayComponentName2ArrayTypeName.put(CAS.TYPE_NAME_INTEGER, CAS.TYPE_NAME_INTEGER_ARRAY);
    builtInArrayComponentName2ArrayTypeName.put(CAS.TYPE_NAME_FLOAT, CAS.TYPE_NAME_FLOAT_ARRAY);
    builtInArrayComponentName2ArrayTypeName.put(CAS.TYPE_NAME_LONG, CAS.TYPE_NAME_LONG_ARRAY);
    builtInArrayComponentName2ArrayTypeName.put(CAS.TYPE_NAME_DOUBLE, CAS.TYPE_NAME_DOUBLE_ARRAY);
    builtInArrayComponentName2ArrayTypeName.put(CAS.TYPE_NAME_STRING, CAS.TYPE_NAME_STRING_ARRAY);
//    builtInArrayComponentName2ArrayTypeName.put(CAS.TYPE_NAME_JAVA_OBJECT, CAS.TYPE_NAME_JAVA_OBJECT_ARRAY);
    
  }

  private final static Map<String, SlotKind> slotKindsForNonArrays = new HashMap<>(9);
  static {
    slotKindsForNonArrays.put(CAS.TYPE_NAME_STRING, Slot_StrRef);
    slotKindsForNonArrays.put(CAS.TYPE_NAME_INTEGER, Slot_Int);
    slotKindsForNonArrays.put(CAS.TYPE_NAME_BOOLEAN, Slot_Boolean);
    slotKindsForNonArrays.put(CAS.TYPE_NAME_BYTE, Slot_Byte);
    slotKindsForNonArrays.put(CAS.TYPE_NAME_SHORT, Slot_Short);
    slotKindsForNonArrays.put(CAS.TYPE_NAME_FLOAT, Slot_Float);
    slotKindsForNonArrays.put(CAS.TYPE_NAME_LONG, Slot_LongRef);
    slotKindsForNonArrays.put(CAS.TYPE_NAME_DOUBLE, Slot_DoubleRef);
  }
  

//  private static final Object GLOBAL_TYPESYS_LOCK = new Object();
             
//  private static final Set<String> builtInsWithAltNames = new HashSet<String>();
//  static {Misc.addAll(builtInsWithAltNames, 
//           CAS.TYPE_NAME_TOP,
//           CAS.TYPE_NAME_STRING_ARRAY,
//           CAS.TYPE_NAME_BOOLEAN_ARRAY,
//           CAS.TYPE_NAME_BYTE_ARRAY,
//           CAS.TYPE_NAME_SHORT_ARRAY,
//           CAS.TYPE_NAME_INTEGER_ARRAY,
//           CAS.TYPE_NAME_LONG_ARRAY,
//           CAS.TYPE_NAME_FS_ARRAY,
//           CAS.TYPE_NAME_FLOAT_ARRAY,
//           CAS.TYPE_NAME_DOUBLE_ARRAY,
//           CAS.TYPE_NAME_EMPTY_FLOAT_LIST,
//           CAS.TYPE_NAME_EMPTY_FS_LIST,
//           CAS.TYPE_NAME_EMPTY_INTEGER_LIST,
//           CAS.TYPE_NAME_EMPTY_STRING_LIST,
//           CAS.TYPE_NAME_FLOAT_LIST,
//           CAS.TYPE_NAME_FS_LIST,
//           CAS.TYPE_NAME_INTEGER_LIST,
//           CAS.TYPE_NAME_STRING_LIST,
//           CAS.TYPE_NAME_NON_EMPTY_FLOAT_LIST,
//           CAS.TYPE_NAME_NON_EMPTY_FS_LIST,
//           CAS.TYPE_NAME_NON_EMPTY_INTEGER_LIST,
//           CAS.TYPE_NAME_NON_EMPTY_STRING_LIST,
//           CAS.TYPE_NAME_SOFA,
//           CAS.TYPE_NAME_ANNOTATION_BASE,
//           CAS.TYPE_NAME_ANNOTATION,
//           CAS.TYPE_NAME_DOCUMENT_ANNOTATION
////           CAS.TYPE_NAME_JAVA_OBJECT_ARRAY
//           );
//  }
    
  final private static Map<TypeSystemImpl, WeakReference<TypeSystemImpl>> committedTypeSystems = Collections.synchronizedMap(new WeakHashMap<>());
  
//  /**  OBSOLETE with BETA and later levels
//   * used to pass the type being loaded reference to the JCas static initializer code,
//   *   referenced from the TypeSystemImpl.getAdjustedFeatureOffset([featurename]) method.
//   */
//  public final static ThreadLocal<TypeImpl> typeBeingLoadedThreadLocal = new ThreadLocal<TypeImpl>();
    
  /******************************************
   *   I N S T A N C E   V A R I A B L E S  *
   ******************************************/
//    private final TypeImpl[] allTypesForByteCodeGen;
//
//    private FeatureStructureClassGen featureStructureClassGen = new FeatureStructureClassGen(); 

//  private FSClassRegistry fsClassRegistry; // a new instance is created at commit time.
  
  // the loaded JCas cover classes, generators.  index is typecode; value is JCas cover class which may belong to a supertype.
  // OK because the instance of this class FSClassRegistry is one per Type System
  // not final because set after all types are defined and committed
  
  // no longer used July 2016 - info moved into individual typeImpls
//  JCasClassInfo[] jcasClassesInfo; 

  /**
   * Map from built-in array name to component Type
   */
  private final Map<String, TypeImpl> arrayName2ComponentType = new HashMap<>(9);
  
  // not static in general because need different instances for each type system
  // because instances have direct subtypes
         final TypeImpl      topType;
  public final TypeImpl      intType;
  public final TypeImpl      stringType;
  public final TypeImpl      floatType;
         final TypeImpl      arrayBaseType;
         final TypeImpl_array intArrayType;
         final TypeImpl_array floatArrayType;
         final TypeImpl_array stringArrayType;
         final TypeImpl_array fsArrayType;
         final TypeImpl_array topArrayType;  // same as fsArrayType
  public final TypeImpl      sofaType;   // public needed for CasCopier
  public final TypeImpl      annotType;
  public final TypeImpl      annotBaseType;
  public final TypeImpl      docType;
  public final TypeImpl      byteType;
         final TypeImpl_array byteArrayType;
  public final TypeImpl      booleanType;
         final TypeImpl_array booleanArrayType;
  public final TypeImpl      shortType;
         final TypeImpl_array shortArrayType;
  public final TypeImpl      longType;
         final TypeImpl_array longArrayType;
  public final TypeImpl      doubleType;
         final TypeImpl_array doubleArrayType;
         
//         final TypeImpl_javaObject javaObjectType;   // for Map, List, etc.
//         final TypeImpl_array javaObjectArrayType;   // for arrays of these
         final TypeImpl      listBaseType;
  public final TypeImpl_list intListType;
  public final TypeImpl_list floatListType;
  public final TypeImpl_list stringListType;
  public final TypeImpl_list fsListType;
  public final TypeImpl_list intEListType;
  public final TypeImpl_list floatEListType;
  public final TypeImpl_list stringEListType;
  public final TypeImpl_list fsEListType;
  public final TypeImpl_list intNeListType;
  public final TypeImpl_list floatNeListType;
  public final TypeImpl_list stringNeListType;
  public final TypeImpl_list fsNeListType;

  // no longer built-in for better backwards compatibility
//  public final TypeImpl      fsArrayListType;
//  public final TypeImpl      intArrayListType;
//  public final TypeImpl      fsHashSetType;
            
//  /**
//   * List indexed by typecode
//   * Value is an List<TypeImpl> of the directly subsumed types (just one level below)
//   */
//  private final List<List<TypeImpl>> directSubtypes = new ArrayList<>(); // ordered collection of Lists of direct subtypes
//  {directSubtypes.add(null);}  // 0th element skipped
//  List<List<TypeImpl>> getDirectSubtypes() { return directSubtypes; }
//  
//  /**
//   * @param typecode of type having subtypes
//   * @return List of direct subtypes 
//   */
//  List<TypeImpl> getDirectSubtypes(int typecode) {
//    if (typecode >= directSubtypes.size()) {
//      List<TypeImpl> r = new ArrayList<>();
//      directSubtypes.add(typecode, r);
//      return r;
//    }
//    return directSubtypes.get(typecode);
//  }
          
  /**
   * Map from fully qualified type name to TypeImpl
   */
  final Map<String, TypeImpl> typeName2TypeImpl = new HashMap<>(64);
  
  /**
   * Map from array component Type to the corresponding array type
   */
  private Map<Type, Type> arrayComponentTypeToArrayType = new IdentityHashMap<>();

  /**
   * An ArrayList, unsynchronized, indexed by typeCode, of Type objects
   */
  final List<TypeImpl> types = new ArrayList<>(INIT_SIZE_ARRAYS_BUILT_IN_TYPES);
  { types.add(null); }  // use up slot 0

  /**
   * Used to go from a JCas class's JCasTypeID to the corresponding UIMA type for this type system.
   *   - when doing "new Foo(jcas)"
   *   - when referring to a type using its JCas typeID
   *   
   * Used as a map, the key is the JCas loaded type id, set once when each JCas class is loaded.
   * value is the corresponding TypeImpl
   * 
   * When multiple type systems are being initialized in parallel, this list maybe updated
   * on different threads.  Access to it is synchronized on the object itself
   * 
   * A single JCas type ID (corresponding to a single JCas type) might be used for many UIMA types.
   * but they are always in a type hierarchy, and the top most one is the one stored here
   */
  private final List<TypeImpl> jcasRegisteredTypes = new ArrayList<>(INIT_SIZE_ARRAYS_BUILT_IN_TYPES);
  /**
   * An ArrayList, unsynchronized, indexed by feature code, of FeatureImpl objects
   */
  final List<FeatureImpl> features = new ArrayList<>(INIT_SIZE_ARRAYS_BUILT_IN_TYPES);
  { features.add(null); } // use up slot 0
  
//  // An ArrayList (unsynchronized) of FeatureImpl objects.
//  private final List<Feature> features;

//  /**
//   * array of parent typeCodes indexed by typeCode
//   */
//  private final IntVector parents;

//  // String sets for string subtypes.
//  private final List<String[]> stringSets;

//  // This map contains an entry for every subtype of the string type. The value is a pointer into
//  // the stringSets array list.
//  private final IntRedBlackTree stringSetMap = new IntRedBlackTree();

  // Is the type system locked?
  //   Not supported: multiple threads working on the *same* type system at a time.
  private boolean locked = false;

//  private int numTypeNames = 0;
//
//  private int numFeatureNames = 0;
 
  // map from type code to TypeInfo instance for that type code,
  // set up lazily
//  TypeInfo[] typeInfoArray;

  // saw evidence that in some cases the setup is called on the same instance on two threads
  // must be volatile to force the right memory barriers
  volatile boolean areBuiltInTypesSetup = false;
  
//  private final DecompilerSettings decompilerSettings = (IS_DECOMPILE_JCAS) ? DecompilerSettings.javaDefaults() : null;
  
  FeatureImpl startFeat;
  FeatureImpl endFeat;
  FeatureImpl langFeat;
  FeatureImpl sofaNum;
  FeatureImpl sofaId;
  FeatureImpl sofaMime;
  FeatureImpl sofaArray;
  FeatureImpl sofaString;
  FeatureImpl sofaUri;
  FeatureImpl annotBaseSofaFeat;

  /**
   * Cache for implementing map from type code -> FsGenerator
   * Shared by all CASes using this type system
   *
   *   maps from classloader to generator set for non-pears
   *   
   */
  private final Map<ClassLoader, FsGenerator3[]> generatorsByClassLoader = new IdentityHashMap<>();

  /**
   * Cache for implementing map from type code -> FsGenerator
   * Shared by all CASes using this type system
   *
   *   maps from classloader to generator set for pears
   *   
   */
  private final Map<ClassLoader, FsGenerator3[]> generators4pearsByClassLoader = new IdentityHashMap<>();
  
  private int nextI;  // temp value used in computing adjusted offsets 
  private int nextR;  // temp value used in computing adjusted offsets
  private Map<String, JCasClassInfo> type2jcci;  // temp value used in computing adjusted offsets
  private Lookup lookup;
  private ClassLoader cl_for_commit;
  private boolean skip_loading_user_jcas = false;


  public TypeSystemImpl() {

    // set up meta info (TypeImpl) for built-in types
    
    /****************************************************************
     *   D O   N O T   C H A N G E   T H I S   O R D E R I N G ! !  *
     *   ---   -----   -----------   -------   -------------------
     ****************************************************************/
    
    // Create top type.
    topType = new TypeImpl(CAS.TYPE_NAME_TOP, this, null, TOP.class);   

    // Add basic data types.
    intType = new TypeImpl_primitive(CAS.TYPE_NAME_INTEGER, this, topType, int.class);
    floatType = new TypeImpl_primitive(CAS.TYPE_NAME_FLOAT, this, topType, float.class);
    stringType = new TypeImpl_string(CAS.TYPE_NAME_STRING, this, topType, String.class);
    
    // Add arrays.
    arrayBaseType = new TypeImpl(CAS.TYPE_NAME_ARRAY_BASE, this, topType);
    topArrayType = fsArrayType = addArrayType(topType, Slot_HeapRef, HEAP_STORED_ARRAY, FSArray.class);
    floatArrayType = addArrayType(floatType, Slot_Float, HEAP_STORED_ARRAY, FloatArray.class);
    intArrayType = addArrayType(intType, Slot_Int, HEAP_STORED_ARRAY, IntegerArray.class);
    stringArrayType = addArrayType(stringType, Slot_StrRef, HEAP_STORED_ARRAY, StringArray.class);
    
    /**********************************************************************************************
     * Add Lists                                                                                  *
     *   The Tail feature is not factored out into listBaseType because it returns a typed value. *
     **********************************************************************************************/
    listBaseType = new TypeImpl(CAS.TYPE_NAME_LIST_BASE, this, topType);
    
    // FS list
    fsListType = new TypeImpl_list(CAS.TYPE_NAME_FS_LIST, topType, this, listBaseType, FSList.class);
    fsEListType = new TypeImpl_list(CAS.TYPE_NAME_EMPTY_FS_LIST, topType, this, fsListType, EmptyFSList.class);
    fsNeListType = new TypeImpl_list(CAS.TYPE_NAME_NON_EMPTY_FS_LIST, topType, this, fsListType, NonEmptyFSList.class);
    addFeature(CAS.FEATURE_BASE_NAME_TAIL, fsNeListType, fsListType, true);
    addFeature(CAS.FEATURE_BASE_NAME_HEAD, fsNeListType, topType, true);
    
    // Float list
    floatListType = new TypeImpl_list(CAS.TYPE_NAME_FLOAT_LIST, floatType, this, listBaseType, FloatList.class);
    floatEListType = new TypeImpl_list(CAS.TYPE_NAME_EMPTY_FLOAT_LIST, floatType, this, floatListType, EmptyFloatList.class);
    floatNeListType = new TypeImpl_list(CAS.TYPE_NAME_NON_EMPTY_FLOAT_LIST, floatType, this, floatListType, NonEmptyFloatList.class);
    addFeature(CAS.FEATURE_BASE_NAME_TAIL, floatNeListType, floatListType, true);
    addFeature(CAS.FEATURE_BASE_NAME_HEAD, floatNeListType, floatType, false);
    
    // Integer list
    intListType = new TypeImpl_list(CAS.TYPE_NAME_INTEGER_LIST, intType, this, listBaseType, IntegerList.class);
    intEListType = new TypeImpl_list(CAS.TYPE_NAME_EMPTY_INTEGER_LIST, intType, this, intListType, EmptyIntegerList.class);
    intNeListType = new TypeImpl_list(CAS.TYPE_NAME_NON_EMPTY_INTEGER_LIST, intType, this, intListType, NonEmptyIntegerList.class);
    addFeature(CAS.FEATURE_BASE_NAME_TAIL, intNeListType, intListType, true);
    addFeature(CAS.FEATURE_BASE_NAME_HEAD, intNeListType, intType, false);
    
    // String list
    stringListType = new TypeImpl_list(CAS.TYPE_NAME_STRING_LIST, stringType, this, listBaseType, StringList.class);
    stringEListType = new TypeImpl_list(CAS.TYPE_NAME_EMPTY_STRING_LIST, stringType, this, stringListType, EmptyStringList.class);
    stringNeListType = new TypeImpl_list(CAS.TYPE_NAME_NON_EMPTY_STRING_LIST, stringType, this, stringListType, NonEmptyStringList.class);
    addFeature(CAS.FEATURE_BASE_NAME_TAIL, stringNeListType, stringListType, true);
    addFeature(CAS.FEATURE_BASE_NAME_HEAD, stringNeListType, stringType, false);
    
    booleanType = new TypeImpl_primitive(CAS.TYPE_NAME_BOOLEAN, this, topType, boolean.class);    
    byteType = new TypeImpl_primitive(CAS.TYPE_NAME_BYTE, this, topType, byte.class);
    shortType = new TypeImpl_primitive(CAS.TYPE_NAME_SHORT, this, topType, short.class);
    longType = new TypeImpl_primitive(CAS.TYPE_NAME_LONG, this, topType, long.class);
    doubleType = new TypeImpl_primitive(CAS.TYPE_NAME_DOUBLE, this, topType, double.class);

    // array type initialization must follow the component type it's based on
    booleanArrayType = addArrayType(booleanType, Slot_BooleanRef, !HEAP_STORED_ARRAY, BooleanArray.class);  // yes, byteref
    byteArrayType = addArrayType(byteType, Slot_ByteRef, !HEAP_STORED_ARRAY, ByteArray.class);
    shortArrayType = addArrayType(shortType, Slot_ShortRef, !HEAP_STORED_ARRAY, ShortArray.class);
    longArrayType = addArrayType(longType, Slot_LongRef, !HEAP_STORED_ARRAY, LongArray.class);
    doubleArrayType = addArrayType(doubleType, Slot_DoubleRef, !HEAP_STORED_ARRAY, DoubleArray.class);

    // Sofa Stuff
    sofaType = new TypeImpl(CAS.TYPE_NAME_SOFA, this, topType, Sofa.class);    
    sofaNum = (FeatureImpl) addFeature(CAS.FEATURE_BASE_NAME_SOFANUM, sofaType, intType, false);
    sofaId = (FeatureImpl) addFeature(CAS.FEATURE_BASE_NAME_SOFAID, sofaType, stringType, false);
    sofaMime = (FeatureImpl) addFeature(CAS.FEATURE_BASE_NAME_SOFAMIME, sofaType, stringType, false);
    // Type localSofa = addType(CAS.TYPE_NAME_LOCALSOFA, sofa);
    sofaArray = (FeatureImpl) addFeature(CAS.FEATURE_BASE_NAME_SOFAARRAY, sofaType, topType, true);
    sofaString = (FeatureImpl) addFeature(CAS.FEATURE_BASE_NAME_SOFASTRING, sofaType, stringType, false);
    // Type remoteSofa = addType(CAS.TYPE_NAME_REMOTESOFA, sofa);
    sofaUri = (FeatureImpl) addFeature(CAS.FEATURE_BASE_NAME_SOFAURI, sofaType, stringType, false);

    // Annotations
    annotBaseType = new TypeImpl_annotBase(CAS.TYPE_NAME_ANNOTATION_BASE, this, topType, AnnotationBase.class);
    annotBaseSofaFeat = (FeatureImpl) addFeature(CAS.FEATURE_BASE_NAME_SOFA, annotBaseType, sofaType, false);
    
    annotType = new TypeImpl_annot(CAS.TYPE_NAME_ANNOTATION, this, annotBaseType, Annotation.class);
    startFeat = (FeatureImpl) addFeature(CAS.FEATURE_BASE_NAME_BEGIN, annotType, intType, false);
    endFeat = (FeatureImpl) addFeature(CAS.FEATURE_BASE_NAME_END, annotType, intType, false);
    
    docType = new TypeImpl_annot(CAS.TYPE_NAME_DOCUMENT_ANNOTATION, this, annotType, Annotation.class);
    langFeat = (FeatureImpl) addFeature(CAS.FEATURE_BASE_NAME_LANGUAGE, docType, stringType, false);
    
//    fsArrayListType = new TypeImpl(CAS.TYPE_NAME_FS_ARRAY_LIST, this, topType);
//    addFeature(CAS.FEATURE_BASE_NAME_FS_ARRAY, fsArrayListType, fsArrayType);
//    
//    intArrayListType = new TypeImpl(CAS.TYPE_NAME_INT_ARRAY_LIST, this, topType);
//    addFeature(CAS.FEATURE_BASE_NAME_INT_ARRAY, intArrayListType, intArrayType);
//    
//    fsHashSetType = new TypeImpl(CAS.TYPE_NAME_FS_HASH_SET, this, topType);
//    addFeature(CAS.FEATURE_BASE_NAME_FS_ARRAY, fsHashSetType, fsArrayType);

//    javaObjectType = new TypeImpl_javaObject(CAS.TYPE_NAME_JAVA_OBJECT, this, topType, Object.class);
//    javaObjectArrayType = addArrayType(javaObjectType, null, HEAP_STORED_ARRAY, JavaObjectArray.class);
    
    arrayName2ComponentType.put(CAS.TYPE_NAME_FS_ARRAY, topType);
    arrayName2ComponentType.put(CAS.TYPE_NAME_BOOLEAN_ARRAY, booleanType);
    arrayName2ComponentType.put(CAS.TYPE_NAME_BYTE_ARRAY, byteType);
    arrayName2ComponentType.put(CAS.TYPE_NAME_SHORT_ARRAY, shortType);
    arrayName2ComponentType.put(CAS.TYPE_NAME_INTEGER_ARRAY, intType);
    arrayName2ComponentType.put(CAS.TYPE_NAME_FLOAT_ARRAY, floatType);
    arrayName2ComponentType.put(CAS.TYPE_NAME_LONG_ARRAY, longType);
    arrayName2ComponentType.put(CAS.TYPE_NAME_DOUBLE_ARRAY, doubleType);
    arrayName2ComponentType.put(CAS.TYPE_NAME_STRING_ARRAY, stringType);
//    arrayName2ComponentType.put(CAS.TYPE_NAME_JAVA_OBJECT_ARRAY,  javaObjectType);

//    // initialize the decompiler settings to read the class definition
//    // from the classloader of this class.  Needs to be fixed to work with PEARs
//    // or custom UIMA class loaders.
//    
//    if (IS_DECOMPILE_JCAS) {
//      ITypeLoader tl = new ITypeLoader() {
//  
//        @Override
//        public boolean tryLoadType(String internalName, Buffer buffer) {
//          
//          // get the classloader to use to read the class as a resource
//          ClassLoader cl = this.getClass().getClassLoader();
//          
//          // read the class as a resource, and put into temporary byte array output stream
//          // because we need to know the length
//          
//          internalName = internalName.replace('.', '/') + ".class";
//          InputStream stream = cl.getResourceAsStream(internalName);
//          if (stream == null) {
//            return false;
//          }
//          ByteArrayOutputStream baos = new ByteArrayOutputStream(1024 * 16);        
//          byte[] b = new byte[1024 * 16]; 
//          int numberRead;
//          try {
//            while (0 <= (numberRead = stream.read(b))){
//              baos.write(b, 0, numberRead);
//            }
//          } catch (IOException e) {
//            throw new RuntimeException(e);
//          }
//          
//          // Copy result (based on length) into output buffer spot
//          int length = baos.size();
//          b = baos.toByteArray();
//          buffer.reset(length);
//          System.arraycopy(b, 0, buffer.array(), 0, length);
//          
//          return true;
//        }      
//      };    
//      decompilerSettings.setTypeLoader(tl);
//    }
    
    // Lock individual types.
    setTypeFinal(intType);
    setTypeFinal(floatType);
    setTypeFinal(stringType);
    topType.setFeatureFinal();
    setTypeFinal(arrayBaseType);
    setTypeFinal(fsArrayType);
    setTypeFinal(intArrayType);
    setTypeFinal(floatArrayType);
    setTypeFinal(stringArrayType);
    setTypeFinal(sofaType);

    setTypeFinal(byteType);
    setTypeFinal(booleanType);
    setTypeFinal(shortType);
    setTypeFinal(longType);
    setTypeFinal(doubleType);
    setTypeFinal(booleanArrayType);
    setTypeFinal(byteArrayType);
    setTypeFinal(shortArrayType);
    setTypeFinal(longArrayType);
    setTypeFinal(doubleArrayType);
//    setTypeFinal(javaObjectArrayType);
    
    setTypeFinal(fsListType);
    setTypeFinal(floatListType);
    setTypeFinal(stringListType);
    setTypeFinal(intListType);
    setTypeFinal(fsEListType);
    setTypeFinal(floatEListType);
    setTypeFinal(stringEListType);
    setTypeFinal(intEListType);
    setTypeFinal(fsNeListType);
    setTypeFinal(floatNeListType);
    setTypeFinal(stringNeListType);
    setTypeFinal(intNeListType);
    
    topType.setBuiltIn();
    listBaseType.setBuiltIn();
    fsListType.setBuiltIn();
    fsEListType.setBuiltIn();
    fsNeListType.setBuiltIn();
    floatListType.setBuiltIn();
    floatEListType.setBuiltIn();
    floatNeListType.setBuiltIn();
    intListType.setBuiltIn();
    intEListType.setBuiltIn();
    intNeListType.setBuiltIn();
    stringListType.setBuiltIn();
    stringEListType.setBuiltIn();
    stringNeListType.setBuiltIn();
    annotType.setBuiltIn();
    annotBaseType.setBuiltIn();
    
    
//    setTypeFinal(fsArrayListType);
//    setTypeFinal(intArrayListType);
//    setTypeFinal(fsHashSetType);

    listBaseType.setFeatureFinal();
    fsListType.setFeatureFinal();
    fsEListType.setFeatureFinal();
    fsNeListType.setFeatureFinal();
    floatListType.setFeatureFinal();
    floatEListType.setFeatureFinal();
    floatNeListType.setFeatureFinal();
    intListType.setFeatureFinal();
    intEListType.setFeatureFinal();
    intNeListType.setFeatureFinal();
    stringListType.setFeatureFinal();
    stringEListType.setFeatureFinal();
    stringNeListType.setFeatureFinal();
    annotType.setFeatureFinal();
    annotBaseType.setFeatureFinal();
    
    
    
//    fsArrayListType.setFeatureFinal();
//    intListType.setFeatureFinal();
//    fsHashSetType.setFeatureFinal();

//    allTypesForByteCodeGen = new TypeImpl[] {
//        booleanType, 
//        byteType, 
//        shortType, 
//        intType, 
//        floatType, 
//        longType, 
//        doubleType,
//        
//        stringType,
//        topType,
//        javaObjectType,
//        
//        booleanArrayType, 
//        byteArrayType, 
//        shortArrayType, 
//        intArrayType, 
//        floatArrayType, 
//        longArrayType, 
//        doubleArrayType,
//        stringArrayType, 
//        topArrayType,
//        javaObjectArrayType};
    
  }
 
  // Some implementation helpers for users of the type system.
  final int getSmallestType() {
    return LEAST_TYPE_CODE;
  }

  final int getSmallestFeature() {
    return LEAST_FEATURE_CODE;
  }

  public final int getTypeArraySize() {
    return types.size(); //        getNumberOfTypes() + getSmallestType();
  }

  public Vector<Feature> getIntroFeatures(Type type) {
    Vector<Feature> feats = new Vector<>();
    List<Feature> appropFeats = type.getFeatures();
    final int max = appropFeats.size();
    Feature feat;
    for (int i = 0; i < max; i++) {
      feat = appropFeats.get(i);
      if (feat.getDomain() == type) {
        feats.add(feat);
      }
    }
    return feats;
  }

  @Override
  public Type getParent(Type t) {
    return ((TypeImpl) t).getSuperType();
  }


<<<<<<< HEAD
  /**
   * Given a component type, return the parent type of the corresponding array type,
   * without needing the corresponding array type to exist (yet).
   *    component type ->  (member of) array type  -> UIMA parent type of that array type.
   *    
   * The UIMA Type parent of an array is either
   *   ArrayBase (for primitive arrays, plus String[] and TOP[] (see below) 
   *   FsArray - for XYZ[] reference kinds of arrays
   *   
   * The UIMA parent chain goes like this:
   *   primitive_array -> ArrayBase -> TOP (primitive: boolean, byte, short, int, long, float, double, String)
   *   String[]        -> ArrayBase -> TOP
   *   TOP[]           -> ArrayBase -> TOP
   *    
   *   XYZ[]           -> FSArray    -> TOP  where XYZ is not a primitive, not String[], not TOP[]
   *     It excludes TOP builtin because the creation of the FSArray type requires
   *       the creation of TOP[] type, which requires (unless this is done)
   *       the recursive creation of FSArray type - which causes a null pointer exception
   *     
   *   Note that the UIMA super chain is not used very much (mainly for subsumption,
   *   and for this there is special case code anyways), so this doesn't really matter. (2015 Sept)
   *    
   * Note: the super type chain of the Java impl classes varies from the UIMA super type chain.
   *   It is used to factor out common behavior among classes of arrays.
   *   
   *   For non-JCas:
   *     CommonArrayFSImpl  [ for arrays stored on the main heap ]
   *       ArrayFSImpl  (for arrays of FS)
   *       FloatArrayFSImpl
   *       IntArrayFSImpl
   *       StringArrayFSImpl
   *     CommonAuxArrayFSImpl  [ for arrays stored in Aux heaps ]
   *       BooleanArrayFSImpl
   *       ByteArrayFSImpl
   *       ShortArrayFSImpl
   *       LongArrayFSImpl
   *       DoubleArrayFSImpl
   *   
   *   For JCas: The corresponding types have only TOP as their supertypes
   *     but they implement the nonJCas interfaces for each subtype.
   *       Those interfaces implement CommonArrayFS interface
   *          
   * @param componentType
   * @return the parent type of the corresponding array type 
   */
  int ll_computeArrayParentFromComponentType(int componentType) {
    if (ll_isPrimitiveType(componentType) ||
    // note: not using top - until we can confirm this is set
        // in all cases
       (ll_getTypeForCode(componentType).getName().equals(CAS.TYPE_NAME_TOP))) {
      return arrayBaseTypeCode;
    }
    // is an array of XYZ[] (except for TOP - see above logic).
    // Note: These are put into the UIMA type system as subtypes of FSArray, 
    //       even though other parts of the impl have marked FSArray as Type-Final.
    // note: not using this.fsArray - until we can confirm this is set in
    // all cases
    return fsArrayTypeCode;
    // return ll_getArrayType(ll_getParentType(componentType));
  }
=======
//  int ll_computeArrayParentFromComponentType(int componentType) {
//    if (ll_isPrimitiveType(componentType) ||
//    // note: not using top - until we can confirm this is set
//        // in all cases
//        (ll_getTypeForCode(componentType).getName().equals(TypeSystem.TYPE_NAME_TOP))) {
//      return arrayBaseTypeCode;
//    }
//    // is a subtype of FSArray.
//    // note: not using this.fsArray - until we can confirm this is set in
//    // all cases
//    return fsArrayTypeCode;
//    // return ll_getArrayType(ll_getParentType(componentType));
//  }
>>>>>>> 488947ef

//  /**
//   * Check if feature is appropriate for type (i.e., type is subsumed by domain type of feature).
//   * @param type -
//   * @param feat -
//   * @return true if feature is appropriate for type (i.e., type is subsumed by domain type of feature).
//   */
//  public boolean isApprop(int type, int feat) {
//    
//    return subsumes(intro(feat), type);
//  }

  public final int getLargestTypeCode() {
    return getNumberOfTypes();
  }

  /**
   * 
   * @param typecode to check if it's in the range of valid type codes
   * @return true if it is
   */
  public boolean isType(int typecode) {
    return ((typecode >= LEAST_TYPE_CODE) && (typecode <= getLargestTypeCode()));
  }

  /**
   * Get a type object for a given name.
   * 
   * @param typeName
   *          The name of the type.
   * @return A type object, or <code>null</code> if no such type exists.
   */
  @Override
  public TypeImpl getType(String typeName) {
    return typeName2TypeImpl.get(typeName);
  }

  /**
   * Get an feature object for a given code.
   * 
   * @param featCode
   *          The code of the feature.
   * @return A feature object, or <code>null</code> if no such feature exists.
   */
//  public Feature getFeature(int featCode) {
//    return (Feature) this.features.get(featCode);
//  }

  /**
   * Get an feature object for a given name.
   * 
   * @param featureName
   *          The name of the feature.
   * @return An feature object, or <code>null</code> if no such feature exists.
   */
  @Override
  public FeatureImpl getFeatureByFullName(String featureName) {
    int split = featureName.indexOf(TypeSystem.FEATURE_SEPARATOR);
    return getFeature(featureName.substring(0,  split), featureName.substring(split + 1));
  }

  /**
   * For component xyz, returns "xyz[]"
   * @param componentType the component type
   * @return the name of the component + []
   */
  private static final String getArrayTypeName(String typeName) {
    final String arrayTypeName = builtInArrayComponentName2ArrayTypeName.get(typeName);
    return (null == arrayTypeName) ? typeName + ARRAY_TYPE_SUFFIX : arrayTypeName;
  }
  
  static final String getArrayComponentName(String arrayTypeName) {
    return arrayTypeName.substring(0, arrayTypeName.length() - 2);
  }
  
  static boolean isArrayTypeNameButNotBuiltIn(String typeName) {
    return typeName.endsWith(ARRAY_TYPE_SUFFIX);
  }

//  private final TypeImpl getBuiltinArrayComponent(String typeName) {
//    // if typeName is not contained in the map, the "get" returns null
//    // if (arrayName2ComponentType.containsKey(typeName)) {
//    return arrayName2ComponentType.get(typeName);
//    // }
//    // return null;
    // }

  void newTypeChecks(String typeName, Type superType) {
    if (typeName.endsWith(ARRAY_TYPE_SUFFIX)) {
      checkTypeSyntax(typeName.substring(0, typeName.length() - 2)); 
    } else {
      if (this.locked) {
        throw new CASAdminException(CASAdminException.TYPE_SYSTEM_LOCKED);
      }
      
      if (superType != null && superType.isInheritanceFinal() ) {
        throw new CASAdminException(CASAdminException.TYPE_IS_INH_FINAL, superType);
      }
      checkTypeSyntax(typeName);      
    }
  }
  
  void newTypeCheckNoInheritanceFinalCheck(String typeName, Type superType) {
    if (this.locked) {
      throw new CASAdminException(CASAdminException.TYPE_SYSTEM_LOCKED);
    }
    checkTypeSyntax(typeName);
  }
  
  /**
   * Method checkTypeSyntax.
   * 
   * @param typeName
   */
  private void checkTypeSyntax(String name) throws CASAdminException {
    if (!TypeSystemUtils.isTypeName(name)) {
      throw new CASAdminException(CASAdminException.BAD_TYPE_SYNTAX, name);
    }
  }
  
  /**
   * Add a new type to the type system.
   * Called to add types for new (not built-in) types, 
   *   except for:
   *     arrays
   *     string subtypes
   *     primitives
   *     
   *   All of these have special addType methods
   * @param typeName
   *          The name of the new type.  
   * @param superType
   *          The type node under which the new type should be attached.
   * @return The new type, or <code>null</code> if <code>typeName</code> is already in use.
   */  
  public TypeImpl addType(String typeName, Type superType) throws CASAdminException {

    newTypeChecks(typeName, superType);
            
    if (null != typeName2TypeImpl.get(typeName)) {
      return null;
    }
            
    final TypeImpl supertypeimpl = (TypeImpl) superType;
    TypeImpl ti = supertypeimpl.isAnnotationType() ? 
                    new TypeImpl_annot    (typeName, this, supertypeimpl, Annotation.class) :
                  supertypeimpl.isAnnotationBaseType() ?
                    new TypeImpl_annotBase(typeName, this, supertypeimpl, AnnotationBase.class) :
                    new TypeImpl         (typeName, this, supertypeimpl);         
    return ti;
  }


  public boolean isInInt(Type rangeType) {
    return (rangeType == null) 
             ? false
             : (rangeType.isPrimitive() && !subsumes(stringType, rangeType));
  }
  
  @Override
  public Feature addFeature(String featureName, Type domainType, Type rangeType)
      throws CASAdminException {
    return addFeature(featureName, domainType, rangeType, true);
  }
  
  /**
   * @see TypeSystemMgr#addFeature(String, Type, Type)
   */
  @Override
  public Feature addFeature(String shortFeatName, Type domainType, Type rangeType, boolean multipleReferencesAllowed) 
      throws CASAdminException {

    if (this.locked) {
      throw new CASAdminException(CASAdminException.TYPE_SYSTEM_LOCKED);
    }
    
    FeatureImpl existingFeature = (FeatureImpl) getFeature(domainType, shortFeatName);
    if (existingFeature != null) {
      ((TypeImpl)domainType).checkExistingFeatureCompatible(existingFeature, rangeType);
      TypeImpl highestDefiningType = existingFeature.getHighestDefiningType();
      if (highestDefiningType != domainType && subsumes(domainType, highestDefiningType)) {
        // never happens in existing test cases  6/2017 schor
        Misc.internalError();  // logically can never happen
        // Note: The other case, where a type and subtype are defined, and then 
        // features are added in any order, in particular, a 
        //   supertype feature is added after a subtype feature of the same name/range has been added,
        // causes the subtype's feature to be "deleted" and "inherited" instead.
        //   code: checkAndAdjustFeatureInSubtypes in TypeImpl
//        existingFeature.setHighestDefiningType(domainType);
      }
      return existingFeature;
    }
    
    /** Can't add feature to type "{0}" since it is feature final. */
    if (domainType.isFeatureFinal()) {
      throw new CASAdminException(CASAdminException.TYPE_IS_FEATURE_FINAL, domainType.getName());
    }
    
    if (!TypeSystemUtils.isIdentifier(shortFeatName)) {
      throw new CASAdminException(CASAdminException.BAD_FEATURE_SYNTAX, shortFeatName);
    }   
    
    // at end of FeatureImpl constructor, TypeImpl.addFeature is called
    //   which does checks, calls checkAndAdjustFeatureInSubtypes, etc.
    return new FeatureImpl(
        (TypeImpl) domainType, 
        shortFeatName, 
        (TypeImpl) rangeType, 
        this, 
        multipleReferencesAllowed, 
        getSlotKindFromType(rangeType));
  }
  
  /**
   * Given a range type, return the corresponding slot kind
   *   string -> Slot_StrRef, long and double -> ...Ref
   *   boolean, byte, int, short, float, -> withoutRef
   *   
   * @param rangeType
   * @return
   */
  static SlotKind getSlotKindFromType(Type rangeType) {
    SlotKind slotKind = rangeType.isStringOrStringSubtype() 
                         ? Slot_StrRef 
                         : slotKindsForNonArrays.get(rangeType.getName());
    return (null == slotKind) ? Slot_HeapRef : slotKind; 
  }

  /**
   * Get an iterator over all types, in no particular order.
   * 
   * @return The iterator.
   */
  @Override
  public Iterator<Type> getTypeIterator() {
    // trick to convert List<TypeImpl> to List<Type> with some safety
    Iterator<Type> it = Collections.<Type>unmodifiableList(types).iterator();
    it.next();
    return it;
  }
  
//  @Override
//  public Iterator<Feature> getFeatures() {
//    Iterator<Feature> it = this.features.iterator();
//    // The first element is null, so skip it.
//    it.next();
//    return it;
//  }

  /**
   * Get the top type, i.e., the root of the type system.
   * 
   * @return The top type.
   */
  @Override
  public TypeImpl getTopType() {
    return this.topType;
  }
  
  public TypeImpl getTopTypeImpl() {
    return this.topType;
  }

  /**
   * Return the list of all types subsumed by the input type. Note: the list does not include the
   * type itself.
   * 
   * @param type
   *          Input type.
   * @return The list of types subsumed by <code>type</code>.
   */
  @Override
  public List<Type> getProperlySubsumedTypes(Type type) {
    return ((TypeImpl)type).getAllSubtypes().collect(Collectors.toList());
  }

  /**
   * Get a vector of the types directly subsumed by a given type.
   * 
   * @param type
   *          The input type.
   * @return A vector of the directly subsumed types.
   */
  @Override
  public Vector<Type> getDirectlySubsumedTypes(Type type) {
    return new Vector<>(getDirectSubtypes(type));
  }

  @Override
  public List<Type> getDirectSubtypes(Type type) {
    TypeImpl ti = (TypeImpl) type;
    return Collections.<Type>unmodifiableList(ti.getDirectSubtypes());
  }
//  
//  /**
//   * 
//   * @param type whose direct instantiable subtypes to iterate over
//   * @return an iterator over the direct instantiable subtypes
//   */
//  public Iterator<Type> getDirectSubtypesIterator(final Type type) {
//       
//    return new Iterator<Type>() {
//
//      private IntVector sub = (type.isArray()) ? zeroLengthIntVector :  TypeSystemImpl.this.tree.get(((TypeImpl) type).getCode());
//      private int pos = 0; 
//      
//      private boolean isTop = (((TypeImpl)type).getCode() == top);
//       
//      {
//        if (isTop) {
//          skipOverNonCreatables();
//        }
//      }
//
//      @Override
//      public boolean hasNext() {
//        return pos < sub.size();
//      }
//
//      @Override
//      public Type next() {
//        if (!hasNext()) {
//          throw new NoSuchElementException();
//        }
//        Type result = TypeSystemImpl.this.types.get(sub.get(pos));
//        pos++;
//        if (isTop) {
//          skipOverNonCreatables();
//        }
//        return result;
//      }
//
//      @Override
//      public void remove() {
//        throw new UnsupportedOperationException();
//      }
//      
//      private void skipOverNonCreatables() {
//        if (!hasNext()) {
//          return;
//        }
//        int typeCode = sub.get(pos);
//        while (! ll_isPrimitiveArrayType(typeCode) &&
//               ! casMetadata.creatableType[typeCode]) {
//          pos++;
//          if (!hasNext()) {
//            break;
//          }
//          typeCode = sub.get(pos);
//        }
//      }
//    };
//  }
  
  public boolean directlySubsumes(TypeImpl t1, TypeImpl t2) {
    return t1.getDirectSubtypes().contains(t2);
  }

  /**
   * Does one type inherit from the other?
   * 
   * There are two versions. 
   * 
   *  Fast: but only works after commit:  aTypeImplInstance.subsumes(otherTypeImpl)
   *  Slower: this routine.
   *  This routine is called from fast one if not committed.
   * 
   * @param superType
   *          Supertype.
   * @param subType
   *          Subtype.
   * @return <code>true</code> iff <code>sub</code> inherits from <code>super</code>.
   */
  @Override
  public boolean subsumes(Type superType, Type subType) {
    if (superType == subType) 
      return true;
    
    if (isCommitted()) {
      return ((TypeImpl)superType).subsumes((TypeImpl)subType);
    }
    
    if (superType.isArray()) {
      return ((TypeImpl_array)superType).subsumes((TypeImpl)subType);  // doesn't need to be committed
    }
        
    if (subType == fsArrayType) {
      return superType == topType || 
             superType == arrayBaseType; 
    }

    if (subType.isArray()) {
      // If the subtype is an array, and the supertype is not, then the
      // supertype must be top, or the abstract array base.
      return ((superType == topType) || (superType == arrayBaseType));
    }
    
    return ((TypeImpl)subType).hasSupertype((TypeImpl) superType);
  }

//  /**
//   * Get the overall number of features defined in the type system.
//   * @return -
//   */
//  public int getNumberOfFeatures() {
//    if (this.isCommitted()) {
//      return this.numFeatureNames;
//    }
//    return this.featureNameST.size();
//  }

  /**
   * Get the overall number of types defined in the type system.
   * @return - the number of types defined in the type system. 
   */
  public int getNumberOfTypes() {
    return types.size() - 1;     // because slot 0 is skipped
  }

  /**
   * Get the overall number of features defined in the type system.
   * @return - the number of features defined in the type system. 
   */
  public int getNumberOfFeatures() {
    return features.size() - 1;  // because slot 0 is skipped
  }
  
///**
//* 
//* @param feat -
//* @return the domain type for a feature.
//*/
//public int intro(int feat) {
// return this.intro.get(feat);
//}
//
///**
//* Get the range type for a feature.
//* @param feat -
//* @return -
//*/
//public int range(int feat) {
// return this.featRange.get(feat);
//}
  
  // Unification is trivial, since we don't have multiple inheritance.
  public int unify(int t1, int t2) {
    if (this.subsumes(t1, t2)) {
      return t2;
    } else if (this.subsumes(t2, t1)) {
      return t1;
    } else {
      return -1;
    }
  }

//  int addFeature(String shortName, int domain, int range) {
//    return addFeature(shortName, domain, range, true);
//  }
//
//  /**
//   * Add a new feature to the type system.
//   * @param shortName -
//   * @param domain -
//   * @param range -
//   * @param multiRefsAllowed - 
//   * @return -
//   */
//  int addFeature(String shortName, int domain, int range, boolean multiRefsAllowed) {
//    // Since we just looked up the domain in the symbol table, we know it
//    // exists.
//    String name = this.typeNameST.getSymbol(domain) + TypeSystem.FEATURE_SEPARATOR + shortName;
//    // Create a list of the domain type and all its subtypes.
//    // Type t = getType(domain);
//    // if (t == null) {
//    // System.out.println("Type is null");
//    // }
//    TypeImpl domainType = (TypeImpl) ll_getTypeForCode(domain);
//    List<Type> typesLocal = getProperlySubsumedTypes(domainType);
//    typesLocal.add(ll_getTypeForCode(domain));
//    // For each type, check that the feature doesn't already exist.
//    int max = typesLocal.size();
//    for (int i = 0; i < max; i++) {
//      String featureName = (typesLocal.get(i)).getName() + FEATURE_SEPARATOR + shortName;
//      if (this.featureMap.containsKey(featureName)) {
//        // We have already added this feature. If the range of the
//        // duplicate
//        // feature is identical, we don't do anything and just return.
//        // Else,
//        // we throw an exception.
//        Feature oldFeature = getFeatureByFullName(featureName);
//        Type oldDomain = oldFeature.getDomain();
//        Type oldRange = oldFeature.getRange();
//        if (range == ll_getCodeForType(oldRange)) {
//          return -1;
//        }
//        CASAdminException e = new CASAdminException(CASAdminException.DUPLICATE_FEATURE);
//        e.addArgument(shortName);
//        e.addArgument(ll_getTypeForCode(domain).getName());
//        e.addArgument(ll_getTypeForCode(range).getName());
//        e.addArgument(oldDomain.getName());
//        e.addArgument(oldRange.getName());
//        throw e;
//      }
//    } // Add name to symbol table.
//    int feat = this.featureNameST.set(name);
//    // Add entries for all subtypes.
//    for (int i = 0; i < max; i++) {
//      this.featureMap.put((typesLocal.get(i)).getName() + FEATURE_SEPARATOR + shortName,
//          feat);
//    }
//    this.intro.add(domain);  
//    this.featRange.add(range);
//    max = this.typeNameST.size();
//    for (int i = 1; i <= max; i++) {
//      if (subsumes(domain, i)) {
//        (this.approp.get(i)).add(feat);
//      }
//    }
//    FeatureImpl fi = new FeatureImpl(feat, name, this, multiRefsAllowed);
//    this.features.add(fi);
//    domainType.addIntroducedFeature(fi);
//    return feat;
//  }

  /**
   * Check if the first argument subsumes the second
   * @param superType -
   * @param type -
   * @return true if first argument subsumes the second
   */
  public boolean subsumes(int superType, int type) {
    return this.ll_subsumes(superType, type);
  }


//  private void updateSubsumption(int type, int superType) {
//    final int max = this.typeNameST.size();
//    for (int i = 1; i <= max; i++) {
//      if (subsumes(i, superType)) {
//        addSubsubsumption(i, type);
//      }
//    }
//    addSubsubsumption(type, type);
//  }
//
//  private void addSubsubsumption(int superType, int type) {
//    (this.subsumes.get(superType)).set(type);
//  }
//
//  private void newType() {
//    // The assumption for the implementation is that new types will
//    // always be added at the end.
//    this.tree.add(new IntVector());
//    this.subsumes.add(new BitSet());
//    this.approp.add(new IntVector());
//  }

  // Only used for serialization code.
//  SymbolTable getTypeNameST() {
//    return this.typeNameST;
//  }
//
//  private final String getTypeString(Type t) {
//    return t.getName() + " (" + ll_getCodeForType(t) + ")";
//  }
//
//  private final String getFeatureString(Feature f) {
//    return f.getName() + " (" + ll_getCodeForFeature(f) + ")";
//  }

  /**
   * This writes out the type hierarchy in a human-readable form.
   *
   */
  @Override
  public String toString() {
    StringBuilder sb = new StringBuilder();
    sb.append(String.format("Type System <%,d>:%n", System.identityHashCode(this)));
    topType.prettyPrintWithSubTypes(sb, 2); // 2 is indent  
    return sb.toString();
  }
  
  /**
   * @see org.apache.uima.cas.admin.TypeSystemMgr#commit()
   */
  @Override
  public TypeSystemImpl commit() {
    return commit(this.getClass().getClassLoader());  // default if not called with a CAS context 
  }
  
  /**
   * @see org.apache.uima.cas.admin.TypeSystemMgr#commit(ClassLoader)
   */
  @Override
  public TypeSystemImpl commit(ClassLoader cl) {
    synchronized(this) {
      if (this.locked) {
        // is a no-op if already loaded for this Class Loader
        // otherwise, need to load and set up generators for this class loader
        getGeneratorsForClassLoader(cl, false);  // false - is not pear     
        return this; // might be called multiple times, but only need to do once
      }
      
      
      // because subsumes depends on it
      // and generator initialization uses subsumes
  //    this.numCommittedTypes = this.getNumberOfTypes(); // do before
  //    this.numTypeNames = this.typeNameST.size();
  //    this.numFeatureNames = this.featureNameST.size();
  //    this.typeInfoArray = new TypeInfo[getTypeArraySize()];
      // cas.commitTypeSystem -
      // because it will call the type system iterator
  //    this.casMetadata.setupFeaturesAndCreatableTypes();

      if (!IS_DISABLE_TYPESYSTEM_CONSOLIDATION) {
        WeakReference<TypeSystemImpl> prevWr = committedTypeSystems.get(this);
        if (null != prevWr) {
          TypeSystemImpl prev = prevWr.get();
          if (null != prev) {            
            // the following is a no-op if the generators already set up for this class loader
            prev.getGeneratorsForClassLoader(cl, false);  // false - is not pear
            
            if (IS_TRACE_JCAS_EXPAND) {
              System.out.format("debug type system impl commit: consolidated a type system with a previous one, %d%n", prev.hashCode());
              System.out.println(Misc.getCallers(1, 50).toString());
            }

            return prev;
          }
        }      
      }
      
      topType.computeDepthFirstCode(1); // fixes up ordering, supers before subs. also sets hasRef.
      
      computeFeatureOffsets(topType, 0);
                 
//      if (IS_DECOMPILE_JCAS) {  
//        synchronized(GLOBAL_TYPESYS_LOCK) {
//          for(Type t : getAllTypes()) {
//            decompile(t);
//          }
//        }
//      }

      type2jcci = FSClassRegistry.get_className_to_jcci(cl, false);  // is not pear
      lookup = FSClassRegistry.getLookup(cl);
      cl_for_commit = cl;

      computeAdjustedFeatureOffsets(topType);  // must preceed the FSClassRegistry JCas stuff below
      
      // Load all the available JCas classes (if not already loaded).
      // Has to follow above, because information computed above is used when
      // loading and checking JCas classes
      
      
      // not done here, done in caller (CASImpl commitTypeSystem), 
      // when it gets the generators for the class loader for this type system for the first time.
//      fsClassRegistry = new FSClassRegistry(this, true);
//      FSClassRegistry.loadAtTypeSystemCommitTime(this, true, cl);
      
      this.locked = true;
      
      if (!IS_DISABLE_TYPESYSTEM_CONSOLIDATION) {
        committedTypeSystems.put(this, new WeakReference<>(this));
      }

      // this call is here for the case where a commit happens, but no subsequent
      //   new CAS or switch classloader call is done.  For example, a "reinit" in an existing CAS
      // This call internally calls the code to load JCas classes for this class loader.
      getGeneratorsForClassLoader(cl, false);  // false - is not pear    
//      FSClassRegistry.loadJCasForTSandClassLoader(this, true, cl);
      
      if (IS_TRACE_JCAS_EXPAND) {
        System.out.format("debug type system impl commited new type system and loaded JCas %d%n", this.hashCode());
        System.out.println(Misc.getCallers(1, 50).toString());
      }

      return this;
    } // of sync block 
  }  
  
  /**
   * This is the actual offset for the feature, in either the int or ref array
   * 
   * Offsets for super types come before types, because
   *   multiple subtypes can share the same super type
   *   
   * Offsets due to JCas defined features are set before those from type systems, because
   *   the same JCas class might be used with different type system,
   *   and this increases the chance that the assignment is still valid.
   *   
   * Special handling for JCas defined features which are missing in the type system.
   *   - these are allocated artificial "feature impls", which participate in the offset
   *     setting, but not in anything else (like serialization)
   * 
   * Special handling for JCas super types which have no corresponding uima types
   *   - features inferred from these are incorporated for purposes of computing offsets (only), because
   *     some later type system might have these.
   * 
   * Sets offset into 2 places:
   *   - the FeatureImpl
   *   - a set of arrays in the type:
   *       one mapping offset to featureImpl for refs
   *       one mapping offset to featureImpl for ints
   *       one mapping offset to non-fs-refs (for efficiency in enquing these before refs) 
   * 
   * also sets the number-of-used slots (int / ref) for allocating, in the type
   * 
   * @param ti - the type
   */
  private void computeAdjustedFeatureOffsets(TypeImpl ti) {

    List<FeatureImpl> tempIntFis = new ArrayList<>();
    List<FeatureImpl> tempRefFis = new ArrayList<>();
    List<FeatureImpl> tempNsr    = new ArrayList<>();    

    if (ti != topType) {
      // initialize these offset -> fi maps from supertype
      ti.initAdjOffset2FeatureMaps(tempIntFis, tempRefFis, tempNsr);
      nextI = ti.getSuperType().nbrOfUsedIntDataSlots;
      nextR = ti.getSuperType().nbrOfUsedRefDataSlots;
    } else {
      nextI = 0;
      nextR = 0;
    }
 
    // all the JCas slots come first, because their offsets can't easily change
    // this includes any superClass of a jcas class which is not in this type system
    
    if (! skip_loading_user_jcas) {
      JCasClassInfo jcci = getJcci(ti);
      
      if (jcci != null) {
        addJCasOffsetsWithSupers(jcci.jcasClass, tempIntFis, tempRefFis, tempNsr);
      }
    }
      
    for (final FeatureImpl fi : ti.getMergedStaticFeaturesIntroducedByThisType()) {
      if (fi.getAdjustedOffset() == -1) {
        // wasn't set due to jcas class, above
        setFeatureAdjustedOffset(fi, tempIntFis, tempRefFis, tempNsr);
        if (debug) {
          System.out.println("debug setting adjOffset for feat: " + fi.getShortName() + " to " + fi.getAdjustedOffset());
        }
      }
    }
        
    ti.nbrOfUsedIntDataSlots = nextI;
    ti.nbrOfUsedRefDataSlots = nextR;
    
    ti.setStaticMergedIntFeaturesList((tempIntFis.size() == 0) 
        ? Constants.EMPTY_FEATURE_ARRAY
        : tempIntFis.toArray(new FeatureImpl[tempIntFis.size()]));
    ti.setStaticMergedRefFeaturesList((tempRefFis.size() == 0) 
        ? Constants.EMPTY_FEATURE_ARRAY 
        : tempRefFis.toArray(new FeatureImpl[tempRefFis.size()]));
    ti.setStaticMergedNonSofaFsRefs  ((tempNsr   .size() == 0) 
        ? Constants.EMPTY_FEATURE_ARRAY 
        : tempNsr   .toArray(new FeatureImpl[tempNsr   .size()]));
    
//    ti.hasOnlyInts = ti.nbrOfUsedIntDataSlots > 0 && ti.nbrOfUsedRefDataSlots == 0;
//    ti.hasOnlyRefs = ti.nbrOfUsedRefDataSlots > 0 && ti.nbrOfUsedIntDataSlots == 0;
//    ti.hasNoSlots = ti.nbrOfUsedIntDataSlots == 0 && ti.nbrOfUsedRefDataSlots == 0;
    
    for (TypeImpl sub : ti.getDirectSubtypes()) {
      computeAdjustedFeatureOffsets(sub);
    }  
  }
      
  
  /**
   * Insures that any super class jcas-defined features, 
   *   not already defined (due to having a corresponding type in this
   *   type system)
   *   get their features done first
   *   
   * Walking up the super chain:
   *   - could encounter a class which has no jcci (it's not a jcas class)
   *     but has a super class which is one) - so don't stop the up walk.
   *     
   * Stop the up walk when
   *   - reach the TOP or Object
   *   - reach a class which has a corresponding uima type (the assumption is that
   *     this type is a super type
   *     
   * @param ti the type associated with clazz, or null, if none   
   * @param clazz the class whose supertypes are being scanned.  May not be a JCas class
   * @param tempIntFis the array of int offsets (refs to feature impls (maybe jcas-only)
   * @param tempRefFis the array of ref offsets (refs to feature impls (maybe jcas-only)
   * @param tempNsrFis a list of non fs-ref ref values
   */
  private void addJCasOffsetsWithSupers(Class<?> clazz,  
                                        List<FeatureImpl> tempIntFis, 
                                        List<FeatureImpl> tempRefFis,
                                        List<FeatureImpl> tempNsrFis) {
    
    Class<?> superClass = clazz.getSuperclass();
    /* **********************
     *   STOP if get to top *
     * **********************/
    if (superClass == Object.class) {
      return;
    }

    String superClassName = superClass.getName();
    String uimaSuperTypeName = Misc.javaClassName2UimaTypeName(superClassName);    
    if (this.getType(uimaSuperTypeName) != null) {
      
      /* ****************************
       *   STOP if get to UIMA type *
       * ****************************/

      // But process this jcas class level
      // then return to recursively process other jcas class levels.
      String className = clazz.getName();
      String uimaTypeName = Misc.javaClassName2UimaTypeName(className);
      TypeImpl ti = this.getType(uimaTypeName);
      if (ti != null) {
        maybeAddJCasOffsets(ti, tempIntFis, tempRefFis, tempNsrFis);
      }
      return;
    }
    
    // recurse up the superclass chain for all jcci's not having UIMA types
    //   If they exist, they will have been loaded/created by FSClassRegistry.augmentFeaturesFromJCas
    //   some intermediate superclasses may not have jccis, just skip over them.   
    
    addJCasOffsetsWithSupers(superClass, tempIntFis, tempRefFis, tempNsrFis);
//    maybeAddJCasOffsets(clazz, tempIntFis, tempRefFis, tempNsrFis); // already done by above statement
  }
  
  
  /**
   * 
   * @param ti the type having offsets set up for
   * @param jcci a corresponding jcci, either for this type or for a super type 
   *               when the super type is not in this uima type system
   * @param tempIntFis list to augment with additional slots
   * @param tempRefFis list to augment with additional slots
   */
  private void maybeAddJCasOffsets(TypeImpl ti, 
                                   List<FeatureImpl> tempIntFis, 
                                   List<FeatureImpl> tempRefFis,
                                   List<FeatureImpl> tempNsrFis) {
    
    JCasClassInfo jcci = getJcci(ti);
    if (null != jcci) {  // could be null if class is not a JCas class   
      addJCasOffsets(jcci, tempIntFis, tempRefFis, tempNsrFis);
    }
  }
  
  private void addJCasOffsets(JCasClassInfo jcci, 
      List<FeatureImpl> tempIntFis, 
      List<FeatureImpl> tempRefFis,
      List<FeatureImpl> tempNsrFis) {

    List<FeatureImpl> added = IS_TRACE_JCAS_EXPAND ? (new ArrayList<>(0)) : null;
    for (FSClassRegistry.JCasClassFeatureInfo jcci_feat : jcci.features) {
      TypeImpl rangeType = getType(jcci_feat.uimaRangeName); // could be null
      TypeImpl ti = jcci.getUimaType(this); // could be null
      FeatureImpl fi = null;
      if (ti != null) {
        fi = ti.getFeatureByBaseName(jcci_feat.shortName); // could be null
      }
      if (fi == null) { //
        // no feature for this type in this type system, but in the JCas.
        // create a FeatureImpl_jcas_only, to hold the offset info to use for
        // later in the
        // update of the CallSites to install the offsets
        fi = new FeatureImpl_jcas_only(jcci_feat.shortName, rangeType);
        if (IS_TRACE_JCAS_EXPAND) {
          added.add(fi);
        }
      }
      if (fi.getAdjustedOffset() != -1) {
        if (debug) {
	        System.out.println("debug fi adjusted offset not -1, is " + fi.getAdjustedOffset());
  	      System.out.println("debug " + fi.toString());
  	    }
      } else {
        setFeatureAdjustedOffset(fi, tempIntFis, tempRefFis, tempNsrFis);
      }
    }
    
    if (IS_TRACE_JCAS_EXPAND && added.size() > 0) {
      System.out.format("debug trace jcas added: %d slots, %s%n", added.size(), 
          Misc.ppList(added));
    }
  }
  
  void setFeatureAdjustedOffset(FeatureImpl fi, List<FeatureImpl> tempIntFis, List<FeatureImpl> tempRefFis, List<FeatureImpl> tempNsr) {
    boolean isInt = fi.isInInt;
    fi.setAdjustedOffset(isInt ? nextI : nextR);
    setOffset2Feat(tempIntFis, tempRefFis, tempNsr, fi, isInt ? (nextI++) : (nextR++));
    if (fi.isLongOrDouble) {
      nextI ++;
    }        
  }
  
  void setOffset2Feat(
      List<FeatureImpl> tempIntFis, 
      List<FeatureImpl> tempRefFis,
      List<FeatureImpl> tempNsr,
      FeatureImpl fi, 
      int next) {
    boolean is_jcas_only = fi instanceof FeatureImpl_jcas_only;
    if (fi.isInInt) {
      // assert tempIntFis.size() == next; // could have added slots from JCas
      tempIntFis.add(is_jcas_only ? null : fi);
      if (fi.getRangeImpl().isLongOrDouble) {
        tempIntFis.add(null);
      }
    } else {
      // assert tempRefFis.size() == next; // could have added slots from JCas
      tempRefFis.add(is_jcas_only ? null : fi);
      TypeImpl range = fi.getRangeImpl();

      if (!is_jcas_only && range.isRefType && range != sofaType) {
        tempNsr.add(fi);
      }
    }
  }
  
  private JCasClassInfo getJcci(TypeImpl ti) {
    return FSClassRegistry.getOrCreateJCasClassInfo(ti, cl_for_commit, type2jcci, lookup);
  }
  
  /**
   * Feature "ids" - offsets without adjusting for whether or not they're in the class itself
   * @param ti a type to compute these for
   * @param next - the next offset
   */
  private void computeFeatureOffsets(TypeImpl ti, int next) {
    
    for (FeatureImpl fi : ti.getMergedStaticFeaturesIntroducedByThisType()) {
      fi.setOffset(next ++);
    }
        
    ti.highestOffset = next - 1;  // highest index value, 0 based index
    
    for (TypeImpl sub : ti.getDirectSubtypes()) {
      computeFeatureOffsets(sub, next);
    }  
  }

//  private void decompile(Type t) {
//    String name = t.getName();  
//    if (name.endsWith(ARRAY_TYPE_SUFFIX)) return;
//    if (decompiled.contains(name)) return;
//    decompiled.add(name);
//    
//    if(builtInsWithAltNames.contains(name) )
//      name = "org.apache.uima.jcas."+ name.substring(5 /* "uima.".length() */);
//    
//    String h = System.getProperty(DECOMPILE_JCAS);
//    File file = new File(h + "decompiled");
//    file.mkdir();
// 
//    UimaDecompiler ud = new UimaDecompiler(this.getClass().getClassLoader(), file);
//    ud.decompileToOutputDirectory(name.replace('.', '/'));
//  }
  
  /**
   * @see org.apache.uima.cas.admin.TypeSystemMgr#isCommitted()
   */
  @Override
  public boolean isCommitted() {
    return this.locked;
  }
  
  /**
   * @param typecode for a type
   * @return true if type is AnnotationBase or a subtype of it
   */
  public boolean isAnnotationBaseOrSubtype(int typecode) {
    return isAnnotationBaseOrSubtype(ll_getTypeForCode(typecode));
  }

  public boolean isAnnotationBaseOrSubtype(Type type) {
    return ((TypeImpl)type).isAnnotationBaseType();
  }
  
  /**
   * @param type a type
   * @return true if type is Annotation or a subtype of it
   */
  public boolean isAnnotationOrSubtype(Type type) {
    return ((TypeImpl)type).isAnnotationType();
  }  

  // dangerous, and not needed, not in any interface
//  public void setCommitted(boolean b) {
//    this.locked = b;
//  }

  /*
   * @deprecated
   */
  @Deprecated
  public Feature getFeature(String featureName) {
    return getFeatureByFullName(featureName);
  }

  /**
   * @see org.apache.uima.cas.admin.TypeSystemMgr#setFeatureFinal(org.apache.uima.cas.Type)
   */
  @Override
  public void setFeatureFinal(Type type) {
    ((TypeImpl) type).setFeatureFinal();
  }

  /**
   * @see org.apache.uima.cas.admin.TypeSystemMgr#setInheritanceFinal(org.apache.uima.cas.Type)
   */
  @Override
  public void setInheritanceFinal(Type type) {
    ((TypeImpl) type).setInheritanceFinal();
  }

  /*
   * (non-Javadoc)
   * 
   * @see org.apache.uima.cas.TypeSystem#getTypeNameSpace(java.lang.String)
   */
  @Override
  public TypeNameSpace getTypeNameSpace(String name) {
    if (!TypeSystemUtils.isTypeNameSpaceName(name)) {
      return null;
    }
    return new TypeNameSpaceImpl(name, this);
  }

  /**
   * @see TypeSystem#getArrayType(Type)
   * @param componentType
   *          The type of the elements of the resulting array type. This can be any type, even
   *          another array type.
   * @return The array type with the corresponding component type.
   *         If it doesn't exist, a new TypeImplArray is created for it.
   */
  @Override
  public Type getArrayType(Type componentType) {
    TypeImpl ti = (TypeImpl) arrayComponentTypeToArrayType.get(componentType);
    if (null == ti) { 
      // This path only happens when 
      //   a Feature is declared to be a non-built-in (and therefore non-primitive) array 
      //     that is, an FsArray of another declared uima type.
      ti = addArrayType(componentType, getSlotKindFromType(componentType), HEAP_STORED_ARRAY, FSArray.class);
    }
    return ti;
  }

  /**
   * @see org.apache.uima.cas.admin.TypeSystemMgr#addStringSubtype
   */
  @Override
  public Type addStringSubtype(String typeName, String[] stringList) throws CASAdminException {
    Set<String> allowedValues = new HashSet<>(Arrays.asList(stringList));
    TypeImpl supertype = this.stringType;
    // Check type name syntax.
    checkTypeSyntax(typeName);

    TypeImpl existingTi = getType(typeName);
    if (existingTi != null) {
      if (!(existingTi instanceof TypeImpl_stringSubtype)) {
        throw new CASAdminException(CASAdminException.STRING_SUBTYPE_REDEFINE_NAME_CONFLICT,
            typeName, existingTi.toString());
      }
      Set<String> existingAllowedValues = ((TypeImpl_stringSubtype) existingTi).getAllowedValues();
      if (!existingAllowedValues.equals(allowedValues)) {
        // this type is already defined with identical allowed values, return
        // existing one
        return existingTi;
      }
      throw new CASAdminException(CASAdminException.STRING_SUBTYPE_CONFLICTING_ALLOWED_VALUES,
          typeName,
          Misc.addElementsToStringBuilder(new StringBuilder(), existingAllowedValues).toString(),
          Misc.addElementsToStringBuilder(new StringBuilder(), allowedValues).toString());
    }

    // Create the type.
    TypeImpl_stringSubtype type = new TypeImpl_stringSubtype(typeName, this, supertype, allowedValues);
    type.setFeatureFinal();
    type.setInheritanceFinal();
    return type;
  }

  /**
   * Add an array type.  This is called for builtin array types, and when processing a Feature specification
   * that represents an FSArray of a particular type
   * @param componentType the component type
   * @return a TypeImplArray 
   */
  TypeImpl_array addArrayType(Type componentType, SlotKind slotKind, boolean isHeapStoredArray, Class<?> javaClass) {
    if (isCommitted()) {
      throw new CASRuntimeException(CASRuntimeException.ADD_ARRAY_TYPE_AFTER_TS_COMMITTED, 
          componentType.getName() + TypeSystemImpl.ARRAY_TYPE_SUFFIX);
    }
    String arrayTypeName = getArrayTypeName(componentType.getName());
    // either fsArray or TOP
    TypeImpl supertype = computeArrayParentFromComponentType(componentType); 
    TypeImpl_array ti = new TypeImpl_array(arrayTypeName, (TypeImpl) componentType, this, supertype, slotKind, isHeapStoredArray, javaClass);
    this.arrayComponentTypeToArrayType.put(componentType, ti);
    // the reverse - going from array type to component type is done via the getComponentType method of TypeImplArray
    return ti;
  }
  
//  TypeImplList addTypeList(TypeImpl elementType) {
//    return new TypeImplList(CAS.TYPE_NAME_LIST, elementType, this, topType);
//  }
//  
//  TypeImplMap addTypeMap(TypeImpl keyType, TypeImpl valueType) {
//    return new TypeImplMap(CAS.TYPE_NAME_MAP, keyType, valueType, this, topType);
//  }

 
//  /**
//   * Used to support generic access to static-compiled features.
//   * Return ordered-by-offset array of FeatureImpls of a particular range class
//   * @param valueType - one of booleanType, booleanArrayType, stringType, topType, fsArrayType, etc.
//   *                    see list in allTypes1 in TypeSystemImpl. 
//   * @return a stream of FeatureImpls having a range of the specified type
//   */
//  public Stream<FeatureImpl> getTypeFeaturesByRangeType(TypeImpl type, TypeImpl range) {
//    return type.getFeaturesAsStream().filter(fi -> ((TypeImpl) fi.getRange()).consolidateType(topType, fsArrayType) == range);
//  }

  private static void setTypeFinal(Type type) {
    TypeImpl t = (TypeImpl) type;
    t.setFeatureFinal();
    t.setInheritanceFinal();
    t.setBuiltIn();
  }
  
  private FeatureImpl getFeature(String typeName, String featureShortName) {
    Type type = getType(typeName);
    if (null == type) {
//      System.out.println("debug - get feature for typename: " + typeName + ", feature: " + featureShortName 
//           + " returned null when getting the type.");
      return null;
    }
    return getFeature(getType(typeName), featureShortName);
  }
  
  private FeatureImpl getFeature(Type type, String featureShortName) {
    return ((TypeImpl)type).getFeatureByBaseName(featureShortName);
  }
  
  /**
   * @param ti the type
   * @param featureShortName the name of the feature
   * @return the offset in the storage array for this feature
   */
  public int getFeatureOffset(TypeImpl ti, String featureShortName) {
    FeatureImpl fi = (FeatureImpl) ti.getFeatureByBaseName(featureShortName);
    return fi.getOffset();
  }
  
//  public TypeImpl[] getAllTypesForByteCodeGen() {
//    return allTypesForByteCodeGen;
//  }
//
//
//  /**
//   * Each instance holds info needed in binary serialization
//   * of data for a particular type
//   */
//  class TypeInfo {
//    // constant data about a particular type
//    public final TypeImpl   type;             // for debug
//    /**
//     * Array of slot kinds; index 0 is for 1st slot after feature code, length = number of slots excluding type code
//     */
//    public final SlotKind[] slotKinds;
//    public final int[] strRefOffsets;
//
//    public final boolean    isArray;
//    public final boolean    isHeapStoredArray; // true if array elements are
//                                               // stored on the main heap
//
//    public TypeInfo(TypeImpl type) {
//
//      this.type = type;
//      List<Feature> features = type.getFeatures();
//
//      isArray = type.isArray(); // feature structure array types named
//                                // type-of-fs[]
//      isHeapStoredArray = (type == intArrayType) || (type == floatArrayType)
//          || (type == fsArrayType) || (type == stringArrayType)
//          || (TypeSystemImpl.isArrayTypeNameButNotBuiltIn(type.getName()));
//
//      final ArrayList<Integer> strRefsTemp = new ArrayList<Integer>();
//      // set up slot kinds
//      if (isArray) {
//        // slotKinds has 2 slots: 1st is for array length, 2nd is the slotkind
//        // for the array element
//        SlotKind arrayKind;
//        if (isHeapStoredArray) {
//          if (type == intArrayType) {
//            arrayKind = Slot_Int;
//          } else if (type == floatArrayType) {
//            arrayKind = Slot_Float;
//          } else if (type == stringArrayType) {
//            arrayKind = Slot_StrRef;
//          } else {
//            arrayKind = Slot_HeapRef;
//          }
//        } else {
//
//          // array, but not heap-store-array
//          if (type == booleanArrayType || type == byteArrayType) {
//            arrayKind = Slot_ByteRef;
//          } else if (type == shortArrayType) {
//            arrayKind = Slot_ShortRef;
//          } else if (type == longArrayType) {
//            arrayKind = Slot_LongRef;
//          } else if (type == doubleArrayType) {
//            arrayKind = Slot_DoubleRef;
//          } else {
//            throw new RuntimeException("never get here");
//          }
//        }
//
//        slotKinds = new SlotKind[] { Slot_ArrayLength, arrayKind };
//        strRefOffsets = INT0;
//
//      } else {
//
//        // set up slot kinds for non-arrays
//        ArrayList<SlotKind> slots = new ArrayList<SlotKind>();
//        int i = -1;
//        for (Feature feat : features) {
//          i++;
//          TypeImpl slotType = (TypeImpl) feat.getRange();
//
//          if (slotType == stringType || (slotType instanceof TypeImpl_string)) {
//            slots.add(Slot_StrRef);
//            strRefsTemp.add(i + 1);  // first feature is offset 1 from fs addr
//          } else if (slotType == intType) {
//            slots.add(Slot_Int);
//          } else if (slotType == booleanType) {
//            slots.add(Slot_Boolean);
//          } else if (slotType == byteType) {
//            slots.add(Slot_Byte);
//          } else if (slotType == shortType) {
//            slots.add(Slot_Short);
//          } else if (slotType == floatType) {
//            slots.add(Slot_Float);
//          } else if (slotType == longType) {
//            slots.add(Slot_LongRef);
//          } else if (slotType == doubleType) {
//            slots.add(Slot_DoubleRef);
//          } else {
//            slots.add(Slot_HeapRef);
//          }
//        } // end of for loop
//        slotKinds = slots.toArray(new SlotKind[slots.size()]);
//        // convert to int []
//        final int srlength = strRefsTemp.size();
//        if (srlength > 0) {
//          strRefOffsets = new int[srlength];
//          for (int j = 0; j < srlength; j++) {
//            strRefOffsets[j] = strRefsTemp.get(j);
//          }
//        } else {
//          strRefOffsets = INT0;
//        }
//      }
//    }
//
//    /**
//     * @param offset 0 = typeCode, 1 = first feature, ...
//     * @return
//     */
//    SlotKind getSlotKind(int offset) {
//      if (0 == offset) {
//        return Slot_TypeCode;
//      }
//      return slotKinds[offset - 1];
//    }
//
//    @Override
//    public String toString() {
//      return type.toString();
//    }
//  }
//  
//  TypeInfo getTypeInfo(int typeCode) {
//    if (null == typeInfoArray[typeCode]) {
//      TypeImpl type = (TypeImpl) ll_getTypeForCode(typeCode);
////      if (null == type) {
////        diagnoseBadTypeCode(typeCode);
////      }
//      typeInfoArray[typeCode] = new TypeInfo(type);
//    }
//    return typeInfoArray[typeCode];
//  }
  
//  // debugging
//  private void diagnoseBadTypeCode(int typeCode) {
//    System.err.format("Bad type code %,d passed to TypeSystem.getTypeInfo, largest type code is %,d, size of types list is %,d%n", 
//        typeCode, getLargestTypeCode(), types.size());
//    System.err.println(this.toString());
//    System.err.format("Type in types: %s%n", types.get(typeCode));  
//    throw new RuntimeException();
//  }

  /*********************************************************
   * Type Mapping Objects
   *   used in compressed binary (de)serialization
   * These are in an identity map, key = target type system
   * 
   * Threading: this map is used by multiple threads
   * 
   * Key = target type system, via a weak reference.
   * Automatically cleared via WeakHashMap
   * 
   * The map itself is not synchronized, because all accesses to it are
   * from the synchronized getTypeSystemMapper method
   *********************************************************/
  public final Map<TypeSystemImpl, CasTypeSystemMapper> typeSystemMappers =
      new WeakHashMap<>();
   
  synchronized CasTypeSystemMapper getTypeSystemMapper(TypeSystemImpl tgtTs) {
    CasTypeSystemMapper ctsm = getTypeSystemMapperInner(tgtTs);
    if (null == ctsm || ctsm.isEqual()) { // if the mapper is for this type system
      return null;
    } 
    return ctsm;
  }
  
  synchronized CasTypeSystemMapper getTypeSystemMapperInner(TypeSystemImpl tgtTs) {
    if ((null == tgtTs) || (this == tgtTs)) {
      return null;  // conventions for no type mapping
    }
    CasTypeSystemMapper m = typeSystemMappers.computeIfAbsent(tgtTs, 
        key -> new CasTypeSystemMapper(this, tgtTs));
        
    return m;
  }
  
  
//  /**
//   * @param otherTs type system to compare to this one
//   * @return true if one or more identically named features have differently named ranges
//   */
//  public boolean isRangeCheckNeeded(TypeSystemImpl otherTs) {
//    if (this == otherTs) {
//      return false;
//    }
//    final List<Feature> smallerList;
//    if (features.size() > otherTs.features.size()) {
//      smallerList = otherTs.features;
//      otherTs = this; 
//    } else {
//      smallerList = features;
//    }
//    
//    for (int i = smallerList.size() - 1; i > 0; i--) { // position 0 is null
//      final Feature f1 = smallerList.get(i);
//      final Feature f2 = otherTs.getFeatureByFullName(f1.getName());
//      if (f2 == null) {
//        continue;
//      }
//      if (!f1.getRange().getName().equals(f2.getRange().getName())) {
//        return true;
//      }
//    }
//    return false;
//  }
//  
  
  /****************************************************************
   * Low Level APIs that use type codes and feature codes         *
   * These are less efficient in V3, and should be replaced where *
   * possible with standard non-low-level access                  *
   * **************************************************************
   */
  
  /**
   * 
   * @param typeCode of some type
   * @return the type code of the parent type
   */
  @Override
  public int ll_getParentType(int typeCode) {
    if (typeCode == 1) {
      return 0;
    }
    return types.get(typeCode).getSuperType().getCode();
  }
  
  /**
   * Get an array of the appropriate features for this type.
   */
  @Override
  public int[] ll_getAppropriateFeatures(int typecode) {
    if (!isType(typecode)) {
      return null;
    }
    return types.get(typecode).getFeaturesAsStream().mapToInt(FeatureImpl::getCode).toArray();
  }

  @Override
  public boolean ll_subsumes(int superType, int type) {
    return subsumes(types.get(superType), types.get(type));
  }

  /*
   * (non-Javadoc)
   * 
   * @see org.apache.uima.cas.impl.LowLevelTypeSystem#ll_getCodeForTypeName(java.lang.String)
   */
  @Override
  public int ll_getCodeForTypeName(String typeName) {
    if (typeName == null) {
      throw new NullPointerException();
    }
    TypeImpl ti = getType(typeName);
    return (ti == null) ? LowLevelTypeSystem.UNKNOWN_TYPE_CODE : ti.getCode();
  }

  /*
   * (non-Javadoc)
   * 
   * @see org.apache.uima.cas.impl.LowLevelTypeSystem#ll_getCodeForType(org.apache.uima.cas.Type)
   */
  @Override
  public int ll_getCodeForType(Type type) {
    return ((TypeImpl) type).getCode();
  }

  @Override
  public int ll_getCodeForFeatureName(String featureName) {
    if (featureName == null) {
      throw new NullPointerException();
    }
    FeatureImpl fi = (FeatureImpl) getFeatureByFullName(featureName);
    if (fi != null) {
      return fi.getCode();
    }
    return UNKNOWN_FEATURE_CODE;
  }

  @Override
  public int ll_getCodeForFeature(Feature feature) {
    return ((FeatureImpl) feature).getCode();
  }

  @Override
  public Type ll_getTypeForCode(int typeCode) {
    return getTypeForCode(typeCode);
  }
  
  public TypeImpl getTypeForCode(int typeCode) {
    if (isType(typeCode)) {
      return this.types.get(typeCode);
    }
    return null;
  }
  
  public TypeImpl getTypeForCode_checked(int typeCode) {
    TypeImpl r = getTypeForCode(typeCode);
    if (r == null) {
      throw new LowLevelException(LowLevelException.INVALID_TYPECODE, typeCode);
    }
    return r;
  }
  
  /**
   * Check if feature is appropriate for type (i.e., type is subsumed by domain type of feature).
   * @param typecode -
   * @param featcode -
   * @return true if feature is appropriate for type (i.e., type is subsumed by domain type of feature).
   */
  public boolean isApprop(int typecode, int featcode) {
    return ((TypeImpl) ll_getTypeForCode(typecode)).isAppropriateFeature(ll_getFeatureForCode(featcode));
  }

  /**
   * Feature Code to Offset
   * Offset has no clear meaning in V3
   * @return An offset <code>&gt;0</code> if <code>feat</code> exists; <code>0</code>, else.
   */
  int getFeatureOffset(int feat) {
    throw new UIMARuntimeException(UIMARuntimeException.NOT_SUPPORTED_NO_HEAP_IN_UIMA_V3);
  }
  
  private final int getLargestFeatureCode() {
    return this.features.size();
  }

  final boolean isFeature(int featureCode) {
    return ((featureCode > UNKNOWN_FEATURE_CODE) && (featureCode <= getLargestFeatureCode()));
  }

  @Override
  public Feature ll_getFeatureForCode(int featureCode) {
    if (isFeature(featureCode)) {
      return this.features.get(featureCode);
    }
    return null;
  }
  
  FeatureImpl getFeatureForCode(int featureCode) {
    return this.features.get(featureCode);
  }
  
  FeatureImpl getFeatureForCode_checked(int featureCode) {
    FeatureImpl f = getFeatureForCode(featureCode);
    if (null == f) {
      throw new LowLevelException(LowLevelException.INVALID_FEATURE_CODE, featureCode); 
    }
    return f;
  }
  
  @Override
  public int ll_getDomainType(int featureCode) {
    return intro(featureCode);
  }

  @Override
  public int ll_getRangeType(int featureCode) {
    return range(featureCode);
  }

  @Override
  public LowLevelTypeSystem getLowLevelTypeSystem() {
    return this;
  }

  @Override
  public boolean ll_isStringSubtype(int typecode) {
    return types.get(typecode).isStringSubtype();
  }

  /**
   * The range type of features may include 
   *   special uima types that are not creatable, such as the primitive ones
   *   like integer, or string, or subtypes of string.
   * Other types are reference types
   */
  boolean classifyAsRefType(String name, TypeImpl superType) {
    switch(name) {
    case CAS.TYPE_NAME_BOOLEAN:
    case CAS.TYPE_NAME_BYTE:
    case CAS.TYPE_NAME_SHORT:
    case CAS.TYPE_NAME_INTEGER:
    case CAS.TYPE_NAME_LONG:
    case CAS.TYPE_NAME_FLOAT:
    case CAS.TYPE_NAME_DOUBLE:
    case CAS.TYPE_NAME_STRING:
//    case CAS.TYPE_NAME_JAVA_OBJECT:
//    case CAS.TYPE_NAME_MAP:
//    case CAS.TYPE_NAME_LIST:
      return false;
    }
    // superType is null for TOP, which is a Ref type
    if (superType != null && superType.getName().equals(CAS.TYPE_NAME_STRING)) { // can't compare to stringType - may not be set yet
      return false;
    }
    return true;
  }
  
  /**
   * @param type the type to test
   * @return true if it's a reference type - one that can be created as a FeatureStructure
   */
  public boolean isRefType(TypeImpl type) {
    return type.isRefType;
  }
  
  @Override
  public boolean ll_isRefType(int typeCode) {
    return isRefType(getTypeForCode(typeCode));
  }
    
  @Override
  public final int ll_getTypeClass(int typeCode) {
    if (typeCode == TypeSystemConstants.booleanTypeCode) {
      return LowLevelCAS.TYPE_CLASS_BOOLEAN;
    }
    if (typeCode == TypeSystemConstants.byteTypeCode) {
      return LowLevelCAS.TYPE_CLASS_BYTE;
    }
    if (typeCode == TypeSystemConstants.shortTypeCode) {
      return LowLevelCAS.TYPE_CLASS_SHORT;
    }
    if (typeCode == TypeSystemConstants.intTypeCode) {
      return LowLevelCAS.TYPE_CLASS_INT;
    }
    if (typeCode == TypeSystemConstants.floatTypeCode) {
      return LowLevelCAS.TYPE_CLASS_FLOAT;
    }
    if (typeCode == TypeSystemConstants.longTypeCode) {
      return LowLevelCAS.TYPE_CLASS_LONG;
    }
    if (typeCode == TypeSystemConstants.doubleTypeCode) {
      return LowLevelCAS.TYPE_CLASS_DOUBLE;
    }
    // false if string type code not yet set up (during initialization)
    //   need this to avoid NPE in subsumes
    if ((TypeSystemConstants.stringTypeCode != LowLevelTypeSystem.UNKNOWN_TYPE_CODE) &&
          ll_subsumes(TypeSystemConstants.stringTypeCode, typeCode)) {
      return LowLevelCAS.TYPE_CLASS_STRING;
    }
    if (typeCode == TypeSystemConstants.booleanArrayTypeCode) {
      return LowLevelCAS.TYPE_CLASS_BOOLEANARRAY;
    }
    if (typeCode == TypeSystemConstants.byteArrayTypeCode) {
      return LowLevelCAS.TYPE_CLASS_BYTEARRAY;
    }
    if (typeCode == TypeSystemConstants.shortArrayTypeCode) {
      return LowLevelCAS.TYPE_CLASS_SHORTARRAY;
    }
    if (typeCode == TypeSystemConstants.intArrayTypeCode) {
      return LowLevelCAS.TYPE_CLASS_INTARRAY;
    }
    if (typeCode == TypeSystemConstants.floatArrayTypeCode) {
      return LowLevelCAS.TYPE_CLASS_FLOATARRAY;
    }
    if (typeCode == TypeSystemConstants.longArrayTypeCode) {
      return LowLevelCAS.TYPE_CLASS_LONGARRAY;
    }
    if (typeCode == TypeSystemConstants.doubleArrayTypeCode) {
      return LowLevelCAS.TYPE_CLASS_DOUBLEARRAY;
    }
    if (typeCode == TypeSystemConstants.stringArrayTypeCode) {
      return LowLevelCAS.TYPE_CLASS_STRINGARRAY;
    }
    if (ll_isArrayType(typeCode)) {
      return LowLevelCAS.TYPE_CLASS_FSARRAY;
    }
    return LowLevelCAS.TYPE_CLASS_FS;
  }

  /**
   * @see LowLevelTypeSystem#ll_getArrayType(int)
   * @param componentTypeCode the type code of the components of the array
   * @return the type code of the requested Array type having components of componentTypeCode, or 0
   *     if the componentTypeCode is invalid.
   */
  @Override
  public int ll_getArrayType(int componentTypeCode) {
    if (!ll_isValidTypeCode(componentTypeCode)) {
      return 0;
    }
    
    return ((TypeImpl)(getArrayType(types.get(componentTypeCode)))).getCode();
  }
  
  /**
   * @see LowLevelTypeSystem#ll_isValidTypeCode(int)
   */
  @Override
  public boolean ll_isValidTypeCode(int typeCode) {
    return isType(typeCode);
//    return (this.typeNameST.getSymbol(typeCode) != null)
//        || this.arrayToComponentTypeMap.containsKey(typeCode);
  }

  @Override
  public boolean ll_isArrayType(int typeCode) {
    if (!ll_isValidTypeCode(typeCode)) {
      return false;
    }
    return types.get(typeCode).isArray();
  }

  @Override
  public int ll_getComponentType(int arrayTypeCode) {
    final TypeImpl type = types.get(arrayTypeCode);
    if (type.isArray()) {
      return ((TypeImpl) ((TypeImpl_array)type).getComponentType()).getCode();
    }
    return UNKNOWN_TYPE_CODE;
  }

  /* note that subtypes of String are considered primitive */
  @Override
  public boolean ll_isPrimitiveType(int typeCode) {
    return !ll_isRefType(typeCode);
  }

  @Override
  public String[] ll_getStringSet(int typeCode) {
    TypeImpl ti = types.get(typeCode);
    if (!ti.isStringSubtype()) {
      return null;
    }
    Set<String> allowedValues = ((TypeImpl_stringSubtype)ti).getAllowedValues();
    return allowedValues.stream().toArray(i -> new String[i]);
  }

  @Override
  public Iterator<Feature> getFeatures() {
    List<Feature> lf = Collections.unmodifiableList(this.features);
    Iterator<Feature> it = lf.iterator();
    // The first element is null, so skip it.
    it.next();
    return it;
  }
  
//  public List<FeatureImpl> getFeatureImpls() {
//    return this.features;
//  }
  
  /**
   * 
   * @param feat -
   * @return the domain type for a feature.
   */
  public int intro(int feat) {
    return ((TypeImpl)(this.features.get(feat).getDomain())).getCode();
  }

  /**
   * Get the range type for a feature.
   * @param feat -
   * @return -
   */
  public int range(int feat) {
    return ((TypeImpl)(this.features.get(feat).getRange())).getCode();
  }
  
  /**
   * Given a component type, return the parent type of the corresponding array type,
   * without needing the corresponding array type to exist (yet).
   *    component type ->  (member of) array type  -> UIMA parent type of that array type.
   *    
   * The UIMA Type parent of an array is either
   *   ArrayBase (for primitive arrays, plus String[] and TOP[] (see below) 
   *   FsArray - for XYZ[] reference kinds of arrays
   *   
   * The UIMA Type parent chain goes like this:
   *   primitive_array -> ArrayBase -> TOP (primitive: boolean, byte, short, int, long, float, double, String)
   *   String[]        -> ArrayBase -> TOP
   *   TOP[]           -> ArrayBase -> TOP
   *    
   *   XYZ[]           -> FSArray    -> TOP  where XYZ is not a primitive, not String[], not TOP[]
   *   
   *   Arrays of TOP are handled differently from XYZ[] because 
   *     - the creation of the FSArray type requires
   *       -- the creation of TOP[] type, which requires (unless this is done)
   *       -- the recursive creation of FSArray type - which causes a null pointer exception
   *     
   *   Note that the UIMA super chain is not used very much (mainly for subsumption,
   *   and for this there is special case code anyways), so this doesn't really matter. (2015 Sept)
   *    
   * Note: the super type chain of the Java impl classes varies from the UIMA super type chain.
   *   It is used to factor out common behavior among classes of arrays.
   *   
   *   *********** NOTE: TBD update the rest of this comment for V3 **************
   *   
   *   For non-JCas (in V3, this is only the XYZ[] and TOP[] kinds of arrays)
   *     
   *     CommonArrayFSImpl  [ for arrays stored on the main heap ]
   *       ArrayFSImpl  (for arrays of FS)
   *       FloatArrayFSImpl
   *       IntArrayFSImpl
   *       StringArrayFSImpl
   *     CommonAuxArrayFSImpl  [ for arrays stored in Aux heaps ]
   *       BooleanArrayFSImpl
   *       ByteArrayFSImpl
   *       ShortArrayFSImpl
   *       LongArrayFSImpl
   *       DoubleArrayFSImpl
   *   
   *   For JCas: The corresponding types have only TOP as their supertypes
   *     but they implement the nonJCas interfaces for each subtype.
   *       Those interfaces implement CommonArrayFS interface
   *          
   * @param componentType the UIMA type of the component of the array
   * @return the parent type of the corresponding array type 
   */
  private TypeImpl computeArrayParentFromComponentType(Type componentType) {
    if (componentType.isPrimitive() || (componentType == topType)) {
      return arrayBaseType;
    }
    return fsArrayType;
  }
  
//  /**
//   * Generate the class for the given name.  If it refers to super classes not yet loaded, then the act of 
//   * defining the class will cause these to be loaded too.
//   * 
//   * Called from UIMATypeSystemClassLoader for lazy loading, or
//   *        from commit via UIMATypeSystemClassLoaderInjector -> generateAndLoadClass, for batch loading
//   *        
//   * @param name the x.y.z.Foo style name of the class to generate
//   * @return the generated Class
//   */
//  public byte[] jcasGenerate(String name) {
//    TypeImpl type = getType(name);
//    return featureStructureClassGen.createJCasCoverClass(type);
//  }
//
//  /**
//   * Generate the class for the given name.  If it refers to super classes not yet loaded, then the act of 
//   * defining the class will cause these to be loaded too.
//   * @param name the x.y.z.Foo style name of the class to generate
//   * @return the generated Class
//   */
//  public byte[] jcas_TypeGenerate(String name) {
//    TypeImpl type = getType(name);  // name doesn't have the _Type suffix
//    return featureStructureClassGen.createJCas_TypeCoverClass(type);
//  }
  
//  /**
//   * 
//   * @param name
//   * @return true if name is a JCasGen name  (_Type suffix removed outside of this routine)  
//   *   need to exclude those names that are built-in because otherwise, a sub class loader will regenerate them
//   *   and the built-ins need to be shared and not generated
//   */
//  public boolean isJCasGenerateOnLoad(String name) {
//    return !JCasImpl.builtInsWithAltNames.contains(name) && typeName2TypeImpl.containsKey(name);
//  }
  
//  /**
//   * FunctionalInterface for creating instances of a type.
//   *   Acts like a Function, taking a JCas arg, and returning an instance of the JCas type.
//   * @param jcasClass the class of the JCas type to construct
//   * @return a Functional Interface whose apply method takes a JCas and returns a new instance of the class
//   */
//  private Function<JCas, TOP> getCreator(Class<?> jcasClass) {
//    try {
//      MethodHandle mh = lookup.findConstructor(jcasClass, MethodType.methodType(void.class, JCas.class));
//      MethodType mtConstructor = MethodType.methodType(jcasClass, JCas.class);
// 
//      return (Function<JCas, TOP>)LambdaMetafactory.metafactory(
//          lookup, // lookup context for the constructor 
//          "apply", // name of the method in the Function Interface 
//          MethodType.methodType(Function.class),  // signature of callsite, return type is functional interface, args are captured args if any 
//          mtConstructor.generic(), // samMethodType signature and return type of method impl by function object 
//          mh,  // method handle to constructor 
//          mtConstructor).getTarget().invokeExact();
//    } catch (Throwable e) {
//      throw new UIMARuntimeException(UIMARuntimeException.INTERNAL_ERROR);
//    }
//  }

  /** 
   * Convert between fixed JCas class int (set when it is loaded) and 
   * this type system's TypeImpl.
   *  
   * @param i the index from the typeIndexId of the JCas cover class
   * @return - the type impl associated with that JCas cover class
   */
  public TypeImpl getJCasRegisteredType(int i) {
    TypeImpl ti;
    synchronized(jcasRegisteredTypes) {
      ti = (i >= jcasRegisteredTypes.size()) ? null : jcasRegisteredTypes.get(i);
    }
    if (null == ti) {
      throwMissingUIMAtype(i);
    }
    return ti;
  }
  
  /**
   * For a given JCasRegistry index, that doesn't have a corresponding UIMA type,
   * throw an appropriate exception
   * @param i - the index in the JCasRegistry
   */
  private void throwMissingUIMAtype(int typeindex) {
    Class<? extends TOP> cls = JCasRegistry.getClassForIndex(typeindex);
    if (cls != null) {
      String className = cls.getName();
//      System.err.format("Missing UIMA type, JCas Class name: %s, index: %d, jcasRegisteredTypes size: %d%n", className, typeindex, jcasRegisteredTypes.size());
//      dumpTypeSystem();
      throw new CASRuntimeException(CASRuntimeException.JCAS_TYPE_NOT_IN_CAS, className);
    } else {
      throw new CASRuntimeException(CASRuntimeException.JCAS_UNKNOWN_TYPE_NOT_IN_CAS);
    }
  }
  
  // for debugging
  public void dumpTypeSystem() {
    StringBuilder sb = new StringBuilder();
    sb.append("TypeSystem committed?: ").append(isCommitted()).append('\n');
    sb.append("jcasRegisteredTypes:\n");
    // dump 5 at a time, use temp stringbuilder to avoid issues with users that wrap System.err
    synchronized(jcasRegisteredTypes) {
      for (int i = 0; i < jcasRegisteredTypes.size(); i++) {
        TypeImpl ti = jcasRegisteredTypes.get(i);
        sb.append(String.format("%4d: ", i));
        sb.append((ti == null) ? "null" : ti.getName());
        if (i % 5 == 0) {
          sb.append('\n');
        }
      }
    }
    System.err.println(sb);
    
    /** debug dump all types **/
    sb.setLength(0);
    sb.append("Dumping all type names\n");
    List<TypeImpl> allTypes = getAllTypes();
    int sz = allTypes.size();
    
    for (int i = 0; i < sz;) {
      sb.append(String.format("%4d: %-20s ", i, allTypes.get(i++).getName()));
      if (i == sz) break;
      if (i % 5 == 0) {
        sb.append('\n');
      }
    }
    System.err.println(sb);
  }
  
//  public FSClassRegistry getFSClassRegistry() {
//    return fsClassRegistry;
//  }
  
  /**
   * 
   * @param typeIndexID the JCasTypeID for the JCas cover class that will be used when creating instances of ti
   *                       - may be a supertype of ti, if ti has no JCas class itself
   *                       - may be a subtype of the supertype of ti, if ti has no JCas class itself
   * @param ti the UIMA type
   */
  void setJCasRegisteredType(int typeIndexID, TypeImpl ti) {
//    if (typeIndexID == 23) {
//      System.out.format("debug typeIndexId = 23, typeImpl = %s%n", ti.getName());
//    }
    synchronized (jcasRegisteredTypes) {
      TypeImpl existing = Misc.getWithExpand(jcasRegisteredTypes,  typeIndexID);
      if (existing != null) {
        if (ti != existing) {
          // allowed 
          if (ti == null) {
            Misc.internalError();
          }
          if (!existing.subsumes(ti)) {
            Misc.internalError();
          }
        }
      } else {
        jcasRegisteredTypes.set(typeIndexID, ti);
      }
    }
  }
  
  public static final int getTypeClass(TypeImpl ti) { 
    switch (ti.getCode()) {
    case TypeSystemConstants.intTypeCode: return CASImpl.TYPE_CLASS_INT;
    case TypeSystemConstants.floatTypeCode: return CASImpl.TYPE_CLASS_FLOAT;
    case TypeSystemConstants.stringTypeCode: return CASImpl.TYPE_CLASS_STRING;
    case TypeSystemConstants.intArrayTypeCode: return CASImpl.TYPE_CLASS_INTARRAY;
    case TypeSystemConstants.floatArrayTypeCode: return CASImpl.TYPE_CLASS_FLOATARRAY;
    case TypeSystemConstants.stringArrayTypeCode: return CASImpl.TYPE_CLASS_STRINGARRAY;
    case TypeSystemConstants.fsArrayTypeCode: return CASImpl.TYPE_CLASS_FSARRAY;
    case TypeSystemConstants.booleanTypeCode: return CASImpl.TYPE_CLASS_BOOLEAN;
    case TypeSystemConstants.byteTypeCode: return CASImpl.TYPE_CLASS_BYTE;
    case TypeSystemConstants.shortTypeCode: return CASImpl.TYPE_CLASS_SHORT;
    case TypeSystemConstants.longTypeCode: return CASImpl.TYPE_CLASS_LONG;
    case TypeSystemConstants.doubleTypeCode: return CASImpl.TYPE_CLASS_DOUBLE;
    case TypeSystemConstants.booleanArrayTypeCode: return CASImpl.TYPE_CLASS_BOOLEANARRAY;
    case TypeSystemConstants.byteArrayTypeCode: return CASImpl.TYPE_CLASS_BYTEARRAY;
    case TypeSystemConstants.shortArrayTypeCode: return CASImpl.TYPE_CLASS_SHORTARRAY;
    case TypeSystemConstants.longArrayTypeCode: return CASImpl.TYPE_CLASS_LONGARRAY;
    case TypeSystemConstants.doubleArrayTypeCode: return CASImpl.TYPE_CLASS_DOUBLEARRAY;
    }
    
    if (ti.isStringOrStringSubtype()) {
      return CASImpl.TYPE_CLASS_STRING;
    }
        
    if (ti.isArray()) {
      return CASImpl.TYPE_CLASS_FSARRAY;
    }

    return CASImpl.TYPE_CLASS_FS;
  }

  public List<TypeImpl> getAllTypes() {
    return types.subList(1, types.size());
  }
  
  public static final TypeSystemImpl staticTsi = new TypeSystemImpl();
  static { 
    TypeSystemImpl tsi = staticTsi.commit();  // needed to assign adjusted offsets to the builtins
    if (tsi != staticTsi) Misc.internalError();  
  }
  
  /**
   * HashCode and Equals
   *   used to compare two type system.  
   *   Equal type systems are collapsed into one
   *   
   * Equal means 
   *   Same types
   *     Type are same if they have the same features and other flags
   *       Same Features  
   */
  @Override
  public int hashCode() {
    final int prime = 31;
    int result = 1;
    result = prime * result + ((types == null) ? 0 : types.hashCode());
    return result;
  }

  // debug - compare two type systems, print first different type
  public static void compareTs(TypeSystem t1, TypeSystem t2) {
    TypeSystemImpl ts1 = (TypeSystemImpl) t1;
    TypeSystemImpl ts2 = (TypeSystemImpl) t2;
    if (ts1.types.size() != ts2.types.size()) {
      System.out.format("ts1 size: %,d ts2 size: %d%n", ts1.types.size(), ts2.types.size());
    }

    for (int i = 1; i < ts1.types.size(); i++) {
      if (ts1.types.get(i).hashCode() != ts2.types.get(i).hashCode()) {
        System.out.format("ts1 type: %s%n%nts2 type: %s%n", ts1.types.get(i), ts2.types.get(i));
      }
    }
    System.out.println("done");
  }

  @Override
  public boolean equals(Object obj) {
    if (this == obj)
      return true;
    if (obj == null)
      return false;
    if (getClass() != obj.getClass())
      return false;
    TypeSystemImpl other = (TypeSystemImpl) obj;
    if (types == null) {
      if (other.types != null)
        return false;
    } else if (!types.equals(other.types))
      return false;
    return true;
  }
   
//  public void installTypeCreator(Class<?> jcasClass) {
//    TypeImpl ti = typeName2TypeImpl.get(jcasClass.getName());
//    assert (ti != null);
//    ti.setCreator(getCreator(jcasClass), get_TypeCreator(jcasClass));
//  }
//  
//  public void install_TypeCreator(Class<?> jcasClass) {
//    Type
//  }
  
  // Methods to assist users who build type systems programatically and have
  // variables referring to Types and Features to update these after a commit
  //   (in case the commit consolidated type systems).
  public TypeImpl refreshType(Type t) {
    return getType(t.getName());
  }
  
  public FeatureImpl refreshFeature(Feature f) {
    return getFeatureByFullName(f.getName());
  }
  
//  /**
//   * @param typecode the type code
//   * @return the generator for the type
//   */
//  Object getGenerator(int typecode) {
//    return jcasClassesInfo[typecode].generator;
//  }

//  /**
//   * @param typecode
//   * @return the associated JCas class (may be for a UIMA supertype, is never null)
//   */
//  Class<?> getJCasClass(int typecode) {
//    return jcasClassesInfo[typecode].jcasClass; 
//  }
    /**
     * ******** OBSOLETE  - only left in for supporting some jcas style in alpha level *************
   * This code is run when a JCas class is loaded and resolved, for the first time, as part of type system commit, or
   * as part of statically loading the FSClassRegister class (where this is done for all the built-ins, once).
   * It looks up the offset value in the type system (via a thread-local)
   *
   * hidden parameter: threadLocal value: referencing this type
   * @param featName -
   * @return the offset in the int or ref data arrays for the named feature
   */
  // ******** OBSOLETE  - only left in for supporting some jcas style in alpha level *************
  public static synchronized int getAdjustedFeatureOffset(String featName) {
    /* The JCas class being loaded was generated for the "alpha" level of UIMA v3,
     * and is not supported for Beta and later levels.
     * 
     * This can be fixed by regenerating this using the current v3 version of UIMA tooling
     * (JCasgen, or the migration tooling to migrate from v2).
     */
    Logger logger = UIMAFramework.getLogger(TypeSystemImpl.class);
    logger.warn(() -> logger.rb_ue(CASRuntimeException.JCAS_ALPHA_LEVEL_NOT_SUPPORTED)); 
    return -1;
  }
  
  static int getAdjustedFeatureOffset(TypeImpl type, String featName) {
    FeatureImpl fi = type.getFeatureByBaseName(featName);
    return (fi == null) ? -1 : fi.getAdjustedOffset();
//    if (fi == null) {
//      FeatureImpl_jcas_only fi_j = type.getJcasAddedFeature(featName);
//      return (fi_j == null) ? -1 : fi_j.getAdjustedOffset();
//    }
//    return fi.getAdjustedOffset();    
  }
    
  /**
   * When deserializing Xmi and XCAS, Arrays of Feature Structures are encoded as FSArray types, but they
   * may have a more restrictive typing, e.g. arrays of Annotation, with the type code of Annotation[].
   * 
   * This is determined by the range type of the feature referring to the array instance.
   * 
   * A fixup is done when
   *   - the arrayFs is not already subtyped (could be for 0 length arrays) 
   *   - it's not disabled (for backward compatibility with v2)
   * 
   * If the feature is marked as multipleReferencesAllowed, the presumption is that all references
   * are to the same subtype. 
   * 
   * 0-length arrays are created with the proper subtype already, and won't need fixing up
   *   
   * The fixup updates the type of the Feature Structure  
   * from FSArray to the array type declared; no checking is done to insure the elements conform, however.
   */
  void fixupFSArrayTypes(TypeImpl featRange, TOP arrayFs) {
    if (CASImpl.IS_DISABLE_SUBTYPE_FSARRAY_CREATION) {
      return;  // for compatibility with V2
    }
    if (arrayFs != null && featRange.isTypedFsArray() ) { // https://issues.apache.org/jira/browse/UIMA-5446
      TypeImpl array_type = arrayFs._getTypeImpl();
      if (array_type.isTypedFsArray()) {
         // don't change an already subtyped FSArray
        return;
      }
      arrayFs._setTypeImpl(featRange);  // replace more general type with more specific type
    }
  }
    
  /**
   * Called when switching or initializing CAS's shared-view-data instance of FsGenerator[]
   * generators are kept in a map, unique for each type system, keyed by classloader.
   * @param cl the class loader
   * @param isPear -
   * @return the generators
   */
  public FsGenerator3[] getGeneratorsForClassLoader(ClassLoader cl, boolean isPear) {
    Map<ClassLoader, FsGenerator3[]> gByC = isPear ? generators4pearsByClassLoader : generatorsByClassLoader;
    synchronized (gByC) {
      
      FsGenerator3[] g = gByC.get(cl); // a separate map per type system instance
      if (g == null && ! skip_loading_user_jcas) {
        g = FSClassRegistry.getGeneratorsForClassLoader(cl, isPear, this);
        gByC.put(cl, g);
      } 
      return g;
    }
  }
    
  /**
   * Creates and returns a new MutableCallSite, 
//   * recording it in list of all callsites for this type, in a map by typename
//   * 
//   * Done this way because 
//   *   - can't be a classloader-wide list of call sites - some might not be associated with this type system
//   *   - can't be a typesystem-wide list of call sites - the JCas class might be used by multiple type systems
//   *     and the first one to load it would set this value.
//   *   - has to be pairs of feature name, call-site, in order to get the value to set, later
//   *   --  doesn't need to be a hashmap, can be an arraylist of entry
//   *   Type being loaded may not be known at this point.
   * @param clazz the JCas class
   * @param featName the short name of the feature
   * @return the created callsite
   */
  public final static MutableCallSite createCallSite(Class<? extends TOP> clazz, String featName) {
    MutableCallSite callSite = new MutableCallSite(MethodType.methodType(int.class));
    callSite.setTarget(MHC_MINUS_1);  // for error checking
//    ArrayList<Entry<String, MutableCallSite>> callSitesForType = FSClassRegistry.callSites_all_JCasClasses.computeIfAbsent(clazz, k -> new ArrayList<>());
//    callSitesForType.add(new AbstractMap.SimpleEntry<String, MutableCallSite>(featName, callSite));
    return callSite;
  }

  @Override
  public Iterator<Type> iterator() {
    return getTypeIterator();
  }

  public void set_skip_loading_user_jcas(boolean v) {
    this.skip_loading_user_jcas = v;
  }
  
//  private static boolean isBuiltIn(Class<? extends TOP> clazz) {
//    return BuiltinTypeKinds.creatableBuiltinJCasClassNames.contains(clazz.getName());
//  }
//  /**
//   * Get a list of types which have OID feature, filtered down to being just the top-most
//   * (in the type hierarchy)
//   */
//  public List<TypeImpl> getTopOidTypes() {
//    List<TypeImpl> r = new ArrayList<>();
//    
//   outer:
//    for (TypeImpl t : types) {
//      if (t.featUimaUID != null) {
//        for (TypeImpl prev : r) {
//          if (prev.subsumes(t)) {
//            continue outer;
//          }
//        }
//        r.add(t);
//      }
//    }
//    return r;
//  }

}<|MERGE_RESOLUTION|>--- conflicted
+++ resolved
@@ -756,68 +756,6 @@
   }
 
 
-<<<<<<< HEAD
-  /**
-   * Given a component type, return the parent type of the corresponding array type,
-   * without needing the corresponding array type to exist (yet).
-   *    component type ->  (member of) array type  -> UIMA parent type of that array type.
-   *    
-   * The UIMA Type parent of an array is either
-   *   ArrayBase (for primitive arrays, plus String[] and TOP[] (see below) 
-   *   FsArray - for XYZ[] reference kinds of arrays
-   *   
-   * The UIMA parent chain goes like this:
-   *   primitive_array -> ArrayBase -> TOP (primitive: boolean, byte, short, int, long, float, double, String)
-   *   String[]        -> ArrayBase -> TOP
-   *   TOP[]           -> ArrayBase -> TOP
-   *    
-   *   XYZ[]           -> FSArray    -> TOP  where XYZ is not a primitive, not String[], not TOP[]
-   *     It excludes TOP builtin because the creation of the FSArray type requires
-   *       the creation of TOP[] type, which requires (unless this is done)
-   *       the recursive creation of FSArray type - which causes a null pointer exception
-   *     
-   *   Note that the UIMA super chain is not used very much (mainly for subsumption,
-   *   and for this there is special case code anyways), so this doesn't really matter. (2015 Sept)
-   *    
-   * Note: the super type chain of the Java impl classes varies from the UIMA super type chain.
-   *   It is used to factor out common behavior among classes of arrays.
-   *   
-   *   For non-JCas:
-   *     CommonArrayFSImpl  [ for arrays stored on the main heap ]
-   *       ArrayFSImpl  (for arrays of FS)
-   *       FloatArrayFSImpl
-   *       IntArrayFSImpl
-   *       StringArrayFSImpl
-   *     CommonAuxArrayFSImpl  [ for arrays stored in Aux heaps ]
-   *       BooleanArrayFSImpl
-   *       ByteArrayFSImpl
-   *       ShortArrayFSImpl
-   *       LongArrayFSImpl
-   *       DoubleArrayFSImpl
-   *   
-   *   For JCas: The corresponding types have only TOP as their supertypes
-   *     but they implement the nonJCas interfaces for each subtype.
-   *       Those interfaces implement CommonArrayFS interface
-   *          
-   * @param componentType
-   * @return the parent type of the corresponding array type 
-   */
-  int ll_computeArrayParentFromComponentType(int componentType) {
-    if (ll_isPrimitiveType(componentType) ||
-    // note: not using top - until we can confirm this is set
-        // in all cases
-       (ll_getTypeForCode(componentType).getName().equals(CAS.TYPE_NAME_TOP))) {
-      return arrayBaseTypeCode;
-    }
-    // is an array of XYZ[] (except for TOP - see above logic).
-    // Note: These are put into the UIMA type system as subtypes of FSArray, 
-    //       even though other parts of the impl have marked FSArray as Type-Final.
-    // note: not using this.fsArray - until we can confirm this is set in
-    // all cases
-    return fsArrayTypeCode;
-    // return ll_getArrayType(ll_getParentType(componentType));
-  }
-=======
 //  int ll_computeArrayParentFromComponentType(int componentType) {
 //    if (ll_isPrimitiveType(componentType) ||
 //    // note: not using top - until we can confirm this is set
@@ -831,7 +769,6 @@
 //    return fsArrayTypeCode;
 //    // return ll_getArrayType(ll_getParentType(componentType));
 //  }
->>>>>>> 488947ef
 
 //  /**
 //   * Check if feature is appropriate for type (i.e., type is subsumed by domain type of feature).
