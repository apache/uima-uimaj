/*
 * Licensed to the Apache Software Foundation (ASF) under one
 * or more contributor license agreements.  See the NOTICE file
 * distributed with this work for additional information
 * regarding copyright ownership.  The ASF licenses this file
 * to you under the Apache License, Version 2.0 (the
 * "License"); you may not use this file except in compliance
 * with the License.  You may obtain a copy of the License at
 * 
 *   http://www.apache.org/licenses/LICENSE-2.0
 * 
 * Unless required by applicable law or agreed to in writing,
 * software distributed under the License is distributed on an
 * "AS IS" BASIS, WITHOUT WARRANTIES OR CONDITIONS OF ANY
 * KIND, either express or implied.  See the License for the
 * specific language governing permissions and limitations
 * under the License.
 */

package org.apache.uima.cas.impl;

import static java.lang.invoke.MethodHandles.lookup;
import static java.lang.invoke.MethodType.methodType;

import java.lang.invoke.CallSite;
import java.lang.invoke.LambdaMetafactory;
import java.lang.invoke.MethodHandle;
import java.lang.invoke.MethodHandles;
import java.lang.invoke.MethodHandles.Lookup;
import java.lang.invoke.MethodType;
import java.lang.invoke.MutableCallSite;
import java.lang.reflect.Field;
import java.lang.reflect.InvocationTargetException;
import java.lang.reflect.Method;
import java.lang.reflect.Modifier;
import java.lang.reflect.Parameter;
import java.util.ArrayList;
<<<<<<< HEAD
import java.util.HashMap;
import java.util.Iterator;
import java.util.LinkedHashMap;
=======
// @formatter:off
import java.util.HashMap;
>>>>>>> c32d5b9e
import java.util.List;
import java.util.Map;
import java.util.Map.Entry;

import org.apache.uima.UIMAFramework;
import org.apache.uima.UIMARuntimeException;
import org.apache.uima.UIMA_IllegalStateException;
import org.apache.uima.cas.CAS;
import org.apache.uima.cas.CASException;
import org.apache.uima.cas.CASRuntimeException;
import org.apache.uima.internal.util.Misc;
import org.apache.uima.internal.util.UIMAClassLoader;
import org.apache.uima.internal.util.WeakIdentityMap;
import org.apache.uima.jcas.cas.TOP;
import org.apache.uima.util.Level;
import org.apache.uima.util.Logger;

// @formatter:off
/**
 * There is one **class** instance of this per UIMA core class loader.
 *   The class loader is the loader for the UIMA core classes, not any UIMA extension class loader
 *   - **Builtin** JCas Types are loaded and shared among all type systems, once, when this class is loaded.
 * 
 * There are no instances of this class.  
 *   - The type system impl instances at commit time initialize parts of their Impl from data in this class
 *   - Some of the data kept in this class in static values, is constructed when the type system is committed
 * 
 * The class instance is shared
 *   - by multiple type systems 
 *   - by multiple CASes (in a CAS pool, for instance, when these CASes are sharing the same type system).
 *   - by all views of those CASes.
 *   - by multiple different pipelines, built using the same merged type system instance
 *   - by non-built-in JCas classes, loaded under possibly different extension class loaders
 * 
 * PEAR support
 *   Multiple PEAR contexts can be used.
 *   - hierarchy (each is parent of kind below
 *     -- UIMA core class loader (built-ins, not redefinable by user JCas classes) 
 *         --- a new limitation of UIMA V3 to allow sharing of built-in JCas classes, which also
 *             have custom impl, and don't fit the model used for PEAR Trampolines
 *     -- outer (non Pear) class loader (optional, known as base extension class loader)
 *         --- possible multiple, for different AE pipelines
 *     -- Within PEAR class loader
 *   - when running within a PEAR, operations which return Feature Structures potentially return
 *     JCas instances of classes loaded from the Pear's class loader. 
 *       - These instances share the same int[] and Object[] and _typeImpl and _casView refs with the outer class loader's FS
 * 
 * Timing / life cycle
 *   Built-in classes loaded and initialized at first type system commit time.
 *   non-pear classes loaded and initialized at type system commit time (if not already loaded)
 *     - special checks for conformability if some types loaded later, due to requirements for computing feature offsets at load time
 *   pear classes loaded and initialized at first entry to Pear, for a given type system and class loader.        
 *
 * 
 *   At typeSystemCommit time, this class is created and initialized: 
 *     - The built-in JCas types are loaded
 * 
 *     - The user-defined non-PEAR JCas classes are loaded (not lazy, but eager), provided the type system is a new one.
 *       (If the type system is "equal" to an existing committed one, that one is used instead).
 * 
 *       -- User classes defined with the name of UIMA types, but which are not JCas definitions, are not used as 
 *          JCas types.  This permits uses cases where users define a class which (perhaps at a later integration time)
 *          has the same name as a UIMA type, but is not a JCas class.
 *       -- These classes, once loaded, remain loaded because of Java's design, unless the ClassLoader
 *          used to load them is Garbage Collected.
 *          --- The ClassLoader used is the CAS's JCasClassLoader, set from the UIMA Extension class loader if specified.
 * 
 *   Assigning slots for features:
 *     - each type being loaded runs static final initializers to set for (a subset of) all features the offset
 *       in the int or ref storage arrays for those values. 
 *     - These call a static method in JCasRegistry: register[Int/Ref]Feature, which assigns the next available slot
 *       via accessing/updating a thread local instance of TypeSystemImpl.SlotAllocate.
 */
// @formatter:on
public abstract class FSClassRegistry { // abstract to prevent instantiating; this class only has
                                        // static methods

<<<<<<< HEAD
public abstract class FSClassRegistry { // abstract to prevent instantiating; this class only has static methods
  static final String RECORD_JCAS_CLASSLOADERS = "uima.record_jcas_classloaders";
  static final boolean IS_RECORD_JCAS_CLASSLOADERS = Misc
          .getNoValueSystemProperty(RECORD_JCAS_CLASSLOADERS);

  static final String LOG_JCAS_CLASSLOADERS_ON_SHUTDOWN = "uima.log_jcas_classloaders_on_shutdown";
  static final boolean IS_LOG_JCAS_CLASSLOADERS_ON_SHUTDOWN = Misc
          .getNoValueSystemProperty(LOG_JCAS_CLASSLOADERS_ON_SHUTDOWN);
    
//  private static final boolean IS_TRACE_AUGMENT_TS = false;
//  private static final boolean IS_TIME_AUGMENT_FEATURES = false;
=======
  // private static final boolean IS_TRACE_AUGMENT_TS = false;
  // private static final boolean IS_TIME_AUGMENT_FEATURES = false;
>>>>>>> c32d5b9e
  /* ========================================================= */
  /* This class has only static methods and fields */
  /* To allow multi-threaded use, some fields are */
  /* kept in a thread local */
  /* ========================================================= */

  /* ==========================++++++=== */
  /* Static final, not in thread local */
  /* not sync-ed */
  /* ==========================++++++=== */

  // Used for the built-ins.
  private static final Lookup defaultLookup = MethodHandles.lookup();

  private static final MethodType findConstructorJCasCoverType = methodType(void.class,
          TypeImpl.class, CASImpl.class);
  // private static final MethodType findConstructorJCasCoverTypeArray = methodType(void.class,
  // TypeImpl.class, CASImpl.class, int.class);
  /**
   * The callsite has the return type, followed by capture arguments
   */
  private static final MethodType callsiteFsGenerator = methodType(FsGenerator3.class);
  // private static final MethodType callsiteFsGeneratorArray = methodType(FsGeneratorArray.class);
  // // NO LONGER USED

  private static final MethodType fsGeneratorType = methodType(TOP.class, TypeImpl.class,
          CASImpl.class);
  // private static final MethodType fsGeneratorArrayType = methodType(TOP.class, TypeImpl.class,
  // CASImpl.class, int.class); // NO LONGER USED

  // @formatter:off
  /**
   * precomputed generators for built-in types
   * These instances are shared for all type systems
   * Key = index = typecode
   */
  // @formatter:on
  private static final JCasClassInfo[] jcasClassesInfoForBuiltins;

  /* =================================== */
  /* not in thread local, sync-ed */
  /* =================================== */

  /** a cache for constant int method handles */
  private static final List<MethodHandle> methodHandlesForInt = new ArrayList<>();

  // @formatter:off
  /**
   * Map from class loaders used to load JCas Classes, both PEAR and non-Pear cases, to JCasClassInfo for that loaded JCas class instance.
   *   key is the class loader
   *   value is a plain HashMapmap from string form of typenames to JCasClassInfo corresponding to the JCas class covering that type
   *     (which may be a supertype of the type name).
   * 
   *     Key is JCas fully qualified name (not UIMA type name).
   *       Is a String, since different type systems may use the same JCas classes.
   *     value is the JCasClassInfo for that class
   *       - this may be for that actual JCas class, if one exists for that UIMA type name
   *       - or it is null, signalling that there is no JCas for this type, and a supertype should be used
   * 
   * Cache of FsGenerator[]s kept in TypeSystemImpl instance, since it depends on type codes.
   * Current FsGenerator[] kept in CASImpl shared view data, switched as needed for PEARs.
   * <p>
   * <b>NOTE:</b> Access this map in a thread-safe way only via {@link #get_className_to_jcci} which
   * synchronizes on the map object.
   */
<<<<<<< HEAD
  private static final WeakIdentityMap<ClassLoader, Map<String, JCasClassInfo>> cl_to_type2JCas = WeakIdentityMap.newHashMap();  // identity: key is classloader
  private static final WeakIdentityMap<ClassLoader, StackTraceElement[]> cl_to_type2JCasStacks;
  
//  private static final Map<ClassLoader, Map<String, JCasClassInfo>> cl_4pears_to_type2JCas = Collections.synchronizedMap(new IdentityHashMap<>()); // identity: key is classloader
=======
  // @formatter:on
  private static final WeakIdentityMap<ClassLoader, Map<String, JCasClassInfo>> cl_to_type2JCas = WeakIdentityMap
          .newHashMap(); // identity: key is classloader

  // private static final Map<ClassLoader, Map<String, JCasClassInfo>> cl_4pears_to_type2JCas =
  // Collections.synchronizedMap(new IdentityHashMap<>()); // identity: key is classloader
>>>>>>> c32d5b9e

  static private class ErrorReport {
    final Exception e;
    final boolean doThrow;

    ErrorReport(Exception e, boolean doThrow) {
      this.e = e;
      this.doThrow = doThrow;
    }
  }

  // must precede first (static) use
  static private ThreadLocal<List<ErrorReport>> errorSet = new ThreadLocal<>();

  // /**
  // * Map (per class loader) from JCas Classes, to all callSites in that JCas class
  // */
  // public static final Map<Class<? extends TOP>, ArrayList<Entry<String, MutableCallSite>>>
  // callSites_all_JCasClasses = new HashMap<>();

  // @formatter:off
  /**
   * One instance per JCas class defined for it, per class loader
   *   - per class loader, because different JCas class definitions for the same name are possible, per class loader
   * 
   * Kept in maps, per class loader.  
   * Created when potentially loading JCas classes.
   * 
   * Entries kept in potentially multiple global static hashmaps, with key = the string form of the typename
   *   - string form of key allows sharing the same named JCas definition among different type system type-impls. 
   *   - one hashmap per classloader
   *   Entries reused potentially by multiple type systems.
   * 
   * Info used for 
   *   - identifying the target of a "new" operator - could be generator for superclass.
   *   - remembering the results of getting all the features this JCas class defines
   * One entry per defined JCas class per classloader; no instance if no JCas class is defined.
   */
  // @formatter:on
  public static class JCasClassInfo {

    final FsGenerator3 generator;

    /**
     * The corresponding loaded JCas Class for this UIMA type, may be a JCas class associated with a
     * UIMA supertype if no JCas class is found for this type.
     */
    final Class<? extends TOP> jcasClass;

    /**
     * NOT the TypeCode, but instead, the unique int assigned to the JCas class when it gets loaded
     * Might be -1 if the JCasClassInfo instance is for a non-JCas instantiable type
     */
    final int jcasType;

    final JCasClassFeatureInfo[] features;

    JCasClassInfo(Class<? extends TOP> jcasClass, FsGenerator3 generator, int jcasType) {
      this.generator = generator;
      this.jcasClass = jcasClass;
      this.jcasType = jcasType; // typeId for jcas class, **NOT Typecode**
      this.features = getJCasClassFeatureInfo(jcasClass);

      // System.out.println("debug create jcci, class = " + jcasClass.getName() + ", typeint = " +
      // jcasType);
    }

    boolean isCopydown(TypeImpl ti) {
      return isCopydown(ti.getJCasClassName());
    }

    boolean isCopydown(String jcasClassName) {
      return !jcasClass.getCanonicalName().equals(jcasClassName);
    }

    boolean isPearOverride(TypeSystemImpl tsi) {
      JCasClassInfo baseJcci = tsi.getJcci(jcasClass.getName());
      return baseJcci == null
              || !jcasClass.getClassLoader().equals(baseJcci.jcasClass.getClassLoader());
    }

    TypeImpl getUimaType(TypeSystemImpl tsi) {
      return tsi.getType(Misc.javaClassName2UimaTypeName(jcasClass.getName()));
    }
  }

  /**
   * Information about all features this JCas class defines Used to expand the type system when the
   * JCas defines more features than the type system declares.
   */
  static class JCasClassFeatureInfo {
    final String shortName;
    // rangename is byte.class, etc
    // or x.y.z.JCasClassName
    final String uimaRangeName;

    JCasClassFeatureInfo(String shortName, String uimaRangeName) {
      this.shortName = shortName;
      this.uimaRangeName = uimaRangeName;
    }

    /*
     * (non-Javadoc)
     * 
     * @see java.lang.Object#toString()
     */
    @Override
    public String toString() {
      return String.format("JCasClassFeatureInfo feature: %s, range: %s",
              (shortName == null) ? "<null>" : shortName,
              (uimaRangeName == null) ? "<null>" : uimaRangeName);
    }

  }

  static {
    TypeSystemImpl tsi = TypeSystemImpl.staticTsi;
    jcasClassesInfoForBuiltins = new JCasClassInfo[tsi.getTypeArraySize()];
    // lookup = defaultLookup;

    // walk in subsumption order, supertype before subtype
    // Class loader used for builtins is the UIMA framework's class loader
    ArrayList<MutableCallSite> callSites_toSync = new ArrayList<>();
    ClassLoader cl = tsi.getClass().getClassLoader();
    loadBuiltins(tsi.topType, cl, get_className_to_jcci(cl, false), callSites_toSync);

    MutableCallSite[] sync = callSites_toSync.toArray(new MutableCallSite[callSites_toSync.size()]);
    MutableCallSite.syncAll(sync);

    reportErrors();

    if (IS_LOG_JCAS_CLASSLOADERS_ON_SHUTDOWN || IS_RECORD_JCAS_CLASSLOADERS) {
      cl_to_type2JCasStacks = WeakIdentityMap.newHashMap();
      Runtime.getRuntime().addShutdownHook(new Thread() {
        @Override
        public void run() {
          log_registered_classloaders(Level.WARN);
        }
      });
    } else {
      cl_to_type2JCasStacks = null;
    }
  }

  static int clToType2JCasSize() {
    return cl_to_type2JCas.size();
  }

  private static void loadBuiltins(TypeImpl ti, ClassLoader cl,
          Map<String, JCasClassInfo> type2jcci, ArrayList<MutableCallSite> callSites_toSync) {
    String typeName = ti.getName();

    if (BuiltinTypeKinds.creatableBuiltinJCas.contains(typeName)
            || typeName.equals(CAS.TYPE_NAME_SOFA)) {
      JCasClassInfo jcci = getOrCreateJCasClassInfo(ti, cl, type2jcci, defaultLookup);
      assert jcci != null;
      // done while beginning to commit the staticTsi (before committed flag is set), for builtins
      updateOrValidateAllCallSitesForJCasClass(jcci.jcasClass, ti, callSites_toSync);
      jcasClassesInfoForBuiltins[ti.getCode()] = jcci;

      // Class<?> builtinClass = maybeLoadJCas(ti, cl);
      // assert (builtinClass != null); // builtin types must be present
      // // copy down to subtypes, if needed, done later
      // int jcasType = Misc.getStaticIntFieldNoInherit(builtinClass, "typeIndexID");
      // JCasClassInfo jcasClassInfo = createJCasClassInfo(builtinClass, ti, jcasType);
      // jcasClassesInfoForBuiltins[ti.getCode()] = jcasClassInfo;
    }

    for (TypeImpl subType : ti.getDirectSubtypes()) {
      loadBuiltins(subType, cl, type2jcci, callSites_toSync);
    }
  }

  /**
   * Load JCas types for some combination of class loader and type system Some of these classes may
   * have already been loaded for this type system Some of these classes may have already been
   * loaded (perhaps for another type system)
   * 
   * @param ts
   *          the type system
   * @param isDoUserJCasLoading
   *          always true, left in for experimentation in the future with dynamic generation of JCas
   *          classes
   * @param cl
   *          the class loader. For Pears, is the pear class loader
   */
  private static synchronized void loadJCasForTSandClassLoader(TypeSystemImpl ts,
          boolean isDoUserJCasLoading, ClassLoader cl, Map<String, JCasClassInfo> type2jcci) {

    // boolean alreadyPartiallyLoaded = false; // true if any JCas types for this class loader have
    // previously been loaded

    // synchronized (cl2t2j) {
    // type2jcci = cl2t2j.get(cl);
    //
    // if (null == type2jcci) {
    // type2jcci = new HashMap<>();
    // cl2t2j.put(cl, type2jcci);
    // } else {
    // alreadyPartiallyLoaded = true;
    // }
    // }

    // @formatter:off
    /**
     * copy in built-ins
     *   update t2jcci (if not already loaded) with load info for type
     *   update type system's map from unique JCasID to the type in this type system
     */
    // @formatter:on

    /* ============================== */
    /* BUILT-INS */
    /* ============================== */
    for (int typecode = 1; typecode < jcasClassesInfoForBuiltins.length; typecode++) {

      JCasClassInfo jcci = jcasClassesInfoForBuiltins[typecode];
      if (jcci != null) {
        Class<? extends TOP> jcasClass = jcci.jcasClass;
        type2jcci.putIfAbsent(jcasClass.getCanonicalName(), jcci);
        setTypeFromJCasIDforBuiltIns(jcci, ts, typecode);
        // update call sites not called, was called when
        // jcci was created.
        // updateAllCallSitesForJCasClass(jcasClass, ts.getTypeForCode(typecode));
      }
    }

    /* ========================================================= */
    /* Add all user-defined JCas Types, in subsumption order */
    /* ========================================================= */

    if (isDoUserJCasLoading) {
      // @formatter:off
      /**
       * Two passes are needed loading is needed.  
       *   - The first one loads the JCas Cover Classes initializes everything
       *      -- some of the classes might already be loaded (including the builtins which are loaded once per class loader)
       *   - The second pass performs the conformance checks between the loaded JCas cover classes, and the current type system.
       *     This depends on having the TypeImpl's javaClass field be accurate (reflect any loaded JCas types)
       */
      // @formatter:on

      // this is this here rather than in a static initializer, because
      // we want to use the "cl" parameter to get a version of the
      // getMethodHandlesLookup that will have the right (maybe more local) permissions checking.
      // This is done by having the UIMA Class loader notice that the class being loaded is
      // MHLC, and then dynamically loading in that class loader a copy of the byte code
      // for that class.
      Lookup lookup = getLookup(cl);

      ArrayList<MutableCallSite> callSites_toSync = new ArrayList<>();
      maybeLoadJCasAndSubtypes(ts, ts.topType, type2jcci.get(TOP.class.getCanonicalName()), cl,
              type2jcci, callSites_toSync, lookup);

      MutableCallSite[] sync = callSites_toSync
              .toArray(new MutableCallSite[callSites_toSync.size()]);
      MutableCallSite.syncAll(sync);

      checkConformance(ts, ts.topType, type2jcci);
    }

    reportErrors();
  }

  private static void setTypeFromJCasIDforBuiltIns(JCasClassInfo jcci, TypeSystemImpl tsi,
          int typeCode) {
    int v = jcci.jcasType;
    // v is negative if not found, which is the case for types like FloatList (these can't be
    // instantiated)
    if (v >= 0) {
      tsi.setJCasRegisteredType(v, tsi.getTypeForCode(typeCode));
    }
  }

  // @formatter:off
  /**
   * Called for all the types, including the built-ins, but the built-ins have already been set up by the caller.
   * Saves the results in two places
   *   type system independent spot: JCasClassInfo instance indexed by JCasClassName
   *   type system spot: the JCasIndexID -> type table in the type system
   * 
   * Looks up by classname to see if there is an associated JCas class for this type.
   *   - all types of that name (perhaps from different loaded type systems) will share that one JCas class
   *   - copyDowns are excluded from this requirement - because there are no JCas class definitions
   *     for this type (in that case).
   * 
   * @param tsi
   *          the type system
   * @param ti
   *          the type to process
   * @param copyDownDefault_jcasClassInfo
   * @param cl
   *          the loader used to load, and to save the results under the key of the class loader the
   *          results
   * @param type2JCas
   *          map holding the results of loading JCas classes
   */
  // @formatter:on
  private static void maybeLoadJCasAndSubtypes(TypeSystemImpl tsi, TypeImpl ti,
          JCasClassInfo copyDownDefault_jcasClassInfo, ClassLoader cl,
          Map<String, JCasClassInfo> type2jcci, ArrayList<MutableCallSite> callSites_toSync,
          Lookup lookup) {

    JCasClassInfo jcci = getOrCreateJCasClassInfo(ti, cl, type2jcci, lookup);

    if (null != jcci && tsi.isCommitted()) {
      updateOrValidateAllCallSitesForJCasClass(jcci.jcasClass, ti, callSites_toSync);
    }

    // String t2jcciKey = Misc.typeName2ClassName(ti.getName());
    // JCasClassInfo jcci = type2jcci.get(t2jcciKey);
    //
    // if (jcci == null) {
    //
    // // first time encountering this typename. Attempt to load a jcas class for this
    // // - if none, the next call returns null.
    // jcci = createJCasClassInfo(ti, cl, callSites_toSync, lookup); // does update of callsites if
    // was able find JCas class
    //
    // if (null != jcci) {
    // validateSuperClass(jcci, ti);
    // type2jcci.put(t2jcciKey, jcci);
    // tsi.setJCasRegisteredType(jcci.jcasType, ti);
    // }
    //
    //// // not yet recorded as loaded under this class loader.
    ////
    //// Class<?> clazz = maybeLoadJCas(ti, cl);
    //// if (null != clazz && TOP.class.isAssignableFrom(clazz)) {
    ////
    //// int jcasType = -1;
    //// if (!Modifier.isAbstract(clazz.getModifiers())) { // skip next for abstract classes
    //// jcasType = Misc.getStaticIntFieldNoInherit(clazz, "typeIndexID");
    //// // if jcasType is negative, this means there's no value for this field
    //// assert(jcasType >= 0);
    //// }
    //// jcci = createJCasClassInfo(clazz, ti, jcasType);
    //// isCopyDown = false;
    //// // don't do this call, caller will call conformance which has a weaker
    //// // test - passes if there is a shared
    //// // https://issues.apache.org/jira/browse/UIMA-5660
    ////// if (clazz != TOP.class) { // TOP has no super class
    ////// validateSuperClass(jcci, ti);
    ////// }
    //// } else {
    //// jcci = copyDownDefault_jcasClassInfo;
    //// }
    //
    //// type2jcci.put(t2jcciKey, jcci);
    //
    // } else {
    // // have previously set up a jcci for this type name
    // // maybe for a different type instance (of the same name)
    // // next may be redundant?
    // if (ti.getTypeSystem().isCommitted()) {
    // updateOrValidateAllCallSitesForJCasClass(jcci.jcasClass, ti, callSites_toSync);
    // }
    //
    // }

    // // this UIMA type was set up (maybe loaded, maybe defaulted to a copy-down) previously
    // isCopyDown = jcci.isCopydown(t2jcciKey);
    //
    // if (isCopyDown) {
    // // the "stored" version might have the wrong super class for this type system
    // type2jcci.put(t2jcciKey, jcci = copyDownDefault_jcasClassInfo);
    //
    // } else if (!ti.isTopType()) {
    // // strong test for non-copy-down case: supertype must match, with 2 exceptions
    // // removed https://issues.apache.org/jira/browse/UIMA-5660
    //// validateSuperClass(jcci, ti);
    // }
    // }

    // this is done even after the class is first loaded, in case the type system changed.
    // don't set anything if copy down - otherwise was setting the copyed-down typeId ref to the
    // new ti
    // System.out.println("debug set jcas regisered type " + jcci.jcasType + ", type = " +
    // ti.getName());

    JCasClassInfo jcci_or_copyDown = (jcci == null) ? copyDownDefault_jcasClassInfo : jcci;

    if (!ti.isPrimitive()) { // bypass this for primitives because the jcasClassInfo is the
                             // "inherited one" of TOP
      /**
       * Note: this value sets into the shared TypeImpl (maybe shared among many JCas impls) the
       * "latest" jcasClass It is "read" by the conformance testing, while still under the type
       * system lock. Other uses of this may get an arbitrary (the latest) version of the class
       * Currently the only other use is in backwards compatibility with low level type system
       * "switching" an existing type.
       */
      ti.setJavaClass(jcci_or_copyDown.jcasClass);
    }

    for (TypeImpl subtype : ti.getDirectSubtypes()) {
      maybeLoadJCasAndSubtypes(tsi, subtype, jcci_or_copyDown, cl, type2jcci, callSites_toSync,
              lookup);
    }
  }

  // @formatter:off
  /**
   * For a particular type name, get the JCasClassInfo
   *   - by fetching the cached value
   *   - by loading the class
   *   - return null if no JCas class for this name 
   * only called for non-Pear callers
   * @param ti -
   * @param cl -
   * @param type2jcci -
   * @param lookup -
   * @return - jcci or null, if no JCas class for this type was able to be loaded
   */
  // @formatter:on
  public static JCasClassInfo getOrCreateJCasClassInfo(TypeImpl ti, ClassLoader cl,
          Map<String, JCasClassInfo> type2jcci, Lookup lookup) {

    JCasClassInfo jcci = type2jcci.get(ti.getJCasClassName());

    if (jcci == null) {
      jcci = maybeCreateJCasClassInfo(ti, cl, type2jcci, lookup);
    }

    // do this setup for new type systems using previously loaded jcci, as well as
    // for new jccis
    if (jcci != null && jcci.jcasType >= 0) {
      ti.getTypeSystem().setJCasRegisteredType(jcci.jcasType, ti);
    }
    return jcci;
  }

  static JCasClassInfo maybeCreateJCasClassInfo(TypeImpl ti, ClassLoader cl,
          Map<String, JCasClassInfo> type2jcci, Lookup lookup) {
    JCasClassInfo jcci = createJCasClassInfo(ti, cl, lookup); // does update of callsites if was
                                                              // able find JCas class

    if (null != jcci) {
      type2jcci.put(ti.getJCasClassName(), jcci);
      // non-creatable JCas types (e.g. FSList) do not have a valid jcasType
    }
    return jcci;
  }

  public static JCasClassInfo createJCasClassInfo(TypeImpl ti, ClassLoader cl, Lookup lookup) {
    Class<? extends TOP> clazz = maybeLoadJCas(ti, cl);

    if (null == clazz || !TOP.class.isAssignableFrom(clazz)) {
      return null;
    }

    int jcasType = -1;
    if (!Modifier.isAbstract(clazz.getModifiers())) { // skip next for abstract classes
      jcasType = Misc.getStaticIntFieldNoInherit(clazz, "typeIndexID");
      // if jcasType is negative, this means there's no value for this field
      if (jcasType == -1) {
        add2errors(errorSet,
                /**
                 * The Class "{0}" matches a UIMA Type, and is a subtype of uima.cas.TOP, but is
                 * missing the JCas typeIndexId.
                 */
                new CASRuntimeException(CASRuntimeException.JCAS_MISSING_TYPEINDEX,
                        clazz.getName()),
                false); // not a fatal error
        return null;
      }
    }
    return createJCasClassInfo(clazz, ti, jcasType, lookup);
  }

  // static AtomicLong time = IS_TIME_AUGMENT_FEATURES ? new AtomicLong(0) : null;
  //
  // static {
  // if (IS_TIME_AUGMENT_FEATURES) {
  // Runtime.getRuntime().addShutdownHook(new Thread(null, () -> {
  // System.out.format("Augment features from JCas time: %,d ms%n",
  // time.get() / 1000000L);
  // }, "show augment feat from jcas time"));
  // }
  // }
  //
  // static void augmentFeaturesFromJCas(
  // TypeImpl type,
  // ClassLoader cl,
  // TypeSystemImpl tsi,
  // Map<String, JCasClassInfo> type2jcci,
  // Lookup lookup) {
  //
  // long startTime = 0;
  // if (type.isTopType()) {
  // if (IS_TIME_AUGMENT_FEATURES) {
  // startTime = System.nanoTime();
  // }
  // } else {
  // /**************************************************************************************
  // * N O T E : *
  // * fixup the ordering of staticMergedFeatures: *
  // * - supers, then features introduced by this type. *
  // * - order may be "bad" if later feature merge introduced an additional feature *
  // **************************************************************************************/
  // // skip for top level; no features there, but no super type either
  // type.getFeatureImpls(); // done for side effect of computingcomputeStaticMergedFeaturesList();
  // }
  //
  // if ( //false && // debugging
  // ! type.isBuiltIn) {
  //
  // if (IS_TRACE_AUGMENT_TS) System.out.println("trace Augment TS from JCas, for type " +
  // type.getName());
  //
  //
  // TypeSystemImpl.typeBeingLoadedThreadLocal.set(type); // only for supporting previous version of
  // v3 jcas
  //
  // JCasClassInfo jcci = getOrCreateJCasClassInfo(type, cl, type2jcci, lookup); // no call site
  // sync
  // if (jcci != null) {
  //
  // if (IS_TRACE_AUGMENT_TS) System.out.println(" trace Augment TS from JCas, adding features: " +
  // Misc.ppList(Arrays.asList(jcci.features)));
  //
  // type.jcci = jcci;
  // // also recurse for supertypes to load jcci's (in case some don't have uima type)
  // // recursion stops when have jcci already
  // jcci = type2jcci.get(jcci.jcasClass.getSuperclass());
  // if (null == jcci) {
  //
  // }
  //
  //// for (JCasClassFeatureInfo f : jcci.features) {
  //// FeatureImpl fi = type.getFeatureByBaseName(f.shortName);
  //// if (fi == null) {
  ////
  //// /* *********************************************************************************
  //// * feature is missing in the type, a pseudo feature for it *
  //// * *********************************************************************************/
  ////
  //// /* Range is either one of the uima primitives, or *
  //// * a fs reference. FS References could be to "unknown" types in this type system. *
  //// * If so, use TOP */
  //// TypeImpl rangeType = tsi.getType(f.uimaRangeName);
  //// if (rangeType == null) {
  //// rangeType = tsi.topType;
  //// }
  ////
  //// /** Can't add feature to type "{0}" since it is feature final. */
  //// if (type.isFeatureFinal()) {
  //// throw new CASAdminException(CASAdminException.TYPE_IS_FEATURE_FINAL, type.getName());
  //// }
  ////
  //// if (IS_TRACE_AUGMENT_TS) System.out.println(" trace Augment TS from JCas, for feature: " +
  // f.shortName );
  ////
  //// if (tsi.isInInt(rangeType)) {
  //// type.jcas_added_int_slots.add(new FeatureImpl_jcas_only(f.shortName, rangeType));
  //// } else {
  //// type.jcas_added_ref_slots.add(new FeatureImpl_jcas_only(f.shortName, rangeType));
  //// }
  //// }
  //// }
  // }
  // }
  //
  // if (IS_TRACE_AUGMENT_TS) System.out.println("trace Augment TS from JCas, for subtypes of type "
  // + type.getName() + ", " + Misc.ppList(type.getDirectSubtypes()));
  // for (TypeImpl subti : type.getDirectSubtypes()) {
  // augmentFeaturesFromJCas(subti, cl, tsi, type2jcci, lookup);
  // }
  //
  // if (IS_TIME_AUGMENT_FEATURES && type.isTopType()) {
  // time.addAndGet(System.nanoTime() - startTime);
  // }
  // }

  // private void setTypeJcci(TypeImpl type, ClassLoader cl, Lookup lookup, Map<String,
  // JCasClassInfo> type2jcci) {
  // if (IS_TRACE_AUGMENT_TS) System.out.println("trace Augment TS from JCas, for type " +
  // type.getName());
  //
  // TypeSystemImpl.typeBeingLoadedThreadLocal.set(type); // only for supporting previous version of
  // v3 jcas
  //
  // JCasClassInfo jcci = getOrCreateJCasClassInfo(type, cl, type2jcci, lookup); // no call site
  // sync
  // if (jcci != null) {
  //
  // if (IS_TRACE_AUGMENT_TS) System.out.println(" trace Augment TS from JCas, adding features: " +
  // Misc.ppList(Arrays.asList(jcci.features)));
  //
  // type.jcci = jcci;
  // // also recurse for supertypes to load jcci's (in case some don't have uima type)
  // // recursion stops when have jcci already
  // Class<?> superClass = jcci.jcasClass.getSuperclass();
  // String superClassName = superClass.getName();
  // jcci = type2jcci.get(superClassName);
  //
  // if (null == jcci) {
  // TypeSystemImpl tsi = type.getTypeSystem();
  // TypeImpl ti = tsi.getType(Misc.javaClassName2UimaTypeName(superClassName));
  //
  //
  // setTypeJcci()
  // }
  //
  // }

  // private static String superTypeJCasName(TypeImpl ti) {
  // return Misc.typeName2ClassName(ti.getSuperType().getName());
  // }
  //

  private static boolean compare_C_T(Class<?> clazz, TypeImpl ti) {
    return ti.getJCasClassName().equals(clazz.getName());
  }

  /**
   * Changed https://issues.apache.org/jira/browse/UIMA-5660 to allow insertions of extra types/
   * classes into the superchain. verify that the supertype class chain matches the type
   * 
   * @param clazz
   *          The JCas class, always below TOP
   * @param ti
   *          -
   */
  private static void validateSuperClass(JCasClassInfo jcci, TypeImpl ti) {

    final Class<?> superClass = jcci.jcasClass.getSuperclass();

    final TypeImpl superType = ti.getSuperType();

    if (compare_C_T(superClass, superType)) {
      return;
    }

    for (TypeImpl st : ti.getAllSuperTypes()) {
      if (compare_C_T(superClass, st)) {
        return;
      }
    }

    for (Class<?> sc = superClass.getSuperclass(); sc != Object.class
            && sc != FeatureStructureImplC.class; sc = sc.getSuperclass()) {
      if (compare_C_T(sc, superType)) {
        return;
      }
    }

    /**
     * The JCas class: "{0}" has supertypes: "{1}" which do not match the UIMA type "{2}"''s
     * supertypes "{3}".
     */
    throw new CASRuntimeException(CASRuntimeException.JCAS_MISMATCH_SUPERTYPE,
            jcci.jcasClass.getName(), getAllSuperclassNames(jcci.jcasClass), ti.getName(),
            getAllSuperTypeNames(ti));
  }

  private static String getAllSuperclassNames(Class<?> clazz) {
    StringBuilder sb = new StringBuilder();

    for (Class<?> sc = clazz.getSuperclass(); sc != null
            && sc != FeatureStructureImplC.class; sc = sc.getSuperclass()) {
      if (sb.length() > 0) {
        sb.append(", ");
      }
      sb.append(sc.getName());
    }
    return sb.toString();
  }

  private static String getAllSuperTypeNames(TypeImpl ti) {
    StringBuilder sb = new StringBuilder();

    for (TypeImpl st = ti.getSuperType(); st.getCode() != TypeSystemConstants.topTypeCode; st = st
            .getSuperType()) {
      if (sb.length() > 0) {
        sb.append(", ");
      }
      sb.append(st.getName());
    }
    if (sb.length() > 0) {
      sb.append(", ");
    }
    sb.append("uima.cas.TOP");
    return sb.toString();
  }

  //
  //
  // if (! clazz.getSuperclass().getCanonicalName().equals(superTypeJCasName(ti))) {
  // /** Special case exceptions */
  // TypeImpl superti = ti.getSuperType();
  // TypeSystemImpl tsi = ti.getTypeSystem();
  // if (superti == tsi.arrayBaseType ||
  // superti == tsi.listBaseType) return;
  // /** The JCas class: "{0}" has supertype: "{1}" which doesn''t match the UIMA type "{2}"''s
  // supertype "{3}". */
  // throw new CASRuntimeException(CASRuntimeException.JCAS_MISMATCH_SUPERTYPE,
  // clazz.getCanonicalName(),
  // clazz.getSuperclass().getCanonicalName(),
  // ti.getName(),
  // ti.getSuperType().getName());
  // }
  //
  // }

  // @formatter:off
  /**
   * Called to load (if possible) a corresponding JCas class for a UIMA type.
   * Called at Class Init time for built-in types
   * Called at TypeSystemCommit for non-built-in types
   *   Runs the static initializers in the loaded JCas classes - doing resolve
   * 
   * Synchronization: done outside this class
   * 
   * @param typeName
   *          -
   * @param cl
   *          the class loader to use
   * @return the loaded / resolved class
   */
  // @formatter:on
  private static Class<? extends TOP> maybeLoadJCas(TypeImpl ti, ClassLoader cl) {
    Class<? extends TOP> clazz = null;
    String className = ti.getJCasClassName();

    try {
      clazz = (Class<? extends TOP>) Class.forName(className, true, cl);
    } catch (ClassNotFoundException e) {
      // Class not found is normal, if there is no JCas for this class
      return clazz;
    } catch (ExceptionInInitializerError e) {
      throw new RuntimeException("Exception while loading " + className, e);
    }

    return clazz;
  }

  // SYNCHRONIZED

  static synchronized MethodHandle getConstantIntMethodHandle(int i) {
    MethodHandle mh = Misc.getWithExpand(methodHandlesForInt, i);
    if (mh == null) {
      methodHandlesForInt.set(i, mh = MethodHandles.constant(int.class, i));
    }
    return mh;
  }

  /**
   * Return a Functional Interface for a generator for creating instances of a type. Function takes
   * a casImpl arg, and returning an instance of the JCas type.
   * 
   * @param jcasClass
   *          the class of the JCas type to construct
   * @param typeImpl
   *          the UIMA type
   * @return a Functional Interface whose createFS method takes a casImpl and when subsequently
   *         invoked, returns a new instance of the class
   */
  private static FsGenerator3 createGenerator(Class<?> jcasClass, Lookup lookup) {
    try {

      MethodHandle mh = lookup.findConstructor(jcasClass, findConstructorJCasCoverType);
      MethodType mtThisGenerator = methodType(jcasClass, TypeImpl.class, CASImpl.class);

      CallSite callSite = LambdaMetafactory.metafactory(lookup, // lookup context for the
                                                                // constructor
              "createFS", // name of the method in the Function Interface
              callsiteFsGenerator, // signature of callsite, return type is functional interface,
                                   // args are captured args if any
              fsGeneratorType, // samMethodType signature and return type of method impl by function
                               // object
              mh, // method handle to constructor
              mtThisGenerator);
      return (FsGenerator3) callSite.getTarget().invokeExact();
    } catch (Throwable e) {
      if (e instanceof NoSuchMethodException) {
        String classname = jcasClass.getName();
        add2errors(errorSet,
                new CASRuntimeException(e, CASRuntimeException.JCAS_CAS_NOT_V3, classname,
                        jcasClass.getClassLoader()
                                .getResource(classname.replace('.', '/') + ".class").toString()));
        return null;
      }
      /**
       * An internal error occurred, please report to the Apache UIMA project; nested exception if
       * present: {0}
       */
      throw new UIMARuntimeException(e, UIMARuntimeException.INTERNAL_ERROR);
    }
  }

  // /**
  // * Return a Functional Interface for a getter for getting the value of a feature,
  // * called by APIs using the non-JCas style of access via features,
  // * but accessing the values via the JCas cover class getter methods.
  // *
  // * The caller of these methods is the FeatureStructureImplC methods.
  // *
  // * There are these return values:
  // * boolean, byte, short, int, long, float, double, String, FeatureStructure
  // *
  // */
  // // static for setting up builtin values
  // private static Object createGetterOrSetter(Class<?> jcasClass, FeatureImpl fi, boolean
  // isGetter, boolean ncnj) {
  //
  // TypeImpl range = fi.getRangeImpl();
  // String name = ncnj ? ("_" + fi.getGetterSetterName(isGetter) + "NcNj")
  // : fi.getGetterSetterName(isGetter);
  //
  // try {
  // /* get an early-bound getter
  // /* Instead of findSpecial, we use findVirtual, in case the method is overridden by a subtype
  // loaded later */
  // MethodHandle mh = lookup.findVirtual(
  // jcasClass, // class having the method code for the getter
  // name, // the name of the method for the getter or setter
  // isGetter ? methodType(range.javaClass)
  // : methodType(void.class, range.javaClass) // return value, e.g. int.class, xyz.class,
  // FeatureStructureImplC.class
  // );
  //
  // // getter methodtype is return_type, FeatureStructure.class
  // // return_type is int, byte, etc. primitive (except string/substring), or
  // // object (to correspond with erasure)
  // // setter methodtype is void.class, FeatureStructure.class, javaclass
  // MethodType mhMt = isGetter ? methodType(range.getJavaPrimitiveClassOrObject(),
  // FeatureStructureImplC.class)
  // : methodType(void.class, FeatureStructureImplC.class, range.getJavaPrimitiveClassOrObject());
  // MethodType iMt = isGetter ? methodType(range.javaClass, jcasClass)
  // : methodType(void.class, jcasClass, range.javaClass);
  //
  //// System.out.format("mh method type for %s method %s is %s%n",
  //// jcasClass.getSimpleName(),
  //// fi.getGetterSetterName(isGetter),
  //// mhMt);
  //
  // CallSite callSite = LambdaMetafactory.metafactory(
  // lookup, // lookup context for the getter
  // isGetter ? "get" : "set", // name of the method in the Function Interface
  // methodType(isGetter ? range.getter_funct_intfc_class : range.setter_funct_intfc_class), //
  // callsite signature = just the functional interface return value
  // mhMt, // samMethodType signature and return type of method impl by function object
  // mh, // method handle to constructor
  // iMt);
  //
  // if (range.getJavaClass() == boolean.class) {
  // return isGetter ? (JCas_getter_boolean) callSite.getTarget().invokeExact()
  // : (JCas_setter_boolean) callSite.getTarget().invokeExact();
  // } else if (range.getJavaClass() == byte.class) {
  // return isGetter ? (JCas_getter_byte) callSite.getTarget().invokeExact()
  // : (JCas_setter_byte) callSite.getTarget().invokeExact();
  // } else if (range.getJavaClass() == short.class) {
  // return isGetter ? (JCas_getter_short) callSite.getTarget().invokeExact()
  // : (JCas_setter_short) callSite.getTarget().invokeExact();
  // } else if (range.getJavaClass() == int.class) {
  // return isGetter ? (JCas_getter_int) callSite.getTarget().invokeExact()
  // : (JCas_setter_int) callSite.getTarget().invokeExact();
  // } else if (range.getJavaClass() == long.class) {
  // return isGetter ? (JCas_getter_long) callSite.getTarget().invokeExact()
  // : (JCas_setter_long) callSite.getTarget().invokeExact();
  // } else if (range.getJavaClass() == float.class) {
  // return isGetter ? (JCas_getter_float) callSite.getTarget().invokeExact()
  // : (JCas_setter_float) callSite.getTarget().invokeExact();
  // } else if (range.getJavaClass() == double.class) {
  // return isGetter ? (JCas_getter_double) callSite.getTarget().invokeExact()
  // : (JCas_setter_double) callSite.getTarget().invokeExact();
  // } else {
  // return isGetter ? (JCas_getter_generic<?>) callSite.getTarget().invokeExact()
  // : (JCas_setter_generic<?>) callSite.getTarget().invokeExact();
  // }
  // } catch (NoSuchMethodException e) {
  // if ((jcasClass == Sofa.class && !isGetter) ||
  // (jcasClass == AnnotationBase.class && !isGetter)) {
  // return null;
  // }
  // // report missing setter or getter
  // /* Unable to find required {0} method for JCAS type {1} with {2} type of {3}. */
  // CASException casEx = new CASException(CASException.JCAS_GETTER_SETTER_MISSING,
  // name,
  // jcasClass.getName(),
  // isGetter ? "return" : "argument",
  // range.javaClass.getName()
  // );
  // ArrayList<Exception> es = errorSet.get();
  // if (es == null) {
  // es = new ArrayList<Exception>();
  // errorSet.set(es);
  // }
  // es.add(casEx);
  // return null;
  // } catch (Throwable e) {
  // throw new UIMARuntimeException(e, UIMARuntimeException.INTERNAL_ERROR);
  // }
  // }

  // GetterSetter getGetterSetter(int typecode, String featShortName) {
  // return jcasClassesInfo[typecode].gettersAndSetters.get(featShortName);
  // }

  // static for setting up static builtin values
  // @formatter:off
  /**
   * Called after succeeding at loading, once per load for an exact matching JCas Class 
   *   - class was already checked to insure is of proper type for JCas
   *   - skips creating-generator-for-Sofa - since "new Sofa(...)" is not a valid way to create a sofa   
   * 
   * @param jcasClass
   *          the JCas class that corresponds to the type
   * @param ti
   *          the type
   * @return the info for this JCas that is shared across all type systems under this class loader
   */
  // @formatter:on
  private static JCasClassInfo createJCasClassInfo(Class<? extends TOP> jcasClass, TypeImpl ti,
          int jcasType, Lookup lookup) {
    boolean noGenerator = ti.getCode() == TypeSystemConstants.sofaTypeCode
            || Modifier.isAbstract(jcasClass.getModifiers()) || ti.isArray();
    FsGenerator3 generator = noGenerator ? null : createGenerator(jcasClass, lookup);
    JCasClassInfo jcasClassInfo = new JCasClassInfo(jcasClass, generator, jcasType);
    // System.out.println("debug creating jcci, classname = " + jcasClass.getName() + ",
    // jcasTypeNumber: " + jcasType);
    return jcasClassInfo;
  }

  private static JCasClassFeatureInfo[] getJCasClassFeatureInfo(Class<?> jcasClass) {
    ArrayList<JCasClassFeatureInfo> features = new ArrayList<>();

    try {
      for (Field f : jcasClass.getDeclaredFields()) {
        String fname = f.getName();
        if (fname.length() <= 5 || !fname.startsWith("_FC_"))
          continue;
        String featName = fname.substring(4);

        // compute range by looking at get method

        String getterName = "get" + Character.toUpperCase(featName.charAt(0))
                + featName.substring(1);
        Method m;
        try {
          m = jcasClass.getDeclaredMethod(getterName); // get the getter with no args
        } catch (NoSuchMethodException e) {
          /**
           * Cas class {0} with feature {1} but is mssing a 0 argument getter. This feature will not
           * be used to maybe expand the type's feature set.
           */
          Logger logger = UIMAFramework.getLogger(FSClassRegistry.class);
          logger.warn(() -> logger.rb_ue(CASRuntimeException.JCAS_MISSING_GETTER,
                  jcasClass.getName(), featName));
          continue; // skip this one
        }

        String rangeClassName = m.getReturnType().getName();
        String uimaRangeName = Misc.javaClassName2UimaTypeName(rangeClassName);
        features.add(new JCasClassFeatureInfo(featName, uimaRangeName));
      } // end of for loop
      JCasClassFeatureInfo[] r = new JCasClassFeatureInfo[features.size()];
      return features.toArray(r);
    } catch (Throwable e) {
      throw new RuntimeException(e);
    }
  }

  // static boolean isFieldInClass(Feature feat, Class<?> clazz) {
  // try {
  // return null != clazz.getDeclaredField("_FC_" + feat.getShortName());
  // } catch (NoSuchFieldException e) {
  // return false;
  // }
  // }

  static void checkConformance(ClassLoader cl, TypeSystemImpl ts) {
    Map<String, JCasClassInfo> type2jcci = get_className_to_jcci(cl, false);
    checkConformance(ts, ts.topType, type2jcci);
  }

  private static void checkConformance(TypeSystemImpl ts, TypeImpl ti,
          Map<String, JCasClassInfo> type2jcci) {
    if (ti.isPrimitive())
      return;
    JCasClassInfo jcci = type2jcci.get(ti.getJCasClassName());

    // if (null == jcci) {
    // if (!skipCheck && ti.isBuiltIn && jcci.isAlreadyCheckedBuiltIn) {
    // skipCheck = true;
    // }

    if (null != jcci && // skip if the UIMA class has an abstract (non-creatable) JCas class)
            !(ti.isBuiltIn)) { // skip if builtin
      checkConformance(jcci.jcasClass, ts, ti, type2jcci);
    }

    for (TypeImpl subtype : ti.getDirectSubtypes()) {
      checkConformance(ts, subtype, type2jcci);
    }
  }

  // @formatter:off
  /**
   * Inner check
   * 
   * Never called for "built-ins", or for uima types not having a JCas loaded class
   * 
   * Checks that a JCas class definition conforms to the current type in the current type system.
   * Checks that the superclass chain contains some match to the super type chain.
   * Checks that the return value for the getters for features matches the feature's range.
   * Checks that static _FC_xxx values from the JCas class == the adjusted feature offsets in the type system
   * 
   * @param clazz
   *          - the JCas class to check
   * @param tsi
   *          -
   * @param ti
   *          -
   */
  // @formatter:on
  private static void checkConformance(Class<?> clazz, TypeSystemImpl tsi, TypeImpl ti,
          Map<String, JCasClassInfo> type2jcci) {

    // // skip the test if the jcasClassInfo is being inherited
    // // because that has already been checked
    // if (!clazz.getName().equals(ti.getJCasClassName())) {
    // System.out.println("debug should never print");
    // return;
    // }

    // check supertype

    validateSuperClass(type2jcci.get(ti.getJCasClassName()), ti);

    // // This is done by validateSuperClass, when JCasClass is loaded or looked up for a particular
    // type system
    // // one of the supertypes must match a superclass of the class
    // // (both of these should be OK)
    //
    // // class: X -> XS -> Annotation -> AnnotationBase -> TOP -> FeatureStructureImplC
    // // type: X -------> Annotation -> AnnotationBase -> TOP
    // // (if XS getters/setters used, have runtime error; if never used, OK)
    // //
    // // class: X --------> Annotation -> AnnotationBase -> TOP -> FeatureStructureImplC
    // // type: X -> XS -> Annotation -> AnnotationBase -> TOP
    // boolean isOk = false;
    // List<Class<?>> superClasses = new ArrayList<>();
    // boolean isCheckImmediateSuper = true;
    // Class<?> superClass = clazz.getSuperclass();
    //
    // outer:
    // for (TypeImpl uimaSuperType : ti.getAllSuperTypes()) { // iterate uimaSuperTypes
    // JCasClassInfo jcci = type2jcci.get(uimaSuperType.getJCasClassName());
    // if (jcci != null) {
    // if (isCheckImmediateSuper) {
    // if (jcci.jcasClass != superClass) {
    // /** The JCas class: "{0}" has supertype: "{1}" which doesn''t match the UIMA type "{2}"''s
    // supertype "{3}". */
    // add2errors(errorSet,
    // new CASRuntimeException(CASRuntimeException.JCAS_MISMATCH_SUPERTYPE,
    // clazz.getCanonicalName(),
    // clazz.getSuperclass().getCanonicalName(),
    // ti.getName(),
    // ti.getSuperType().getName()),
    // false); // not a throwable error, just a warning
    // }
    // }
    //
    // superClasses.add(superClass);
    // while (superClass != FeatureStructureImplC.class && superClass != Object.class) {
    // if (jcci.jcasClass == superClass) {
    // isOk = true;
    // break outer;
    // }
    // superClass = superClass.getSuperclass();
    // superClasses.add(superClass);
    // }
    // }
    //
    // isCheckImmediateSuper = false;
    // }
    //
    // // This error only happens if the JCas type chain doesn't go thru "TOP" - so it isn't really
    // a JCas class!
    //
    // if (!isOk && superClasses.size() > 0) {
    // /** JCas Class's supertypes for "{0}", "{1}" and the corresponding UIMA Supertypes for "{2}",
    // "{3}" don't have an intersection. */
    // add2errors(errorSet,
    // new CASRuntimeException(CASRuntimeException.JCAS_CAS_MISMATCH_SUPERTYPE,
    // clazz.getName(), Misc.ppList(superClasses), ti.getName(),
    // Misc.ppList(Arrays.asList(ti.getAllSuperTypes()))),
    // true); // throwable error
    // }

    // the range of all the features must match the getters

    for (Method m : clazz.getDeclaredMethods()) {

      String mname = m.getName();
      if (mname.length() <= 3 || !mname.startsWith("get"))
        continue;
      String suffix = (mname.length() == 4) ? "" : mname.substring(4); // one char past 1st letter
                                                                       // of feature
      String fname = Character.toLowerCase(mname.charAt(3)) + suffix; // entire name, with first
                                                                      // letter lower cased
      FeatureImpl fi = ti.getFeatureByBaseName(fname);
      if (fi == null) {
        fname = mname.charAt(3) + suffix; // no feature, but look for one with captialized first
                                          // letter
        fi = ti.getFeatureByBaseName(fname);
        if (fi == null)
          continue;
      }

      // some users are writing getFeat(some other args) as additional signatures - skip checking
      // these
      // https://issues.apache.org/jira/projects/UIMA/issues/UIMA-5557
      Parameter[] p = m.getParameters();
      TypeImpl range = fi.getRangeImpl();

      if (p.length > 1)
        continue; // not a getter, which has either 0 or 1 arg(the index int for arrays)
      if (p.length == 1 && (!range.isArray() || p[0].getType() != int.class)) {
        continue; // has 1 arg, but is not an array or the arg is not an int
      }

      // have the feature, check the range
      Class<?> returnClass = m.getReturnType(); // for primitive, is int.class, etc.
      Class<?> rangeClass = range.getJavaClass();
      if (range.isArray()) {
        if (p.length == 1 && p[0].getType() == int.class) {
          rangeClass = range.getComponentType().getJavaClass();
        }
      }
      if (!rangeClass.isAssignableFrom(returnClass)) { // can return subclass of TOP, OK if range is
                                                       // TOP
        if (rangeClass.getName().equals("org.apache.uima.jcas.cas.Sofa") && // exception: for
                                                                            // backwards compat
                                                                            // reasons, sofaRef
                                                                            // returns SofaFS, not
                                                                            // Sofa.
                returnClass.getName().equals("org.apache.uima.cas.SofaFS")) {
          // empty
        } else {

          /**
           * CAS type system type "{0}" defines field "{1}" with range "{2}", but JCas getter method
           * is returning "{3}" which is not a subtype of the declared range.
           */
          add2errors(errorSet, new CASRuntimeException(CASRuntimeException.JCAS_TYPE_RANGE_MISMATCH,
                  ti.getName(), fi.getShortName(), rangeClass, returnClass), false); // should
                                                                                     // throw, but
                                                                                     // some code
                                                                                     // breaks!
        }
      }
    } // end of checking methods

    try {
      for (Field f : clazz.getDeclaredFields()) {
        String fname = f.getName();
        if (fname.length() <= 5 || !fname.startsWith("_FC_"))
          continue;
        String featName = fname.substring(4);
        FeatureImpl fi = ti.getFeatureByBaseName(featName);
        if (fi == null) {
          add2errors(errorSet,
                  /**
                   * JCAS class "{0}" defines a UIMA field "{1}" but the UIMA type doesn''t define
                   * that field.
                   */
                  new CASRuntimeException(CASRuntimeException.JCAS_FIELD_MISSING_IN_TYPE_SYSTEM,
                          clazz.getName(), featName),
                  false); // don't throw on this error, field is still set up
          // //debug
          // System.out.format("debug JCAS field not in ts: type: %s, field: %s %n%s%n",
          // clazz.getName(), featName, Misc.getCallers(1, 30));
        } else {
          Field mhf = clazz.getDeclaredField("_FH_" + featName);
          mhf.setAccessible(true);
          MethodHandle mh = (MethodHandle) mhf.get(null);
          int staticOffsetInClass = (int) mh.invokeExact();
          if (fi.getAdjustedOffset() != staticOffsetInClass) {
            /**
             * In JCAS class "{0}", UIMA field "{1}" was set up when this class was previously
             * loaded and initialized, to have an adjusted offset of "{2}" but now the feature has a
             * different adjusted offset of "{3}"; this may be due to something else other than type
             * system commit actions loading and initializing the JCas class, or to having a
             * different non-compatible type system for this class, trying to use a common JCas
             * cover class, which is not supported.
             */
            add2errors(errorSet,
                    new CASRuntimeException(CASRuntimeException.JCAS_FIELD_ADJ_OFFSET_CHANGED,
                            clazz.getName(), fi.getName(), staticOffsetInClass,
                            fi.getAdjustedOffset()),
                    staticOffsetInClass != -1); // throw unless static offset is -1, in that case, a
                                                // runtime error will occur if it is used
          } // end of offset changed
        } // end of feature check
      } // end of for loop
    } catch (Throwable e) {
      throw new RuntimeException(e);
    }
  }

  private static void add2errors(ThreadLocal<List<ErrorReport>> errors, Exception e) {
    add2errors(errors, e, true);
  }

  private static void add2errors(ThreadLocal<List<ErrorReport>> errors, Exception e,
          boolean doThrow) {
    List<ErrorReport> es = errors.get();
    if (es == null) {
      es = new ArrayList<>();
      errors.set(es);
    }
    es.add(new ErrorReport(e, doThrow));
  }

  private static void reportErrors() {
    boolean throwWhenDone = false;
    List<ErrorReport> es = errorSet.get();
    if (es != null) {
      StringBuilder msg = new StringBuilder(100);
      // msg.append('\n'); // makes a break in the message at the beginning, unneeded
      for (ErrorReport f : es) {
        msg.append(f.e.getMessage());
        throwWhenDone = throwWhenDone || f.doThrow;
        msg.append('\n');
      }
      errorSet.set(null); // reset after reporting
      if (throwWhenDone) {
        throw new CASRuntimeException(CASException.JCAS_INIT_ERROR, "\n" + msg);
      } else {
        Logger logger = UIMAFramework.getLogger();
        if (null == logger) {
          throw new CASRuntimeException(CASException.JCAS_INIT_ERROR, "\n" + msg);
        } else {
          logger.log(Level.WARNING, msg.toString());
        }
      }
    }
  }

  // @formatter:off
  /**
   * called infrequently to set up cache
   * Only called when a type system has not had generators for a particular class loader.
   * 
   * For PEAR generators: 
   *   Populates only for those classes the PEAR has overriding implementations
   *     - other entries are null; this serves as a boolean indicator that no pear override exists for that type
   *       and therefore no trampoline is needed
   * 
   * @param cl
   *          identifies which set of jcas cover classes
   * @param isPear
   *          true for pear case
   * @param tsi
   *          the type system being used
   * @return the generators for that set, as an array indexed by type code
   */
  // @formatter:on
  static FsGenerator3[] getGeneratorsForClassLoader(ClassLoader cl, boolean isPear,
          TypeSystemImpl tsi) {
    Map<String, JCasClassInfo> type2jcci = get_className_to_jcci(cl, isPear);
    // final Map<ClassLoader, Map<String, JCasClassInfo>> cl2t2j = isPear ? cl_4pears_to_type2JCas :
    // cl_to_type2JCas;
    // synchronized(cl2t2j) {
    // //debug
    // System.out.format("debug loading JCas for type System %s ClassLoader %s, isPear: %b%n",
    // tsi.hashCode(), cl, isPear);
    // This is the first time this class loader is being used - load the classes for this type
    // system, or
    // This is the first time this class loader is being used with this particular type system

    loadJCasForTSandClassLoader(tsi, true, cl, type2jcci);

    FsGenerator3[] r = new FsGenerator3[tsi.getTypeArraySize()];

    // Map<String, JCasClassInfo> t2jcci = cl2t2j.get(cl);
    // can't use values alone because many types have the same value (due to copy-down)

    // cannot iterate over type2jcci - that map only has types with found JCas classes

    getGeneratorsForTypeAndSubtypes(tsi.topType, type2jcci, isPear, cl, r, tsi);

    // for (Entry<String, JCasClassInfo> e : type2jcci.entrySet()) {
    // TypeImpl ti = tsi.getType(Misc.javaClassName2UimaTypeName(e.getKey()));
    // if (null == ti) {
    // continue; // JCas loaded some type in the past, but it's not in this type system
    // }
    // JCasClassInfo jcci = e.getValue();
    //
    // // skip entering a generator in the result if
    // // in a pear setup, and this cl is not the cl that loaded the JCas class.
    // // See method comment for why.
    // if (!isPear || jcci.isPearOverride(cl)) {
    // r[ti.getCode()] = (FsGenerator3) jcci.generator;
    // }
    // }
    return r;
  }

  private static void getGeneratorsForTypeAndSubtypes(TypeImpl ti,
          Map<String, JCasClassInfo> t2jcci, boolean isPear, ClassLoader cl, FsGenerator3[] r,
          TypeSystemImpl tsi) {

    TypeImpl jti = ti;
    JCasClassInfo jcci = t2jcci.get(jti.getJCasClassName());
    while (jcci == null) {
      jti = jti.getSuperType();
      jcci = t2jcci.get(jti.getJCasClassName());
    }

    // skip entering a generator in the result if
    // in a pear setup, and this cl is not the cl that loaded the JCas class.
    // See method comment getGeneratorsForClassLoader(...) in for why.
    if (!isPear || jcci.isPearOverride(tsi)) {
      r[ti.getCode()] = (FsGenerator3) jcci.generator;
    }

    for (TypeImpl subtype : ti.getDirectSubtypes()) {
      getGeneratorsForTypeAndSubtypes(subtype, t2jcci, isPear, cl, r, tsi);
    }

  }

  private static boolean isAllNull(FsGenerator3[] r) {
    for (FsGenerator3 v : r) {
      if (v != null)
        return false;
      }
    return true;
  }

  // @formatter:off
  /**
   * Called once when the JCasClassInfo is created.
   * Once set, the offsets are never changed (although they could be...)
   * 
   * New type systems are checked for conformance to existing settings in the JCas class.
   * Type System types are augmented by features defined in the JCas
   *   but missing in the type, before this routine is called.
   * 
   * Iterate over all fields named _FC_  followed by a feature name.  
   *   If that feature doesn't exist in this type system - skip init, will cause runtime error if used
   *   Else, set the callSite's method Handle to one that returns the int constant for type system's offset of that feature.
   *     If already set, check that the offset didn't change.
   * 
   * 
   * @param clazz
   *          -
   * @param type
   *          -
   */
  // @formatter:on
  private static void updateOrValidateAllCallSitesForJCasClass(Class<? extends TOP> clazz,
          TypeImpl type, ArrayList<MutableCallSite> callSites_toSync) {
    try {
      Field[] fields = clazz.getDeclaredFields();

      for (Field field : fields) {
        String fieldName = field.getName();
        if (fieldName.startsWith("_FC_")) {

          // //debug
          // System.out.println("debug " + fieldName);
          String featureName = fieldName.substring("_FC_".length());
          final int index = TypeSystemImpl.getAdjustedFeatureOffset(type, featureName);
          // //debug
          // if (type.getShortName().equals("Split") && featureName.equals("splits")
          // ) {
          // System.out.println("debug attempting to set offset for splits in Splits to " + index);
          // System.out.println(type.toString(2));
          // System.out.println(Misc.getCallers(1, 32));
          // }
          if (index == -1) {
            continue; // a feature defined in the JCas class doesn't exist in the currently loaded
                      // type
          } // skip setting it. If code uses this, a runtime error will happen.
            // only happens for pear-loaded lazyily JCas classes
            // "Normal" loaded JCas classes (at start of type system commit)
            // have any extra features added to the type system
            // https://issues.apache.org/jira/browse/UIMA-5698

          MutableCallSite c;
          field.setAccessible(true);
          c = (MutableCallSite) field.get(null);

          if (c == null) { // happens when first load of TypeSystemImpl is from JCas class ref
            continue; // will be set later when type system is committed.
          }

          int prev = (int) c.getTarget().invokeExact();
          if (prev == -1) { // the static method in JCas classes, TypeSystemImpl.createCallSite,
                            // initializes the call site with a method handle that returns -1
            MethodHandle mh_constant = getConstantIntMethodHandle(index);
            c.setTarget(mh_constant);
            callSites_toSync.add(c);
          } else if (prev != index) {
            // This is one of two errors.
            // It could also be caused by the range type switching from ref array to the int array
            checkConformance(clazz.getClassLoader(), type.getTypeSystem());
            reportErrors();
            // //debug
            // System.err.format(
            // "Debug incompat offset jcas, class = %s, type= %s, classIndex = %d, type index:
            // %d%n",
            // clazz.getName(), type.getName(), prev, index);
            // System.err.flush();
            throw new UIMA_IllegalStateException(
                    UIMA_IllegalStateException.JCAS_INCOMPATIBLE_TYPE_SYSTEMS,
                    new Object[] { type.getName(), featureName });
          }
        }
      }
    } catch (Throwable e) {
      Misc.internalError(e); // never happen
    }
  }
<<<<<<< HEAD
  
  /**
   * For internal use only!
   */
  public static void unregister_jcci_classloader(ClassLoader cl) {
    synchronized (cl_to_type2JCas) {
      cl_to_type2JCas.remove(cl);
      if (cl_to_type2JCasStacks != null) {
        cl_to_type2JCasStacks.remove(cl);
      }
    }
  }

  /**
   * For internal use only!
   */
  public static void log_registered_classloaders(Level aLogLevel) {
    Logger log = UIMAFramework.getLogger(lookup().lookupClass());
    if (cl_to_type2JCasStacks == null) {
      log.warn(
              "log_registered_classloaders called but classLoader registration stack logging "
                      + "is not turned on. Define the system property [{}] to enable it.",
              LOG_JCAS_CLASSLOADERS_ON_SHUTDOWN);
      return;
    }

    Map<ClassLoader, StackTraceElement[]> clToLog = new LinkedHashMap<>();
    synchronized (cl_to_type2JCas) {
      Iterator<ClassLoader> i = cl_to_type2JCas.keyIterator();
      while (i.hasNext()) {
        ClassLoader cl = i.next();
        if (cl == TypeSystemImpl.staticTsi.getClass().getClassLoader()) {
          // This is usually the default/system classloader and is registered when the
          // TypeSystemImpl class is statically intialized. It is not interesting for leak
          // detection.
          continue;
        }
        StackTraceElement[] stack = cl_to_type2JCasStacks.get(cl);
        if (stack == null) {
          continue;
        }
        clToLog.put(cl, stack);
      }
    }

    if (clToLog.isEmpty()) {
      log.log(aLogLevel, "No classloaders except the system classloader registered.");
      return;
    }

    StringBuilder buf = new StringBuilder();

    if (aLogLevel.isGreaterOrEqual(Level.WARN)) {
      buf.append("On shutdown, there were still " + clToLog.size()
              + " classloaders registered in the FSClassRegistry. Not destroying "
              + "ResourceManagers after usage can cause memory leaks.");
    } else {
      buf.append(
              "There are " + clToLog.size() + " classloaders registered in the FSClassRegistry:");
    }

    int i = 1;
    for (Entry<ClassLoader, StackTraceElement[]> e : clToLog.entrySet()) {
      buf.append("[" + i + "] " + e.getKey() + " registered through:\n");
      for (StackTraceElement s : e.getValue()) {
        buf.append("    " + s + "\n");
      }
      i++;
    }

    log.log(aLogLevel, buf.toString());
  }
=======
>>>>>>> c32d5b9e

  static Map<String, JCasClassInfo> get_className_to_jcci(ClassLoader cl, boolean is_pear) {
    synchronized (cl_to_type2JCas) {
      // This was used before switching from the normal synchronized map to the weak map
      // and is part of a whole bunch of commented out code with special handling for the PEAR
      // case. Not sure if this commented out code was kept for debugging or for historical
      // reasons - so let's keep this for the moment as a comment here.
      // REC - 2020-10-17
      // final Map<ClassLoader, Map<String, JCasClassInfo>> cl2t2j = cl_to_type2JCas; /*is_pear ?
      // cl_4pears_to_type2JCas :*/
      Map<String, JCasClassInfo> cl_to_jcci = cl_to_type2JCas.get(cl);
      if (cl_to_jcci == null) {
        cl_to_jcci = new HashMap<>();
        cl_to_type2JCas.put(cl, cl_to_jcci);
        if (cl_to_type2JCasStacks != null) {
          cl_to_type2JCasStacks.put(cl, new RuntimeException().getStackTrace());
        }
      }
      return cl_to_jcci;
    }
  }

  static Lookup getLookup(ClassLoader cl) {
    Lookup lookup = null;
    try {
      Class<?> clazz = Class.forName(UIMAClassLoader.MHLC, true, cl);
      Method m = clazz.getMethod("getMethodHandlesLookup");
      lookup = (Lookup) m.invoke(null);
    } catch (ClassNotFoundException | NoSuchMethodException | SecurityException
            | IllegalAccessException | IllegalArgumentException | InvocationTargetException e) {
      throw new UIMARuntimeException(e, UIMARuntimeException.INTERNAL_ERROR);
    }
    return lookup;
  }
}<|MERGE_RESOLUTION|>--- conflicted
+++ resolved
@@ -35,14 +35,9 @@
 import java.lang.reflect.Modifier;
 import java.lang.reflect.Parameter;
 import java.util.ArrayList;
-<<<<<<< HEAD
 import java.util.HashMap;
 import java.util.Iterator;
 import java.util.LinkedHashMap;
-=======
-// @formatter:off
-import java.util.HashMap;
->>>>>>> c32d5b9e
 import java.util.List;
 import java.util.Map;
 import java.util.Map.Entry;
@@ -120,8 +115,6 @@
 public abstract class FSClassRegistry { // abstract to prevent instantiating; this class only has
                                         // static methods
 
-<<<<<<< HEAD
-public abstract class FSClassRegistry { // abstract to prevent instantiating; this class only has static methods
   static final String RECORD_JCAS_CLASSLOADERS = "uima.record_jcas_classloaders";
   static final boolean IS_RECORD_JCAS_CLASSLOADERS = Misc
           .getNoValueSystemProperty(RECORD_JCAS_CLASSLOADERS);
@@ -130,12 +123,8 @@
   static final boolean IS_LOG_JCAS_CLASSLOADERS_ON_SHUTDOWN = Misc
           .getNoValueSystemProperty(LOG_JCAS_CLASSLOADERS_ON_SHUTDOWN);
     
-//  private static final boolean IS_TRACE_AUGMENT_TS = false;
-//  private static final boolean IS_TIME_AUGMENT_FEATURES = false;
-=======
   // private static final boolean IS_TRACE_AUGMENT_TS = false;
   // private static final boolean IS_TIME_AUGMENT_FEATURES = false;
->>>>>>> c32d5b9e
   /* ========================================================= */
   /* This class has only static methods and fields */
   /* To allow multi-threaded use, some fields are */
@@ -201,19 +190,13 @@
    * <b>NOTE:</b> Access this map in a thread-safe way only via {@link #get_className_to_jcci} which
    * synchronizes on the map object.
    */
-<<<<<<< HEAD
-  private static final WeakIdentityMap<ClassLoader, Map<String, JCasClassInfo>> cl_to_type2JCas = WeakIdentityMap.newHashMap();  // identity: key is classloader
-  private static final WeakIdentityMap<ClassLoader, StackTraceElement[]> cl_to_type2JCasStacks;
-  
-//  private static final Map<ClassLoader, Map<String, JCasClassInfo>> cl_4pears_to_type2JCas = Collections.synchronizedMap(new IdentityHashMap<>()); // identity: key is classloader
-=======
   // @formatter:on
   private static final WeakIdentityMap<ClassLoader, Map<String, JCasClassInfo>> cl_to_type2JCas = WeakIdentityMap
           .newHashMap(); // identity: key is classloader
+  private static final WeakIdentityMap<ClassLoader, StackTraceElement[]> cl_to_type2JCasStacks;
 
   // private static final Map<ClassLoader, Map<String, JCasClassInfo>> cl_4pears_to_type2JCas =
   // Collections.synchronizedMap(new IdentityHashMap<>()); // identity: key is classloader
->>>>>>> c32d5b9e
 
   static private class ErrorReport {
     final Exception e;
@@ -1144,8 +1127,9 @@
     try {
       for (Field f : jcasClass.getDeclaredFields()) {
         String fname = f.getName();
-        if (fname.length() <= 5 || !fname.startsWith("_FC_"))
+        if (fname.length() <= 5 || !fname.startsWith("_FC_")) {
           continue;
+        }
         String featName = fname.substring(4);
 
         // compute range by looking at get method
@@ -1192,8 +1176,9 @@
 
   private static void checkConformance(TypeSystemImpl ts, TypeImpl ti,
           Map<String, JCasClassInfo> type2jcci) {
-    if (ti.isPrimitive())
+    if (ti.isPrimitive()) {
       return;
+    }
     JCasClassInfo jcci = type2jcci.get(ti.getJCasClassName());
 
     // if (null == jcci) {
@@ -1310,8 +1295,9 @@
     for (Method m : clazz.getDeclaredMethods()) {
 
       String mname = m.getName();
-      if (mname.length() <= 3 || !mname.startsWith("get"))
+      if (mname.length() <= 3 || !mname.startsWith("get")) {
         continue;
+      }
       String suffix = (mname.length() == 4) ? "" : mname.substring(4); // one char past 1st letter
                                                                        // of feature
       String fname = Character.toLowerCase(mname.charAt(3)) + suffix; // entire name, with first
@@ -1321,8 +1307,9 @@
         fname = mname.charAt(3) + suffix; // no feature, but look for one with captialized first
                                           // letter
         fi = ti.getFeatureByBaseName(fname);
-        if (fi == null)
+        if (fi == null) {
           continue;
+        }
       }
 
       // some users are writing getFeat(some other args) as additional signatures - skip checking
@@ -1331,8 +1318,9 @@
       Parameter[] p = m.getParameters();
       TypeImpl range = fi.getRangeImpl();
 
-      if (p.length > 1)
+      if (p.length > 1) {
         continue; // not a getter, which has either 0 or 1 arg(the index int for arrays)
+      }
       if (p.length == 1 && (!range.isArray() || p[0].getType() != int.class)) {
         continue; // has 1 arg, but is not an array or the arg is not an int
       }
@@ -1372,8 +1360,9 @@
     try {
       for (Field f : clazz.getDeclaredFields()) {
         String fname = f.getName();
-        if (fname.length() <= 5 || !fname.startsWith("_FC_"))
+        if (fname.length() <= 5 || !fname.startsWith("_FC_")) {
           continue;
+        }
         String featName = fname.substring(4);
         FeatureImpl fi = ti.getFeatureByBaseName(featName);
         if (fi == null) {
@@ -1541,8 +1530,9 @@
 
   private static boolean isAllNull(FsGenerator3[] r) {
     for (FsGenerator3 v : r) {
-      if (v != null)
+      if (v != null) {
         return false;
+      }
       }
     return true;
   }
@@ -1632,7 +1622,6 @@
       Misc.internalError(e); // never happen
     }
   }
-<<<<<<< HEAD
   
   /**
    * For internal use only!
@@ -1705,8 +1694,6 @@
 
     log.log(aLogLevel, buf.toString());
   }
-=======
->>>>>>> c32d5b9e
 
   static Map<String, JCasClassInfo> get_className_to_jcci(ClassLoader cl, boolean is_pear) {
     synchronized (cl_to_type2JCas) {
