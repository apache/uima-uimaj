/*
 * Licensed to the Apache Software Foundation (ASF) under one
 * or more contributor license agreements.  See the NOTICE file
 * distributed with this work for additional information
 * regarding copyright ownership.  The ASF licenses this file
 * to you under the Apache License, Version 2.0 (the
 * "License"); you may not use this file except in compliance
 * with the License.  You may obtain a copy of the License at
 * 
 *   http://www.apache.org/licenses/LICENSE-2.0
 * 
 * Unless required by applicable law or agreed to in writing,
 * software distributed under the License is distributed on an
 * "AS IS" BASIS, WITHOUT WARRANTIES OR CONDITIONS OF ANY
 * KIND, either express or implied.  See the License for the
 * specific language governing permissions and limitations
 * under the License.
 */
package org.apache.uima.cas;

import org.apache.uima.UIMARuntimeException;

/**
 * Runtime exception class for package org.apache.uima.cas. Messages in
 * org.apache.uima.UIMAException_Messages
 */
public class CASRuntimeException extends UIMARuntimeException {

  private static final long serialVersionUID = 1L;

  /** Can''t create FS of type "{0}" with this method. */
  public static final String NON_CREATABLE_TYPE = "NON_CREATABLE_TYPE";

  /** Array size must be &gt;= 0. */
  public static final String ILLEGAL_ARRAY_SIZE = "ILLEGAL_ARRAY_SIZE";

  /** Expected value of type "{0}", but found "{1}". */
  public static final String INAPPROP_TYPE = "INAPPROP_TYPE";

  /** Feature "{0}" is not defined for type "{1}". */
  public static final String INAPPROP_FEAT = "INAPPROP_FEAT";

  /** Feature is not defined for type. */
  public static final String INAPPROP_FEAT_X = "INAPPROP_FEAT_X";

  /**
   * Trying to access value of feature "{0}" as "{1}", but range of feature is "{2}".
   */
  public static final String INAPPROP_RANGE = "INAPPROP_RANGE";

  /**
   * Wrong access method "getFeatureValue" for a feature "{0}" in a FeatureStructure with type "{1}"
   * whose range is "{2}" which is not a featureStructure.
   */
  public static final String INAPPROP_RANGE_NOT_FS = "INAPPROP_RANGE_NOT_FS";

  /**
   * Setting a reference value "{0}" from a string is not supported.
   */
  public static final String SET_REF_FROM_STRING_NOT_SUPPORTED = "SET_REF_FROM_STRING_NOT_SUPPORTED";

  /**
   * Trying to access value of feature "{0}" as feature structure, but is primitive type.
   */
  public static final String PRIMITIVE_VAL_FEAT = "PRIMITIVE_VAL_FEAT";

  /** Error accessing type system: the type system has not been committed. */
  public static final String TYPESYSTEM_NOT_LOCKED = "TYPESYSTEM_NOT_LOCKED";

  /** Can''t add an array type "{0}" to the type system after the type system has been committed. */
  public static final String ADD_ARRAY_TYPE_AFTER_TS_COMMITTED = "ADD_ARRAY_TYPE_AFTER_TS_COMMITTED";

  /** Can''t create FS of type "{0}" until the type system has been committed. */
  public static final String CREATE_FS_BEFORE_TS_COMMITTED = "CREATE_FS_BEFORE_TS_COMMITTED";

  /** Cannot request the Java Class for a UIMA type before type system commit **/
  public static final String GET_CLASS_FOR_TYPE_BEFORE_TS_COMMIT = "GET_CLASS_FOR_TYPE_BEFORE_TS_COMMIT";

  /**
   * Error setting string value: string "{0}" is not valid for a value of type "{1}".
   */
  public static final String ILLEGAL_STRING_VALUE = "ILLEGAL_STRING_VALUE";

  /** Error applying FS constraint: no type "{0}" in current type system. */
  public static final String UNKNOWN_CONSTRAINT_TYPE = "UNKNOWN_CONSTRAINT_TYPE";

  /**
   * Error applying FS constraint: no feature "{0}" in current type system.
   */
  public static final String UNKNOWN_CONSTRAINT_FEAT = "UNKNOWN_CONSTRAINT_FEAT";

  /** Error accessing child node in tree, index out of range. */
  public static final String CHILD_INDEX_OOB = "CHILD_INDEX_OOB";

  /**
   * JCas Class "{0}" is missing required constructor; likely cause is wrong version (UIMA version 3
   * or later JCas required).
   */
  public static final String JCAS_CAS_NOT_V3 = "JCAS_CAS_NOT_V3";

  /** User-defined JCas classes for built-in Arrays not supported, class: {0} */
  public static final String JCAS_ARRAY_NOT_SUPPORTED = "JCAS_ARRAY_NOT_SUPPORTED";

  /**
   * JCas Class "{0}" is missing required field accessor, or access not permitted, for field "{1}"
   * during {2} operation.
   */
  public static final String JCAS_MISSING_FIELD_ACCESSOR = "JCAS_MISSING_FIELD_ACCESSOR";

  /** CAS type system doesn''t match JCas Type definition for type "{0}". */
  public static final String JCAS_CAS_MISMATCH = "JCAS_CAS_MISMATCH";

  /**
   * JCas Class's supertypes for "{0}", "{1}" and the corresponding UIMA Supertypes for "{2}", "{3}"
   * don't have an intersection.
   */
  public static final String JCAS_CAS_MISMATCH_SUPERTYPE = "JCAS_CAS_MISMATCH_SUPERTYPE";

  /**
   * The JCas class: "{0}" has supertypes: "{1}" which do not match the UIMA type "{2}"''s
   * supertypes "{3}".
   */
  public static final String JCAS_MISMATCH_SUPERTYPE = "JCAS_MISMATCH_SUPERTYPE";

  /**
   * JCas type "{0}" used in Java code, but was not declared in the XML type descriptor.
   */
  public static final String JCAS_TYPE_NOT_IN_CAS = "JCAS_TYPE_NOT_IN_CAS";

  /**
<<<<<<< HEAD
   * CAS type system type "{0}" defines field "{1}" with range "{2}", but JCas getter method is
   * returning "{3}" which is not a subtype of the declared range.
=======
   * CAS type system type "{0}" (loaded by {1}) defines field "{2}" with range "{3}" (loaded by
   * {4}), but JCas getter method is returning "{5}" (loaded by {6}) which is not a subtype of the
   * declared range.
>>>>>>> ac05c4e4
   */
  public static final String JCAS_TYPE_RANGE_MISMATCH = "JCAS_TYPE_RANGE_MISMATCH";

  /** JCAS class "{0}" defines a UIMA field "{1}" but the UIMA type doesn''t define that field. */
  public static final String JCAS_FIELD_MISSING_IN_TYPE_SYSTEM = "JCAS_FIELD_MISSING_IN_TYPE_SYSTEM";

  /**
   * In JCAS class "{0}", UIMA field "{1}" was set up at type system type adjusted offset "{2}" but
   * a different type system being used with the same JCas class has this offset at "{3}", which is
   * not allowed.
   */
  public static final String JCAS_FIELD_ADJ_OFFSET_CHANGED = "JCAS_FIELD_ADJ_OFFSET_CHANGED";

  /**
   * Unknown JCas type used in Java code but was not declared or imported in the XML descriptor for
   * this component.
   */
  public static final String JCAS_UNKNOWN_TYPE_NOT_IN_CAS = "JCAS_UNKNOWN_TYPE_NOT_IN_CAS";

  /*
   * The JCas class being loaded was generated for the "alpha" level of UIMA v3, and is not
   * supported for Beta and later levels.
   * 
   * This can be fixed by regenerating this using the current v3 version of UIMA tooling (JCasgen,
   * or the migration tooling to migrate from v2).
   */
  public static final String JCAS_ALPHA_LEVEL_NOT_SUPPORTED = "JCAS_ALPHA_LEVEL_NOT_SUPPORTED";

  /**
   * Cas class {0} with feature {1} but is mssing a 0 argument getter. This feature will not be used
   * to maybe expand the type's feature set.
   */
  public static final String JCAS_MISSING_GETTER = "JCAS_MISSING_GETTER";

  /**
   * JCas getNthElement method called via invalid object - an empty list: {0}.
   */
  public static final String JCAS_GET_NTH_ON_EMPTY_LIST = "JCAS_GET_NTH_ON_EMPTY_LIST";

  /** JCas getNthElement method called with index "{0}" which is negative. */
  public static final String JCAS_GET_NTH_NEGATIVE_INDEX = "JCAS_GET_NTH_NEGATIVE_INDEX";

  /**
   * JCas getNthElement method called with index "{0}" larger than the length of the list.
   */
  public static final String JCAS_GET_NTH_PAST_END = "JCAS_GET_NTH_PAST_END";

  /**
   * JCas is referencing via a JFSIterator or get method, a type, "{0}", which has no JCAS class
   * model. You must use FSIterator instead of JFSIterator.
   */
  public static final String JCAS_OLDSTYLE_REF_TO_NONJCAS_TYPE = "JCAS_OLDSTYLE_REF_TO_NONJCAS_TYPE";

  /**
   * A CAS iterator or createFS call is trying to make an instance of type "{0}", but that type has
   * been declared "abstract" in JCas, and no instances are allowed to be made.
   */
  public static final String JCAS_MAKING_ABSTRACT_INSTANCE = "JCAS_MAKING_ABSTRACT_INSTANCE";

  /**
   * The method "{0}" is not supported by this JCAS because it is not associated with a CAS view of
   * a CAS, but rather just with a base CAS.
   */
  public static final String JCAS_UNSUPPORTED_OP_NOT_CAS = "JCAS_UNSUPPORTED_OP_NOT_CAS";

  /**
   * The Class "{0}" matches a UIMA Type, and is a subtype of uima.cas.TOP, but is missing the JCas
   * typeIndexId.
   */
  public static final String JCAS_MISSING_TYPEINDEX = "JCAS_MISSING_TYPEINDEX";

  /** A sofaFS with name {0} has already been created. */
  public static final String SOFANAME_ALREADY_EXISTS = "SOFANAME_ALREADY_EXISTS";

  /** Data for Sofa feature {0} has already been set. */
  public static final String SOFADATA_ALREADY_SET = "SOFADATA_ALREADY_SET";

  /** No sofaFS with name {0} found. */
  public static final String SOFANAME_NOT_FOUND = "SOFANAME_NOT_FOUND";

  /** No sofaFS for specified sofaRef found. */
  public static final String SOFAREF_NOT_FOUND = "SOFAREF_NOT_FOUND";

  /**
   * Sofa reference for FS {0} is required, but it is not set. This can happen during
   * deserialization when the type system changes where this FeatureStructure''s type definition is
   * now a subtype of uima.cas.AnnotationBase but was not when the serialized form was created.
   */
  public static final String SOFAREF_NOT_SET = "SOFAREF_NOT_SET";

  /** Can''t use standard set methods with SofaFS features. */
  public static final String PROTECTED_SOFA_FEATURE = "PROTECTED_SOFA_FEATURE";

  /** The JCAS cover class "{0}" could not be loaded. */
  public static final String JCAS_MISSING_COVERCLASS = "JCAS_MISSING_COVERCLASS";

  /** The feature path "{0}" is not valid. */
  public static final String INVALID_FEATURE_PATH = "INVALID_FEATURE_PATH";

  /** The feature path does not end in a primitive valued feature. */
  public static final String NO_PRIMITIVE_TAIL = "NO_PRIMITIVE_TAIL";

  /**
   * Error trying to do binary serialization of CAS data and write the BLOB to an output stream.
   */
  public static final String BLOB_SERIALIZATION = "BLOB_SERIALIZATION";

  /** Unrecognized serialized CAS format. */
  public static final String UNRECOGNIZED_SERIALIZED_CAS_FORMAT = "UNRECOGNIZED_SERIALIZED_CAS_FORMAT";

  /**
   * Error while deserializing binary CAS. {0}.
   */
  public static final String BLOB_DESERIALIZATION = "BLOB_DESERIALIZATION";

  /** Deserializing Compressed Form 6 with CasLoadMode LENIENT, but no Type System provided. */
  public static final String LENIENT_FORM_6_NO_TS = "LENIENT_FORM_6_NO_TS";

  /** Error trying to open a stream to Sofa data. */
  public static final String SOFADATASTREAM_ERROR = "SOFADATASTREAM_ERROR";

  /** Can''t call method "{0}" on the base CAS. */
  public static final String INVALID_BASE_CAS_METHOD = "INVALID_BASE_CAS_METHOD";

  /**
   * Error - the Annotation "{0}" is over view "{1}" and cannot be added to indexes associated with
   * the different view "{2}".
   */
  public static final String ANNOTATION_IN_WRONG_INDEX = "ANNOTATION_IN_WRONG_INDEX";

  /**
   * Error accessing index "{0}" for type "{1}". Index "{0}" is over type "{2}", which is not a
   * supertype of "{1}".
   */
  public static final String TYPE_NOT_IN_INDEX = "TYPE_NOT_IN_INDEX";

  /**
   * The type "{0}", a subtype of AnnotationBase, can''t be created in the Base CAS.
   *
   */
  public static final String DISALLOW_CREATE_ANNOTATION_IN_BASE_CAS = "DISALLOW_CREATE_ANNOTATION_IN_BASE_CAS";

  /**
   * SofaFS may not be cloned.
   *
   */
  public static final String CANNOT_CLONE_SOFA = "CANNOT_CLONE_SOFA";

  /** Mismatched CAS "{0}". */
  public static final String CAS_MISMATCH = "CAS_MISMATCH";

  /** Received pre-existing FS "{0}". */
  public static final String DELTA_CAS_PREEXISTING_FS_DISALLOWED = "DELTA_CAS_PREEXISTING_FS_DISALLOWED";

  /** Invalid Marker. */
  public static final String INVALID_MARKER = "INVALID_MARKER";

  /** Multiple Create Marker call for a CAS */
  public static final String MULTIPLE_CREATE_MARKER = "MULTIPLE_CREATE_MARKER";

  /** Deserializing Binary Header invalid */
  public static final String DESERIALIZING_BINARY_INVALID_HEADER = "DESERIALIZING_BINARY_INVALID_HEADER";

  /** Deserializing compressed binary other than form 4 not supported by this method */
  public static final String DESERIALIZING_COMPRESSED_BINARY_UNSUPPORTED = "DESERIALIZING_COMPRESSED_BINARY_UNSUPPORTED";

  /** Deserializing a Version 2 Delta Cas into UIMA Version 3 not supported. */
  public static final String DESERIALIZING_V2_DELTA_V3 = "DESERIALIZING_V2_DELTA_V3";

  /**
   * Dereferencing a FeatureStructure of a CAS in a different CAS's context. This can happen if you
   * try to set a feature structure reference to a value of a feature structure belonging to an
   * entirely different CAS.
   */
  public static final String DEREF_FS_OTHER_CAS = "DEREF_FS_OTHER_CAS";

  /**
   * While FS was in the index, illegal attempt to modify Feature "{0}" which is used as a key in
   * one or more indexes; FS = "{1}"
   */
  public static final String ILLEGAL_FEAT_SET = "ILLEGAL_FEAT_SET";

  /** Lenient deserialization not support for input of type {0}. */
  public static final String LENIENT_NOT_SUPPORTED = "LENIENT_NOT_SUPPORTED";

  /**
   * ll_setIntValue call to change the type: new type "{0}" must be a subtype of existing type {1}.
   */
  public static final String ILLEGAL_TYPE_CHANGE = "ILLEGAL_TYPE_CHANGE";

  /**
   * ll_setIntValue call to change the type, but the Feature Structure is in an index. New type:
   * "{0}", existing type {1}.
   */
  public static final String ILLEGAL_TYPE_CHANGE_IN_INDEX = "ILLEGAL_TYPE_CHANGE_IN_INDEX";

  /** Sofa reference in AnnotationBase may not be modified **/
  public static final String ILLEGAL_SOFAREF_MODIFICATION = "ILLEGAL_SOFAREF_MODIFICATION";

  /** The Feature Structure ID {0} is invalid. */
  public static final String INVALID_FS_ID = "INVALID_FS_ID";

  /**
   * The CAS doesn't have a Feature Structure whose ID is {0}; it may have been garbage collected.
   */
  public static final String CAS_MISSING_FS = "CAS_MISSING_FS";

  /** Type Systems must be committed before calling this method. */
  public static final String TYPESYSTEMS_NOT_COMMITTED = "TYPESYSTEMS_NOT_COMMITTED";

  /** While deserializing, no type found for type code {0}. */
  public static final String deserialized_type_not_found = "deserialized_type_not_found";

  /**
   * Feature Structure {0} belongs to CAS {1}, may not be set as the value of an array or list
   * element in a different CAS {2}.
   */
  public static final String FS_NOT_MEMBER_OF_CAS = "FS_NOT_MEMBER_OF_CAS";

  /** Illegal operation - cannot add Feature Structure {0} to base Cas {1}. */
  public static final String ILLEGAL_ADD_TO_INDEX_IN_BASE_CAS = "ILLEGAL_ADD_TO_INDEX_IN_BASE_CAS";

  /**
   * Multiply nested classloaders not supported. Original base loader: {0}, current nested loader:
   * {1}, trying to switch to loader: {2}.
   */
  public static final String SWITCH_CLASS_LOADER_NESTED = "SWITCH_CLASS_LOADER_NESTED";

  /** CAS does not contain any ''{0}'' instances{1}. */ // 1 is the position & offset info if
                                                        // available
  public static final String SELECT_GET_NO_INSTANCES = "SELECT_GET_NO_INSTANCES";

  /** CAS has more than 1 instance of ''{0}''{1}. */
  public static final String SELECT_GET_TOO_MANY_INSTANCES = "SELECT_GET_TOO_MANY_INSTANCES";

  /**
   * Select with FSList or FSArray may not specify bounds, starting position, following, or
   * preceding.
   */
  public static final String SELECT_ALT_SRC_INVALID = "SELECT_ALT_SRC_INVALID";

  /** Index "{0}" must be an AnnotationIndex. */
  public static final String ANNOTATION_INDEX_REQUIRED = "ANNOTATION_INDEX_REQUIRED";

  /**
   * Subiterator {0} has bound type: {1}, begin: {2}, end: {3}, for coveredBy, not using type
   * priorities, matching FS with same begin end and different type {4}, cannot order these
   */
  public static final String SUBITERATOR_AMBIGUOUS_POSITION_DIFFERENT_TYPES = "SUBITERATOR_AMBIGUOUS_POSITION_DIFFERENT_TYPES";

  /**
   * Deserializing Compressed Form 6, a type code: {0} has no corresponding type. currentFsId: {1}
   * nbrFSs: {2} nextFsAddr: {3}
   */
  public static final String DESER_FORM_6_BAD_TYPE_CODE = "DESER_FORM_6_BAD_TYPE_CODE";

  // The constructors are organized
  //
  // 0 args - an exception, no message
  // 1 to n args, first arg is String:
  // - the message key, array of args, Throwable (backwards compatibility)
  // - the resource bundle name, message key, array of args
  // - the message key, followed by 0 or more Object args (variable arity)
  // 2 to n args, first is Throwable cause, 2nd is message key, rest are args
  // 1 arg - throwable cause
  public CASRuntimeException() {
  }

  public CASRuntimeException(String aMessageKey, Object[] aArguments, Throwable aCause) {
    super(aCause, aMessageKey, aArguments);
  }

  public CASRuntimeException(Throwable aCause, String aMessageKey, Object... aArguments) {
    super(aCause, aMessageKey, aArguments);
  }

  public CASRuntimeException(String aMessageKey, Object... aArguments) {
    super(aMessageKey, aArguments);
  }

  public CASRuntimeException(String aResourceBundleName, String aMessageKey, Object[] aArguments,
          Throwable aCause) {
    super(aCause, aResourceBundleName, aMessageKey, aArguments);
  }

  /**
   * This method cannot have variable arity, else, it gets called for args (String msgkey, Object
   * ... args)
   * 
   * @param aResourceBundleName
   *          the bundle name to use
   * @param aMessageKey
   *          the message key
   * @param aArguments
   *          arguments
   */
  public CASRuntimeException(String aResourceBundleName, String aMessageKey, Object[] aArguments) {
    super(aResourceBundleName, aMessageKey, aArguments);
  }

  public CASRuntimeException(Throwable aCause) {
    super(aCause);
  }
}<|MERGE_RESOLUTION|>--- conflicted
+++ resolved
@@ -128,14 +128,9 @@
   public static final String JCAS_TYPE_NOT_IN_CAS = "JCAS_TYPE_NOT_IN_CAS";
 
   /**
-<<<<<<< HEAD
-   * CAS type system type "{0}" defines field "{1}" with range "{2}", but JCas getter method is
-   * returning "{3}" which is not a subtype of the declared range.
-=======
    * CAS type system type "{0}" (loaded by {1}) defines field "{2}" with range "{3}" (loaded by
    * {4}), but JCas getter method is returning "{5}" (loaded by {6}) which is not a subtype of the
    * declared range.
->>>>>>> ac05c4e4
    */
   public static final String JCAS_TYPE_RANGE_MISMATCH = "JCAS_TYPE_RANGE_MISMATCH";
 
