/*
 * Licensed to the Apache Software Foundation (ASF) under one
 * or more contributor license agreements.  See the NOTICE file
 * distributed with this work for additional information
 * regarding copyright ownership.  The ASF licenses this file
 * to you under the Apache License, Version 2.0 (the
 * "License"); you may not use this file except in compliance
 * with the License.  You may obtain a copy of the License at
 * 
 *   http://www.apache.org/licenses/LICENSE-2.0
 * 
 * Unless required by applicable law or agreed to in writing,
 * software distributed under the License is distributed on an
 * "AS IS" BASIS, WITHOUT WARRANTIES OR CONDITIONS OF ANY
 * KIND, either express or implied.  See the License for the
 * specific language governing permissions and limitations
 * under the License.
 */

package org.apache.uima.cas;

import org.apache.uima.UIMARuntimeException;

/**
 * Runtime exception class for package org.apache.uima.cas.
 * Messages in org.apache.uima.UIMAException_Messages
 */
public class CASRuntimeException extends UIMARuntimeException {

  private static final long serialVersionUID = 1L;

  /** Can''t create FS of type "{0}" with this method. */
	public static final String NON_CREATABLE_TYPE = "NON_CREATABLE_TYPE";

	/** Array size must be &gt;= 0. */
	public static final String ILLEGAL_ARRAY_SIZE = "ILLEGAL_ARRAY_SIZE";

	/** Expected value of type "{0}", but found "{1}". */
	public static final String INAPPROP_TYPE = "INAPPROP_TYPE";

	/** Feature "{0}" is not defined for type "{1}". */
	public static final String INAPPROP_FEAT = "INAPPROP_FEAT";
	
	/** Feature is not defined for type. */
	public static final String INAPPROP_FEAT_X = "INAPPROP_FEAT_X";

	/**
   * Trying to access value of feature "{0}" as "{1}", but range of feature is "{2}".
   */
	public static final String INAPPROP_RANGE = "INAPPROP_RANGE";
	
	/**
	 * Wrong access method "getFeatureValue" for a feature "{0}" in a FeatureStructure with type "{1}" whose range is "{2}" which is not a featureStructure.
	 */
	public static final String INAPPROP_RANGE_NOT_FS = "INAPPROP_RANGE_NOT_FS";
	
	/**
	 * Setting a reference value "{0}" from a string is not supported.
	 */
	 public static final String SET_REF_FROM_STRING_NOT_SUPPORTED = "SET_REF_FROM_STRING_NOT_SUPPORTED";

	/**
   * Trying to access value of feature "{0}" as feature structure, but is primitive type.
   */
	public static final String PRIMITIVE_VAL_FEAT = "PRIMITIVE_VAL_FEAT";

	/** Error accessing type system: the type system has not been committed. */
	public static final String TYPESYSTEM_NOT_LOCKED = "TYPESYSTEM_NOT_LOCKED";
	
	/** Can''t add an array type "{0}" to the type system after the type system has been committed. */
  public static final String ADD_ARRAY_TYPE_AFTER_TS_COMMITTED = "ADD_ARRAY_TYPE_AFTER_TS_COMMITTED";
  
	/** Can''t create FS of type "{0}" until the type system has been committed. */
	public static final String CREATE_FS_BEFORE_TS_COMMITTED = "CREATE_FS_BEFORE_TS_COMMITTED";
	
  /** Cannot request the Java Class for a UIMA type before type system commit **/
  public static final String GET_CLASS_FOR_TYPE_BEFORE_TS_COMMIT = "GET_CLASS_FOR_TYPE_BEFORE_TS_COMMIT";

  /**
   * Error setting string value: string "{0}" is not valid for a value of type "{1}".
   */
	public static final String ILLEGAL_STRING_VALUE = "ILLEGAL_STRING_VALUE";

	/** Error applying FS constraString: no type "{0}" in current type system. */
	public static final String UNKNOWN_CONSTRAINT_TYPE = "UNKNOWN_CONSTRAINT_TYPE";

	/**
   * Error applying FS constraString: no feature "{0}" in current type system.
   */
	public static final String UNKNOWN_CONSTRAINT_FEAT = "UNKNOWN_CONSTRAINT_FEAT";

	/** Error accessing child node in tree, index out of range. */
	public static final String CHILD_INDEX_OOB = "CHILD_INDEX_OOB";

	/** JCas Class "{0}" is missing required constructor; likely cause is wrong version (UIMA version 3 or later JCas required). */
  public static final String JCAS_CAS_NOT_V3 = "JCAS_CAS_NOT_V3";

  /** User-defined JCas classes for built-in Arrays not supported, class: {0} */
  public static final String JCAS_ARRAY_NOT_SUPPORTED = "JCAS_ARRAY_NOT_SUPPORTED"; 
	
  /** JCas Class "{0}" is missing required field accessor, or access not permitted, for field "{1}" during {2} operation. */
  public static final String JCAS_MISSING_FIELD_ACCESSOR = "JCAS_MISSING_FIELD_ACCESSOR";
  
	/** CAS type system doesn''t match JCas Type definition for type "{0}". */
	public static final String JCAS_CAS_MISMATCH = "JCAS_CAS_MISMATCH";

	/** JCas Class's supertypes for "{0}", "{1}" and the corresponding UIMA Supertypes for "{2}", "{3}" don't have an intersection. */
  public static final String JCAS_CAS_MISMATCH_SUPERTYPE = "JCAS_CAS_MISMATCH_SUPERTYPE";

  /** The JCas class: "{0}" has supertypes: "{1}" which do not match the UIMA type "{2}"''s supertypes "{3}". */
  public static final String JCAS_MISMATCH_SUPERTYPE = "JCAS_MISMATCH_SUPERTYPE";
	/**
   * JCas type "{0}" used in Java code, but was not declared in the XML type descriptor.
   */
  public static final String JCAS_TYPE_NOT_IN_CAS = "JCAS_TYPE_NOT_IN_CAS";

	/** CAS type system type "{0}" defines field "{1}" with range "{2}", but JCas class has range "{3}". */
	public static final String JCAS_TYPE_RANGE_MISMATCH = "JCAS_TYPE_RANGE_MISMATCH";

	/** JCAS class "{0}" defines a UIMA field "{1}" but the UIMA type doesn''t define that field. */
  public static final String JCAS_FIELD_MISSING_IN_TYPE_SYSTEM = "JCAS_FIELD_MISSING_IN_TYPE_SYSTEM";

  /** In JCAS class "{0}", UIMA field "{1}" was set up at type system type adjusted offset "{2}" but a different type system being used with the same JCas class has this offset at "{3}", which is not allowed.*/
  public static final String JCAS_FIELD_ADJ_OFFSET_CHANGED = "JCAS_FIELD_ADJ_OFFSET_CHANGED";

	/**
   * Unknown JCas type used in Java code but was not declared or imported in the XML descriptor for
   * this component.
   */
	public static final String JCAS_UNKNOWN_TYPE_NOT_IN_CAS = "JCAS_UNKNOWN_TYPE_NOT_IN_CAS";
	
	/* The JCas class being loaded was generated for the "alpha" level of UIMA v3,
   * and is not supported for Beta and later levels.
   * 
   * This can be fixed by regenerating this using the current v3 version of UIMA tooling
   * (JCasgen, or the migration tooling to migrate from v2).
   */
	public static final String JCAS_ALPHA_LEVEL_NOT_SUPPORTED = "JCAS_ALPHA_LEVEL_NOT_SUPPORTED";
	
	/** Cas class {0} with feature {1} but is mssing a 0 argument getter.  This feature will not be used to maybe expand the type's feature set.*/
	public static final String JCAS_MISSING_GETTER = "JCAS_MISSING_GETTER";
	
	/**
   * JCas getNthElement method called via invalid object - an empty list: {0}.
   */
	public static final String JCAS_GET_NTH_ON_EMPTY_LIST = "JCAS_GET_NTH_ON_EMPTY_LIST";

	/** JCas getNthElement method called with index "{0}" which is negative. */
	public static final String JCAS_GET_NTH_NEGATIVE_INDEX = "JCAS_GET_NTH_NEGATIVE_INDEX";

	/**
   * JCas getNthElement method called with index "{0}" larger than the length of the list.
   */
	public static final String JCAS_GET_NTH_PAST_END = "JCAS_GET_NTH_PAST_END";

	/**
   * JCas is referencing via a JFSIterator or get method, a type, "{0}", which has no JCAS class
   * model. You must use FSIterator instead of JFSIterator.
   */
	public static final String JCAS_OLDSTYLE_REF_TO_NONJCAS_TYPE = "JCAS_OLDSTYLE_REF_TO_NONJCAS_TYPE";

	/**
   * A CAS iterator or createFS call is trying to make an instance of type "{0}", but that type has
   * been declared "abstract" in JCas, and no instances are allowed to be made.
   */
	public static final String JCAS_MAKING_ABSTRACT_INSTANCE = "JCAS_MAKING_ABSTRACT_INSTANCE";

	/**
   * The method "{0}" is not supported by this JCAS because it is not associated with a CAS view of
   * a CAS, but rather just with a base CAS.
   */
	public static final String JCAS_UNSUPPORTED_OP_NOT_CAS = "JCAS_UNSUPPORTED_OP_NOT_CAS";
	
	/** The Class "{0}" matches a UIMA Type, and is a subtype of uima.cas.TOP, but is missing the JCas typeIndexId.*/
	public static final String JCAS_MISSING_TYPEINDEX = "JCAS_MISSING_TYPEINDEX";

	/** A sofaFS with name {0} has already been created. */
	public static final String SOFANAME_ALREADY_EXISTS = "SOFANAME_ALREADY_EXISTS";

	/** Data for Sofa feature {0} has already been set. */
	public static final String SOFADATA_ALREADY_SET = "SOFADATA_ALREADY_SET";

	/** No sofaFS with name {0} found. */
	public static final String SOFANAME_NOT_FOUND = "SOFANAME_NOT_FOUND";

	/** No sofaFS for specified sofaRef found. */
	public static final String SOFAREF_NOT_FOUND = "SOFAREF_NOT_FOUND";

  /** Sofa reference for FS {0} is required, but it is not set.  This can happen during deserialization when the type system changes where this FeatureStructure''s type definition is now a subtype of uima.cas.AnnotationBase but was not when the serialized form was created.*/
  public static final String SOFAREF_NOT_SET= "SOFAREF_NOT_SET";

<<<<<<< HEAD
	/** Can''t use standard set methods with SofaFS features. */
=======
  /** Can''t use standard set methods with SofaFS features. */
>>>>>>> 488947ef
	public static final String PROTECTED_SOFA_FEATURE = "PROTECTED_SOFA_FEATURE";

	/** The JCAS cover class "{0}" could not be loaded. */
	public static final String JCAS_MISSING_COVERCLASS = "JCAS_MISSING_COVERCLASS";

	/** The feature path "{0}" is not valid. */
	public static final String INVALID_FEATURE_PATH = "INVALID_FEATURE_PATH";

	/** The feature path does not end in a primitive valued feature. */
	public static final String NO_PRIMITIVE_TAIL = "NO_PRIMITIVE_TAIL";
	
	/**
   * Error trying to do binary serialization of CAS data and write the BLOB to an output stream.
   */
	public static final String BLOB_SERIALIZATION = "BLOB_SERIALIZATION";

<<<<<<< HEAD
	/** Unrecognized serialized CAS format. */
  public static final String UNRECOGNIZED_SERIALIZED_CAS_FORMAT = "UNRECOGNIZED_SERIALIZED_CAS_FORMAT";
	
=======
  /** Unrecognized serialized CAS format. */
  public static final String UNRECOGNIZED_SERIALIZED_CAS_FORMAT = "UNRECOGNIZED_SERIALIZED_CAS_FORMAT";
  
>>>>>>> 488947ef
	/**
   * Error while deserializing binary CAS. {0}.
   */
	public static final String BLOB_DESERIALIZATION = "BLOB_DESERIALIZATION";

<<<<<<< HEAD
	/** Deserializing Compressed Form 6 with CasLoadMode LENIENT, but no Type System provided. */
	public static final String LENIENT_FORM_6_NO_TS = "LENIENT_FORM_6_NO_TS";
	
=======
  /** Deserializing Compressed Form 6 with CasLoadMode LENIENT, but no Type System provided. */
  public static final String LENIENT_FORM_6_NO_TS = "LENIENT_FORM_6_NO_TS";
  
>>>>>>> 488947ef
	/** Error trying to open a stream to Sofa data. */
	public static final String SOFADATASTREAM_ERROR = "SOFADATASTREAM_ERROR";

	/** Can''t call method "{0}" on the base CAS. */
	public static final String INVALID_BASE_CAS_METHOD = "INVALID_BASE_CAS_METHOD";
  

	/**
   * Error - the Annotation "{0}" is over view "{1}" and cannot be added to indexes associated with
   * the different view "{2}".
   */
	public static final String ANNOTATION_IN_WRONG_INDEX = "ANNOTATION_IN_WRONG_INDEX";

	/**
   * Error accessing index "{0}" for type "{1}". Index "{0}" is over type "{2}", which is not a
   * supertype of "{1}".
   */
	public static final String TYPE_NOT_IN_INDEX = "TYPE_NOT_IN_INDEX";
  
  /**
   * The type "{0}", a subtype of AnnotationBase, can''t be created in the Base CAS.
   *
   */
  public static final String DISALLOW_CREATE_ANNOTATION_IN_BASE_CAS = "DISALLOW_CREATE_ANNOTATION_IN_BASE_CAS";
  
  /**
   * SofaFS may not be cloned.
   *
   */
  public static final String CANNOT_CLONE_SOFA = "CANNOT_CLONE_SOFA";
  
  /** Mismatched CAS "{0}". */
  public static final String CAS_MISMATCH = "CAS_MISMATCH";
  
  /** Received pre-existing FS "{0}". */
  public static final String DELTA_CAS_PREEXISTING_FS_DISALLOWED = "DELTA_CAS_PREEXISTING_FS_DISALLOWED";

  /** Invalid Marker. */
  public static final String INVALID_MARKER = "INVALID_MARKER";

  /** Multiple Create Marker call for a CAS */
  public static final String MULTIPLE_CREATE_MARKER = "MULTIPLE_CREATE_MARKER";

  /** Deserializing Binary Header invalid */
  public static final String DESERIALIZING_BINARY_INVALID_HEADER = "DESERIALIZING_BINARY_INVALID_HEADER";
  
  /** Deserializing compressed binary other than form 4 not supported by this method */
  public static final String DESERIALIZING_COMPRESSED_BINARY_UNSUPPORTED = "DESERIALIZING_COMPRESSED_BINARY_UNSUPPORTED";

  /** Deserializing a Version 2 Delta Cas into UIMA Version 3 not supported. */
  public static final String DESERIALIZING_V2_DELTA_V3 = "DESERIALIZING_V2_DELTA_V3";
  
  /** Dereferencing a FeatureStructure of a CAS in a different CAS's context.
   *  This can happen if you try to set a feature structure reference to a value of a feature structure belonging to 
   *  an entirely different CAS.
   */
  public static final String DEREF_FS_OTHER_CAS = "DEREF_FS_OTHER_CAS";
  
  /** While FS was in the index, illegal attempt to modify Feature "{0}" which is used as a key in one or more indexes; FS = "{1}" */
  public static final String ILLEGAL_FEAT_SET = "ILLEGAL_FEAT_SET";
  
  /** Lenient deserialization not support for input of type {0}. */
  public static final String LENIENT_NOT_SUPPORTED = "LENIENT_NOT_SUPPORTED";
  
  /** ll_setIntValue call to change the type: new type "{0}" must be a subtype of existing type {1}.*/
  public static final String ILLEGAL_TYPE_CHANGE = "ILLEGAL_TYPE_CHANGE";
  
  /** ll_setIntValue call to change the type, but the Feature Structure is in an index. New type: "{0}", existing type {1}.*/
  public static final String ILLEGAL_TYPE_CHANGE_IN_INDEX = "ILLEGAL_TYPE_CHANGE_IN_INDEX";
  
  /** Sofa reference in AnnotationBase may not be modified **/
  public static final String ILLEGAL_SOFAREF_MODIFICATION = "ILLEGAL_SOFAREF_MODIFICATION";
  
  /** The Feature Structure ID {0} is invalid.*/
  public static final String INVALID_FS_ID = "INVALID_FS_ID";

<<<<<<< HEAD
  /** Lenient deserialization not support for input of type {0}. */
  public static final String LENIENT_NOT_SUPPORTED = "LENIENT_NOT_SUPPORTED";
  
  /** Multiply nested classloaders not supported.  Original base loader: {0}, current nested loader: {1}, trying to switch to loader: {2}.*/
  public static final String SWITCH_CLASS_LOADER_NESTED = "SWITCH_CLASS_LOADER_NESTED";
=======
  /** The CAS doesn't have a Feature Structure whose ID is {0}; it may have been garbage collected.*/
  public static final String CAS_MISSING_FS = "CAS_MISSING_FS";
  
  /** Type Systems must be committed before calling this method. */
  public static final String TYPESYSTEMS_NOT_COMMITTED = "TYPESYSTEMS_NOT_COMMITTED";
  
  /** While deserializing, no type found for type code {0}. */
  public static final String deserialized_type_not_found = "deserialized_type_not_found";
>>>>>>> 488947ef
  
  /** Feature Structure {0} belongs to CAS {1}, may not be set as the value of an array or list element in a different CAS {2}.*/
  public static final String FS_NOT_MEMBER_OF_CAS = "FS_NOT_MEMBER_OF_CAS";
    
  /** Illegal operation - cannot add Feature Structure {0} to base Cas {1}.*/
  public static final String ILLEGAL_ADD_TO_INDEX_IN_BASE_CAS = "ILLEGAL_ADD_TO_INDEX_IN_BASE_CAS";
  
  /** Multiply nested classloaders not supported.  Original base loader: {0}, current nested loader: {1}, trying to switch to loader: {2}.*/
  public static final String SWITCH_CLASS_LOADER_NESTED = "SWITCH_CLASS_LOADER_NESTED";
    
  /** CAS does not contain any ''{0}'' instances{1}. */  // 1 is the position & offset info if available
  public static final String SELECT_GET_NO_INSTANCES = "SELECT_GET_NO_INSTANCES";
 
  /** CAS has more than 1 instance of ''{0}''{1}.*/
  public static final String SELECT_GET_TOO_MANY_INSTANCES = "SELECT_GET_TOO_MANY_INSTANCES";
  
  /** Select with FSList or FSArray may not specify bounds, starting position, following, or preceding. */
  public static final String SELECT_ALT_SRC_INVALID = "SELECT_ALT_SRC_INVALID";
  
  /** Index "{0}" must be an AnnotationIndex. */ 
  public static final String ANNOTATION_INDEX_REQUIRED = "ANNOTATION_INDEX_REQUIRED";
  
  /** Subiterator {0} has bound type: {1}, begin: {2}, end: {3}, for coveredBy, not using type priorities, matching FS with same begin end and different type {4}, cannot order these*/
  public static final String SUBITERATOR_AMBIGUOUS_POSITION_DIFFERENT_TYPES = "SUBITERATOR_AMBIGUOUS_POSITION_DIFFERENT_TYPES";
  
  /** Deserializing Compressed Form 6, a type code: {0} has no corresponding type. currentFsId: {1} nbrFSs: {2} nextFsAddr: {3} */
  public static final String DESER_FORM_6_BAD_TYPE_CODE = "DESER_FORM_6_BAD_TYPE_CODE";
  /**
   * The constructors are organized
   * 
   *   0 args - an exception, no message
   *   1 to n args, first arg is String:
   *     - the message key, array of args, Throwable   (backwards compatibility)
   *     - the resource bundle name, message key, array of args 
   *     - the message key, followed by 0 or more Object args (variable arity)
   *   2 to n args, first is Throwable cause, 2nd is message key, rest are args
   *   1 arg - throwable cause 
   *     
   */
	public CASRuntimeException() {
		super();
	}
	
	public CASRuntimeException(String aMessageKey, Object[] aArguments, Throwable aCause) {
		super(aCause, aMessageKey, aArguments);
	}
	
  public CASRuntimeException(Throwable aCause, String aMessageKey, Object ... aArguments) {
    super(aCause, aMessageKey, aArguments);
  }

	public CASRuntimeException(String aMessageKey, Object ... aArguments) {
		super(aMessageKey, aArguments);
	}

	public CASRuntimeException(String aResourceBundleName, String aMessageKey, Object[] aArguments,
			Throwable aCause) {
		super(aCause, aResourceBundleName, aMessageKey, aArguments);
	}

	/**
	 * This method cannot have variable arity, else, it gets called for args (String msgkey, Object ... args)
	 * @param aResourceBundleName the bundle name to use
	 * @param aMessageKey the message key
	 * @param aArguments arguments
	 */
	public CASRuntimeException(String aResourceBundleName, String aMessageKey, Object[] aArguments) {
		super(aResourceBundleName, aMessageKey, aArguments);
	}

	public CASRuntimeException(Throwable aCause) {
		super(aCause);
	}

}<|MERGE_RESOLUTION|>--- conflicted
+++ resolved
@@ -189,11 +189,7 @@
   /** Sofa reference for FS {0} is required, but it is not set.  This can happen during deserialization when the type system changes where this FeatureStructure''s type definition is now a subtype of uima.cas.AnnotationBase but was not when the serialized form was created.*/
   public static final String SOFAREF_NOT_SET= "SOFAREF_NOT_SET";
 
-<<<<<<< HEAD
-	/** Can''t use standard set methods with SofaFS features. */
-=======
   /** Can''t use standard set methods with SofaFS features. */
->>>>>>> 488947ef
 	public static final String PROTECTED_SOFA_FEATURE = "PROTECTED_SOFA_FEATURE";
 
 	/** The JCAS cover class "{0}" could not be loaded. */
@@ -210,29 +206,17 @@
    */
 	public static final String BLOB_SERIALIZATION = "BLOB_SERIALIZATION";
 
-<<<<<<< HEAD
-	/** Unrecognized serialized CAS format. */
-  public static final String UNRECOGNIZED_SERIALIZED_CAS_FORMAT = "UNRECOGNIZED_SERIALIZED_CAS_FORMAT";
-	
-=======
   /** Unrecognized serialized CAS format. */
   public static final String UNRECOGNIZED_SERIALIZED_CAS_FORMAT = "UNRECOGNIZED_SERIALIZED_CAS_FORMAT";
   
->>>>>>> 488947ef
 	/**
    * Error while deserializing binary CAS. {0}.
    */
 	public static final String BLOB_DESERIALIZATION = "BLOB_DESERIALIZATION";
 
-<<<<<<< HEAD
-	/** Deserializing Compressed Form 6 with CasLoadMode LENIENT, but no Type System provided. */
-	public static final String LENIENT_FORM_6_NO_TS = "LENIENT_FORM_6_NO_TS";
-	
-=======
   /** Deserializing Compressed Form 6 with CasLoadMode LENIENT, but no Type System provided. */
   public static final String LENIENT_FORM_6_NO_TS = "LENIENT_FORM_6_NO_TS";
   
->>>>>>> 488947ef
 	/** Error trying to open a stream to Sofa data. */
 	public static final String SOFADATASTREAM_ERROR = "SOFADATASTREAM_ERROR";
 
@@ -309,13 +293,6 @@
   /** The Feature Structure ID {0} is invalid.*/
   public static final String INVALID_FS_ID = "INVALID_FS_ID";
 
-<<<<<<< HEAD
-  /** Lenient deserialization not support for input of type {0}. */
-  public static final String LENIENT_NOT_SUPPORTED = "LENIENT_NOT_SUPPORTED";
-  
-  /** Multiply nested classloaders not supported.  Original base loader: {0}, current nested loader: {1}, trying to switch to loader: {2}.*/
-  public static final String SWITCH_CLASS_LOADER_NESTED = "SWITCH_CLASS_LOADER_NESTED";
-=======
   /** The CAS doesn't have a Feature Structure whose ID is {0}; it may have been garbage collected.*/
   public static final String CAS_MISSING_FS = "CAS_MISSING_FS";
   
@@ -324,7 +301,6 @@
   
   /** While deserializing, no type found for type code {0}. */
   public static final String deserialized_type_not_found = "deserialized_type_not_found";
->>>>>>> 488947ef
   
   /** Feature Structure {0} belongs to CAS {1}, may not be set as the value of an array or list element in a different CAS {2}.*/
   public static final String FS_NOT_MEMBER_OF_CAS = "FS_NOT_MEMBER_OF_CAS";
