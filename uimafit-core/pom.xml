<?xml version="1.0" encoding="UTF-8"?>
<!--
  Licensed to the Apache Software Foundation (ASF) under one
  or more contributor license agreements. See the NOTICE file
  distributed with this work for additional information
  regarding copyright ownership. The ASF licenses this file
  to you under the Apache License, Version 2.0 (the
  "License"); you may not use this file except in compliance
  with the License. You may obtain a copy of the License at

  http://www.apache.org/licenses/LICENSE-2.0

  Unless required by applicable law or agreed to in writing,
  software distributed under the License is distributed on an
  "AS IS" BASIS, WITHOUT WARRANTIES OR CONDITIONS OF ANY
  KIND, either express or implied. See the License for the
  specific language governing permissions and limitations
  under the License.
-->
<<<<<<< HEAD
<project xmlns="http://maven.apache.org/POM/4.0.0"
  xmlns:xsi="http://www.w3.org/2001/XMLSchema-instance"
  xsi:schemaLocation="http://maven.apache.org/POM/4.0.0 http://maven.apache.org/xsd/maven-4.0.0.xsd">
=======
<project xmlns="http://maven.apache.org/POM/4.0.0" xmlns:xsi="http://www.w3.org/2001/XMLSchema-instance" xsi:schemaLocation="http://maven.apache.org/POM/4.0.0 http://maven.apache.org/xsd/maven-4.0.0.xsd">
>>>>>>> 8647022d
  <modelVersion>4.0.0</modelVersion>
  <artifactId>uimafit-core</artifactId>
  <packaging>jar</packaging>
  <name>Apache UIMA uimaFIT - Core</name>
  <description>Factories, Injection, and Testing library for UIMA</description>
  <url>${uimaWebsiteUrl}</url>
  <parent>
    <groupId>org.apache.uima</groupId>
    <artifactId>uimafit-parent</artifactId>
<<<<<<< HEAD
    <version>2.5.0-SNAPSHOT</version>
=======
    <version>3.0.1-SNAPSHOT</version>
>>>>>>> 8647022d
    <relativePath>../uimafit-parent</relativePath>
  </parent>
  <dependencies>
    <dependency>
<<<<<<< HEAD
      <groupId>commons-lang</groupId>
      <artifactId>commons-lang</artifactId>
=======
      <groupId>org.apache.commons</groupId>
      <artifactId>commons-lang3</artifactId>
>>>>>>> 8647022d
    </dependency>
    <dependency>
      <groupId>commons-io</groupId>
      <artifactId>commons-io</artifactId>
    </dependency>
    <dependency>
<<<<<<< HEAD
      <groupId>commons-logging</groupId>
      <artifactId>commons-logging-api</artifactId>
    </dependency>
    <dependency>
=======
>>>>>>> 8647022d
      <groupId>org.apache.uima</groupId>
      <artifactId>uimaj-core</artifactId>
    </dependency>
    <dependency>
      <groupId>org.springframework</groupId>
      <artifactId>spring-core</artifactId>
    </dependency>
    <dependency>
      <groupId>org.springframework</groupId>
      <artifactId>spring-context</artifactId>
    </dependency>
    <dependency>
      <groupId>org.springframework</groupId>
      <artifactId>spring-beans</artifactId>
    </dependency>
    <dependency>
<<<<<<< HEAD
=======
      <groupId>org.slf4j</groupId>
      <artifactId>slf4j-api</artifactId>
    </dependency>
    <dependency>
>>>>>>> 8647022d
      <groupId>org.springframework</groupId>
      <artifactId>spring-test</artifactId>
      <scope>test</scope>
    </dependency>
<<<<<<< HEAD
    <dependency> <!-- https://issues.apache.org/jira/browse/UIMA-5173 -->
=======
    <dependency> <!-- https://issues.apache.org/jira/browse/UIMA-5173  -->
>>>>>>> 8647022d
      <groupId>xmlunit</groupId>
      <artifactId>xmlunit</artifactId>
      <scope>test</scope>
    </dependency>
    <dependency>
<<<<<<< HEAD
=======
      <groupId>org.slf4j</groupId>
      <artifactId>slf4j-simple</artifactId>
      <scope>test</scope>
    </dependency>    
    <dependency>    
>>>>>>> 8647022d
      <groupId>org.assertj</groupId>
      <artifactId>assertj-core</artifactId>
      <scope>test</scope>
    </dependency>
<<<<<<< HEAD
    <dependency>
      <groupId>log4j</groupId>
      <artifactId>log4j</artifactId>
      <version>1.2.15</version>
      <scope>test</scope>
      <exclusions>
        <exclusion>
          <artifactId>jmxtools</artifactId>
          <groupId>com.sun.jdmk</groupId>
        </exclusion>
        <exclusion>
          <artifactId>jmxri</artifactId>
          <groupId>com.sun.jmx</groupId>
        </exclusion>
        <exclusion>
          <artifactId>jms</artifactId>
          <groupId>javax.jms</groupId>
        </exclusion>
        <exclusion>
          <artifactId>mail</artifactId>
          <groupId>javax.mail</groupId>
        </exclusion>
      </exclusions>
    </dependency>
=======
>>>>>>> 8647022d
  </dependencies>
  <licenses>
    <license>
      <name>Apache License, Version 2.0</name>
      <url>http://www.apache.org/licenses/LICENSE-2.0.txt</url>
      <distribution>repo</distribution>
    </license>
  </licenses>
  <build>
    <plugins>
      <plugin>
        <groupId>org.apache.uima</groupId>
        <artifactId>jcasgen-maven-plugin</artifactId>
        <executions>
          <execution>
            <phase>generate-test-resources</phase>
            <goals>
              <goal>generate</goal>
            </goals>
            <configuration>
              <typeSystemIncludes>
                <typeSystemInclude>src/test/resources/org/apache/uima/fit/type/**/*.xml</typeSystemInclude>
              </typeSystemIncludes>
            </configuration>
          </execution>
        </executions>
      </plugin>
      <plugin>
        <!--
          This plug-in adds the jcasgen generated source code folder as a project
          source folder
        -->
        <groupId>org.codehaus.mojo</groupId>
        <artifactId>build-helper-maven-plugin</artifactId>
        <executions>
          <execution>
            <id>add-test-source</id>
            <phase>process-test-resources</phase>
            <goals>
              <goal>add-test-source</goal>
            </goals>
            <configuration>
              <sources>
                <source>${project.build.directory}/generated-sources/jcasgen</source>
              </sources>
            </configuration>
          </execution>
        </executions>
      </plugin>
    </plugins>
    <pluginManagement>
      <plugins>
        <plugin>
          <groupId>org.apache.rat</groupId>
          <artifactId>apache-rat-plugin</artifactId>
          <executions>
            <execution>
              <id>default-cli</id>
              <configuration>
<<<<<<< HEAD
                <excludes combine.children="append">
                  <!-- These test files are unreasonable to bear a license header -->
                  <exclude>src/test/resources/log4j.properties</exclude>
=======
                <excludes>
                                    <!-- Plain documentation -->
                                    <exclude>README*</exclude>
                                    <!-- Release files -->
                                    <exclude>RELEASE_NOTES*</exclude>
                                    <exclude>issuesFixed/**</exclude>
                                    <exclude>release.properties</exclude>
                                    <!-- Build controls -->
                                    <exclude>.activate-enforce-compatibility</exclude>
                  <!-- These test files are unreasonable to bear a license header -->
                                    <exclude>src/test/resources/log4j.properties</exclude>
>>>>>>> 8647022d
                  <exclude>src/test/resources/data/docs/unix-newlines.txt.bin</exclude>
                  <exclude>src/test/resources/data/docs/windows-newlines.txt.bin</exclude>
                  <exclude>src/test/resources/data/docs/bad.xcas</exclude>
                  <exclude>src/test/resources/data/docs/test.xcas</exclude>
                  <exclude>src/test/resources/data/docs/test.xmi</exclude>
                  <exclude>src/test/resources/data/reference/JCasBuilderTest.dump</exclude>
                  <exclude>src/test/resources/data/reference/test.xmi.dump</exclude>
<<<<<<< HEAD
                  <exclude>src/test/resources/data/reference/SerializationTestAnnotator.xml</exclude>
=======
                                    <exclude>src/test/resources/data/reference/SerializationTestAnnotator.xml</exclude>
>>>>>>> 8647022d
                  <!-- These configuration files cannot bear a license header -->
                  <exclude>src/test/resources/META-INF/org.apache.uima.fit/fsindexes.txt</exclude>
                  <exclude>src/test/resources/META-INF/org.apache.uima.fit/typepriorities.txt</exclude>
                  <exclude>src/test/resources/META-INF/org.apache.uima.fit/types.txt</exclude>
                </excludes>
              </configuration>
            </execution>
          </executions>
        </plugin>
      </plugins>
    </pluginManagement>
  </build>
</project><|MERGE_RESOLUTION|>--- conflicted
+++ resolved
@@ -17,13 +17,7 @@
   specific language governing permissions and limitations
   under the License.
 -->
-<<<<<<< HEAD
-<project xmlns="http://maven.apache.org/POM/4.0.0"
-  xmlns:xsi="http://www.w3.org/2001/XMLSchema-instance"
-  xsi:schemaLocation="http://maven.apache.org/POM/4.0.0 http://maven.apache.org/xsd/maven-4.0.0.xsd">
-=======
 <project xmlns="http://maven.apache.org/POM/4.0.0" xmlns:xsi="http://www.w3.org/2001/XMLSchema-instance" xsi:schemaLocation="http://maven.apache.org/POM/4.0.0 http://maven.apache.org/xsd/maven-4.0.0.xsd">
->>>>>>> 8647022d
   <modelVersion>4.0.0</modelVersion>
   <artifactId>uimafit-core</artifactId>
   <packaging>jar</packaging>
@@ -33,35 +27,19 @@
   <parent>
     <groupId>org.apache.uima</groupId>
     <artifactId>uimafit-parent</artifactId>
-<<<<<<< HEAD
-    <version>2.5.0-SNAPSHOT</version>
-=======
     <version>3.0.1-SNAPSHOT</version>
->>>>>>> 8647022d
     <relativePath>../uimafit-parent</relativePath>
   </parent>
   <dependencies>
     <dependency>
-<<<<<<< HEAD
-      <groupId>commons-lang</groupId>
-      <artifactId>commons-lang</artifactId>
-=======
       <groupId>org.apache.commons</groupId>
       <artifactId>commons-lang3</artifactId>
->>>>>>> 8647022d
     </dependency>
     <dependency>
       <groupId>commons-io</groupId>
       <artifactId>commons-io</artifactId>
     </dependency>
     <dependency>
-<<<<<<< HEAD
-      <groupId>commons-logging</groupId>
-      <artifactId>commons-logging-api</artifactId>
-    </dependency>
-    <dependency>
-=======
->>>>>>> 8647022d
       <groupId>org.apache.uima</groupId>
       <artifactId>uimaj-core</artifactId>
     </dependency>
@@ -78,66 +56,29 @@
       <artifactId>spring-beans</artifactId>
     </dependency>
     <dependency>
-<<<<<<< HEAD
-=======
       <groupId>org.slf4j</groupId>
       <artifactId>slf4j-api</artifactId>
     </dependency>
     <dependency>
->>>>>>> 8647022d
       <groupId>org.springframework</groupId>
       <artifactId>spring-test</artifactId>
       <scope>test</scope>
     </dependency>
-<<<<<<< HEAD
     <dependency> <!-- https://issues.apache.org/jira/browse/UIMA-5173 -->
-=======
-    <dependency> <!-- https://issues.apache.org/jira/browse/UIMA-5173  -->
->>>>>>> 8647022d
       <groupId>xmlunit</groupId>
       <artifactId>xmlunit</artifactId>
       <scope>test</scope>
     </dependency>
     <dependency>
-<<<<<<< HEAD
-=======
       <groupId>org.slf4j</groupId>
       <artifactId>slf4j-simple</artifactId>
       <scope>test</scope>
     </dependency>    
     <dependency>    
->>>>>>> 8647022d
       <groupId>org.assertj</groupId>
       <artifactId>assertj-core</artifactId>
       <scope>test</scope>
     </dependency>
-<<<<<<< HEAD
-    <dependency>
-      <groupId>log4j</groupId>
-      <artifactId>log4j</artifactId>
-      <version>1.2.15</version>
-      <scope>test</scope>
-      <exclusions>
-        <exclusion>
-          <artifactId>jmxtools</artifactId>
-          <groupId>com.sun.jdmk</groupId>
-        </exclusion>
-        <exclusion>
-          <artifactId>jmxri</artifactId>
-          <groupId>com.sun.jmx</groupId>
-        </exclusion>
-        <exclusion>
-          <artifactId>jms</artifactId>
-          <groupId>javax.jms</groupId>
-        </exclusion>
-        <exclusion>
-          <artifactId>mail</artifactId>
-          <groupId>javax.mail</groupId>
-        </exclusion>
-      </exclusions>
-    </dependency>
-=======
->>>>>>> 8647022d
   </dependencies>
   <licenses>
     <license>
@@ -197,23 +138,18 @@
             <execution>
               <id>default-cli</id>
               <configuration>
-<<<<<<< HEAD
                 <excludes combine.children="append">
+                <!-- These test files are unreasonable to bear a license header -->
+                  <exclude>src/test/resources/log4j.properties</exclude>
+                  <!-- Plain documentation -->
+                  <exclude>README*</exclude>
+                  <!-- Release files -->
+                  <exclude>RELEASE_NOTES*</exclude>
+                  <exclude>issuesFixed/**</exclude>
+                  <exclude>release.properties</exclude>
+                  <!-- Build controls -->
+                  <exclude>.activate-enforce-compatibility</exclude>
                   <!-- These test files are unreasonable to bear a license header -->
-                  <exclude>src/test/resources/log4j.properties</exclude>
-=======
-                <excludes>
-                                    <!-- Plain documentation -->
-                                    <exclude>README*</exclude>
-                                    <!-- Release files -->
-                                    <exclude>RELEASE_NOTES*</exclude>
-                                    <exclude>issuesFixed/**</exclude>
-                                    <exclude>release.properties</exclude>
-                                    <!-- Build controls -->
-                                    <exclude>.activate-enforce-compatibility</exclude>
-                  <!-- These test files are unreasonable to bear a license header -->
-                                    <exclude>src/test/resources/log4j.properties</exclude>
->>>>>>> 8647022d
                   <exclude>src/test/resources/data/docs/unix-newlines.txt.bin</exclude>
                   <exclude>src/test/resources/data/docs/windows-newlines.txt.bin</exclude>
                   <exclude>src/test/resources/data/docs/bad.xcas</exclude>
@@ -221,11 +157,7 @@
                   <exclude>src/test/resources/data/docs/test.xmi</exclude>
                   <exclude>src/test/resources/data/reference/JCasBuilderTest.dump</exclude>
                   <exclude>src/test/resources/data/reference/test.xmi.dump</exclude>
-<<<<<<< HEAD
                   <exclude>src/test/resources/data/reference/SerializationTestAnnotator.xml</exclude>
-=======
-                                    <exclude>src/test/resources/data/reference/SerializationTestAnnotator.xml</exclude>
->>>>>>> 8647022d
                   <!-- These configuration files cannot bear a license header -->
                   <exclude>src/test/resources/META-INF/org.apache.uima.fit/fsindexes.txt</exclude>
                   <exclude>src/test/resources/META-INF/org.apache.uima.fit/typepriorities.txt</exclude>
