<?xml version="1.0" encoding="UTF-8"?>
<!--
  Licensed to the Apache Software Foundation (ASF) under one
  or more contributor license agreements. See the NOTICE file
  distributed with this work for additional information
  regarding copyright ownership. The ASF licenses this file
  to you under the Apache License, Version 2.0 (the
  "License"); you may not use this file except in compliance
  with the License. You may obtain a copy of the License at

  http://www.apache.org/licenses/LICENSE-2.0

  Unless required by applicable law or agreed to in writing,
  software distributed under the License is distributed on an
  "AS IS" BASIS, WITHOUT WARRANTIES OR CONDITIONS OF ANY
  KIND, either express or implied. See the License for the
  specific language governing permissions and limitations
  under the License.
-->
<project xmlns="http://maven.apache.org/POM/4.0.0" xmlns:xsi="http://www.w3.org/2001/XMLSchema-instance" xsi:schemaLocation="http://maven.apache.org/POM/4.0.0 http://maven.apache.org/xsd/maven-4.0.0.xsd">
  <modelVersion>4.0.0</modelVersion>
  <artifactId>uimafit-core</artifactId>
  <packaging>jar</packaging>
  <name>Apache UIMA uimaFIT - Core</name>
  <description>Factories, Injection, and Testing library for UIMA</description>
  <url>${uimaWebsiteUrl}</url>
  <parent>
    <groupId>org.apache.uima</groupId>
    <artifactId>uimafit-parent</artifactId>
    <version>3.0.1-SNAPSHOT</version>
    <relativePath>../uimafit-parent</relativePath>
  </parent>
  <dependencies>
    <dependency>
      <groupId>org.apache.commons</groupId>
      <artifactId>commons-lang3</artifactId>
    </dependency>
    <dependency>
      <groupId>commons-io</groupId>
      <artifactId>commons-io</artifactId>
    </dependency>
    <dependency>
      <groupId>org.apache.uima</groupId>
      <artifactId>uimaj-core</artifactId>
    </dependency>
    <dependency>
      <groupId>org.springframework</groupId>
      <artifactId>spring-core</artifactId>
    </dependency>
    <dependency>
      <groupId>org.springframework</groupId>
      <artifactId>spring-context</artifactId>
    </dependency>
    <dependency>
      <groupId>org.springframework</groupId>
      <artifactId>spring-beans</artifactId>
    </dependency>
    <dependency>
<<<<<<< HEAD
      <groupId>org.slf4j</groupId>
      <artifactId>slf4j-api</artifactId>
=======
      <groupId>org.apache.commons</groupId>
      <artifactId>commons-collections4</artifactId>
      <version>4.4</version>
      <scope>test</scope>
>>>>>>> a2dec8ab
    </dependency>
    <dependency>
      <groupId>org.springframework</groupId>
      <artifactId>spring-test</artifactId>
      <scope>test</scope>
    </dependency>
    <dependency> <!-- https://issues.apache.org/jira/browse/UIMA-5173 -->
      <groupId>xmlunit</groupId>
      <artifactId>xmlunit</artifactId>
      <scope>test</scope>
    </dependency>
    <dependency>
      <groupId>org.slf4j</groupId>
      <artifactId>slf4j-simple</artifactId>
      <scope>test</scope>
    </dependency>    
    <dependency>    
      <groupId>org.assertj</groupId>
      <artifactId>assertj-core</artifactId>
      <scope>test</scope>
    </dependency>
    <dependency>
      <groupId>org.mockito</groupId>
      <artifactId>mockito-core</artifactId>
      <scope>test</scope>
    </dependency>
  </dependencies>
  <licenses>
    <license>
      <name>Apache License, Version 2.0</name>
      <url>http://www.apache.org/licenses/LICENSE-2.0.txt</url>
      <distribution>repo</distribution>
    </license>
  </licenses>
  <build>
    <plugins>
      <plugin>
        <groupId>org.apache.uima</groupId>
        <artifactId>jcasgen-maven-plugin</artifactId>
        <executions>
          <execution>
            <phase>generate-test-resources</phase>
            <goals>
              <goal>generate</goal>
            </goals>
            <configuration>
              <typeSystemIncludes>
                <typeSystemInclude>src/test/resources/org/apache/uima/fit/type/**/*.xml</typeSystemInclude>
              </typeSystemIncludes>
            </configuration>
          </execution>
        </executions>
      </plugin>
      <plugin>
        <!--
          This plug-in adds the jcasgen generated source code folder as a project
          source folder
        -->
        <groupId>org.codehaus.mojo</groupId>
        <artifactId>build-helper-maven-plugin</artifactId>
        <executions>
          <execution>
            <id>add-test-source</id>
            <phase>process-test-resources</phase>
            <goals>
              <goal>add-test-source</goal>
            </goals>
            <configuration>
              <sources>
                <source>${project.build.directory}/generated-sources/jcasgen</source>
              </sources>
            </configuration>
          </execution>
        </executions>
      </plugin>
    </plugins>
    <pluginManagement>
      <plugins>
        <plugin>
          <groupId>org.apache.rat</groupId>
          <artifactId>apache-rat-plugin</artifactId>
          <executions>
            <execution>
              <id>default-cli</id>
              <configuration>
                <excludes combine.children="append">
                <!-- These test files are unreasonable to bear a license header -->
                  <exclude>src/test/resources/log4j.properties</exclude>
                  <!-- Plain documentation -->
                  <exclude>README*</exclude>
                  <!-- Release files -->
                  <exclude>RELEASE_NOTES*</exclude>
                  <exclude>issuesFixed/**</exclude>
                  <exclude>release.properties</exclude>
                  <!-- Build controls -->
                  <exclude>.activate-enforce-compatibility</exclude>
                  <!-- These test files are unreasonable to bear a license header -->
                  <exclude>src/test/resources/data/docs/unix-newlines.txt.bin</exclude>
                  <exclude>src/test/resources/data/docs/windows-newlines.txt.bin</exclude>
                  <exclude>src/test/resources/data/docs/bad.xcas</exclude>
                  <exclude>src/test/resources/data/docs/test.xcas</exclude>
                  <exclude>src/test/resources/data/docs/test.xmi</exclude>
                  <exclude>src/test/resources/data/reference/JCasBuilderTest.dump</exclude>
                  <exclude>src/test/resources/data/reference/test.xmi.dump</exclude>
                  <exclude>src/test/resources/data/reference/SerializationTestAnnotator.xml</exclude>
                  <exclude>src/test/resources/pear/DateTime.pear</exclude>
                  <!-- These configuration files cannot bear a license header -->
                  <exclude>src/test/resources/META-INF/org.apache.uima.fit/fsindexes.txt</exclude>
                  <exclude>src/test/resources/META-INF/org.apache.uima.fit/typepriorities.txt</exclude>
                  <exclude>src/test/resources/META-INF/org.apache.uima.fit/types.txt</exclude>
                </excludes>
              </configuration>
            </execution>
          </executions>
        </plugin>
      </plugins>
    </pluginManagement>
  </build>
</project><|MERGE_RESOLUTION|>--- conflicted
+++ resolved
@@ -56,15 +56,14 @@
       <artifactId>spring-beans</artifactId>
     </dependency>
     <dependency>
-<<<<<<< HEAD
       <groupId>org.slf4j</groupId>
       <artifactId>slf4j-api</artifactId>
-=======
+    </dependency>
+    <dependency>
       <groupId>org.apache.commons</groupId>
       <artifactId>commons-collections4</artifactId>
       <version>4.4</version>
       <scope>test</scope>
->>>>>>> a2dec8ab
     </dependency>
     <dependency>
       <groupId>org.springframework</groupId>
