--- conflicted
+++ resolved
@@ -18,12 +18,6 @@
  */
 package org.apache.uima.fit.internal;
 
-<<<<<<< HEAD
-import java.net.MalformedURLException;
-
-import org.apache.commons.logging.LogFactory;
-=======
->>>>>>> fd33fbf8
 import org.apache.uima.UIMAFramework;
 import org.apache.uima.UimaContext;
 import org.apache.uima.UimaContextAdmin;
@@ -32,6 +26,8 @@
 import org.apache.uima.resource.ResourceInitializationException;
 import org.apache.uima.resource.ResourceManager;
 import org.apache.uima.resource.impl.ResourceManager_impl;
+import org.slf4j.Logger;
+import org.slf4j.LoggerFactory;
 
 /**
  * INTERNAL API - Helper functions for dealing with resource managers and classloading
@@ -39,6 +35,8 @@
  * This API is experimental and is very likely to be removed or changed in future versions.
  */
 public class ResourceManagerFactory {
+  private static final Logger LOG = LoggerFactory.getLogger(ResourceManagerFactory.class);
+  
   private static ResourceManagerCreator resourceManagerCreator = new DefaultResourceManagerCreator();
 
   private ResourceManagerFactory() {
@@ -71,61 +69,15 @@
   public static class DefaultResourceManagerCreator implements ResourceManagerCreator {
     @Override
     public ResourceManager newResourceManager() throws ResourceInitializationException {
-<<<<<<< HEAD
-      try {
-        UimaContext activeContext = UimaContextHolder.getContext();
-        if (activeContext != null) {
-          // If we are already in a UIMA context, then we re-use it. Mind that the JCas cannot
-          // handle switching across more than one classloader.
-          // This can be done since UIMA 2.9.0 and starts being handled in uimaFIT 2.3.0
-          // See https://issues.apache.org/jira/browse/UIMA-5056
-          LogFactory.getLog(ResourceManagerFactory.class)
-            .trace("Using resource manager from active UIMA context");
-          return ((UimaContextAdmin) activeContext).getResourceManager();
-        }
-
-        // If there is no UIMA context, then we create a new resource manager
-        // UIMA core still does not fall back to the context classloader in all cases.
-        // This was the default behavior until uimaFIT 2.2.0.
-        ResourceManager resMgr;
-        if (Thread.currentThread().getContextClassLoader() != null) {
-          // If the context classloader is set, then we want the resource manager to fall
-          // back to it. However, it may not reliably do that that unless we explicitly pass
-          // null here. See. UIMA-6239.
-          LogFactory.getLog(ResourceManagerFactory.class)
-            .trace("Detected thread context classloader: preparing resource manager to use it");
-          resMgr = new ResourceManager_impl(null);
-          resMgr.setExtensionClassPath(ClassLoaderUtils.findClassloader(), "", true);
-        }
-        else {
-          resMgr = UIMAFramework.newDefaultResourceManager();
-        }
-
-        // Since UIMA Core version 2.10.3 and 3.0.1 the thread context classloader is taken
-        // into account by the core framework. Thus, we no longer have to explicitly set a
-        // classloader these or more recent versions. (cf. UIMA-5802)
-        short maj = UimaVersion.getMajorVersion();
-        short min = UimaVersion.getMinorVersion();
-        short rev = UimaVersion.getBuildRevision();
-        boolean uimaCoreIgnoresContextClassloader =
-                (maj == 2 && (min < 10 || (min == 10 && rev < 3))) || // version < 2.10.3
-                (maj == 3 && ((min == 0 && rev < 1)));                // version < 3.0.1
-        if (uimaCoreIgnoresContextClassloader) {
-          LogFactory.getLog(ResourceManagerFactory.class)
-            .trace("Detected UIMA version " + maj + "." + min + "." + rev + 
-                    " which ignores the thread context classloader, setting it explicitly");
-          resMgr.setExtensionClassPath(ClassLoaderUtils.findClassloader(), "", true);
-        }
-=======
       UimaContext activeContext = UimaContextHolder.getContext();
       if (activeContext != null) {
         // If we are already in a UIMA context, then we re-use it. Mind that the JCas cannot
         // handle switching across more than one classloader.
         // This can be done since UIMA 2.9.0 and starts being handled in uimaFIT 2.3.0
         // See https://issues.apache.org/jira/browse/UIMA-5056
+        LOG.trace("Using resource manager from active UIMA context");
         return ((UimaContextAdmin) activeContext).getResourceManager();
       }
->>>>>>> fd33fbf8
 
       // If there is no UIMA context, then we create a new resource manager
       // UIMA core still does not fall back to the context classloader in all cases.
@@ -135,6 +87,7 @@
         // If the context classloader is set, then we want the resource manager to fallb
         // back to it. However, it may not reliably do that that unless we explictly pass
         // null here. See. UIMA-6239.
+        LOG.trace("Detected thread context classloader: preparing resource manager to use it");
         resMgr = new ResourceManager_impl(null);
       } else {
         resMgr = UIMAFramework.newDefaultResourceManager();
@@ -150,6 +103,8 @@
               (maj == 2 && (min < 10 || (min == 10 && rev < 3))) || // version < 2.10.3
               (maj == 3 && ((min == 0 && rev < 1)));                // version < 3.0.1
       if (uimaCoreIgnoresContextClassloader) {
+        LOG.trace("Detected UIMA version " + maj + "." + min + "." + rev + 
+                " which ignores the thread context classloader, setting it explicitly");
         resMgr.setExtensionClassLoader(ClassLoaderUtils.findClassloader(), true);
       }
 
