--- conflicted
+++ resolved
@@ -41,8 +41,7 @@
     // No instances
   }
 
-  public static ResourceManager newResourceManager() throws ResourceInitializationException
-  {
+  public static ResourceManager newResourceManager() throws ResourceInitializationException {
     return resourceManagerCreator.newResourceManager();
   }
 
@@ -76,74 +75,38 @@
         // See https://issues.apache.org/jira/browse/UIMA-5056
         return ((UimaContextAdmin) activeContext).getResourceManager();
       }
-      else {
-        // If there is no UIMA context, then we create a new resource manager
-        // UIMA core still does not fall back to the context classloader in all cases.
-        // This was the default behavior until uimaFIT 2.2.0.
-        ResourceManager resMgr;
-        if (Thread.currentThread().getContextClassLoader() != null) {
-          // If the context classloader is set, then we want the resource manager to fallb
-          // back to it. However, it may not reliably do that that unless we explictly pass
-          // null here. See. UIMA-6239.
-          resMgr = new ResourceManager_impl(null);
+
+      // If there is no UIMA context, then we create a new resource manager
+      // UIMA core still does not fall back to the context classloader in all cases.
+      // This was the default behavior until uimaFIT 2.2.0.
+      ResourceManager resMgr;
+      if (Thread.currentThread().getContextClassLoader() != null) {
+        // If the context classloader is set, then we want the resource manager to fallb
+        // back to it. However, it may not reliably do that that unless we explictly pass
+        // null here. See. UIMA-6239.
+        resMgr = new ResourceManager_impl(null);
+      } else {
+        resMgr = UIMAFramework.newDefaultResourceManager();
+      }
+
+      // Since UIMA Core version 2.10.3 and 3.0.1 the thread context classloader is taken
+      // into account by the core framework. Thus, we no longer have to explicitly set a
+      // classloader these or more recent versions. (cf. UIMA-5802)
+      short maj = UimaVersion.getMajorVersion();
+      short min = UimaVersion.getMinorVersion();
+      short rev = UimaVersion.getBuildRevision();
+      boolean uimaCoreIgnoresContextClassloader = (maj == 2 && (min < 10 || (min == 10 && rev < 3)))
+              || // version < 2.10.3
+              (maj == 3 && ((min == 0 && rev < 1))); // version < 3.0.1
+      if (uimaCoreIgnoresContextClassloader) {
+        try {
+          resMgr.setExtensionClassPath(ClassloaderUtils.findClassloader(), "", true);
+        } catch (MalformedURLException e) {
+          throw new ResourceInitializationException(e);
         }
+      }
 
-        // If there is no UIMA context, then we create a new resource manager
-        // UIMA core still does not fall back to the context classloader in all cases.
-        // This was the default behavior until uimaFIT 2.2.0.
-        ResourceManager resMgr;
-        if (Thread.currentThread().getContextClassLoader() != null) {
-          // If the context classloader is set, then we want the resource manager to fallb
-          // back to it. However, it may not reliably do that that unless we explictly pass
-          // null here. See. UIMA-6239.
-          resMgr = new ResourceManager_impl(null);
-        }
-        else {
-          resMgr = UIMAFramework.newDefaultResourceManager();
-<<<<<<< HEAD
-        }
-
-        // Since UIMA Core version 2.10.3 and 3.0.1 the thread context classloader is taken
-        // into account by the core framework. Thus, we no longer have to explicitly set a
-        // classloader these or more recent versions. (cf. UIMA-5802)
-        short maj = UimaVersion.getMajorVersion();
-        short min = UimaVersion.getMinorVersion();
-        short rev = UimaVersion.getBuildRevision();
-        boolean uimaCoreIgnoresContextClassloader =
-                (maj == 2 && (min < 10 || (min == 10 && rev < 3))) || // version < 2.10.3
-                (maj == 3 && ((min == 0 && rev < 1)));                // version < 3.0.1
-        if (uimaCoreIgnoresContextClassloader) {
-          resMgr.setExtensionClassPath(ClassloaderUtils.findClassloader(), "", true);
-        }
-
-        return resMgr;
-      }
-      catch (MalformedURLException e) {
-        throw new ResourceInitializationException(e);
-=======
-        }
-        
-        // Since UIMA Core version 2.10.3 and 3.0.1 the thread context classloader is taken
-        // into account by the core framework. Thus, we no longer have to explicitly set a
-        // classloader these or more recent versions. (cf. UIMA-5802)
-        short maj = UimaVersion.getMajorVersion();
-        short min = UimaVersion.getMinorVersion();
-        short rev = UimaVersion.getBuildRevision();
-        boolean uimaCoreIgnoresContextClassloader = 
-                (maj == 2 && (min < 10 || (min == 10 && rev < 3))) || // version < 2.10.3
-                (maj == 3 && ((min == 0 && rev < 1)));                // version < 3.0.1
-        if (uimaCoreIgnoresContextClassloader) {
-          try {
-            resMgr.setExtensionClassPath(ClassUtils.getDefaultClassLoader(), "", true);
-          }
-          catch (MalformedURLException e) {
-            throw new ResourceInitializationException(e);
-          }
-        }
-        
-        return resMgr;
->>>>>>> 43b199f6
-      }
+      return resMgr;
     }
   }
 }