/*
 * Licensed to the Apache Software Foundation (ASF) under one
 * or more contributor license agreements.  See the NOTICE file
 * distributed with this work for additional information
 * regarding copyright ownership.  The ASF licenses this file
 * to you under the Apache License, Version 2.0 (the
 * "License"); you may not use this file except in compliance
 * with the License.  You may obtain a copy of the License at
 * 
 *   http://www.apache.org/licenses/LICENSE-2.0
 * 
 * Unless required by applicable law or agreed to in writing,
 * software distributed under the License is distributed on an
 * "AS IS" BASIS, WITHOUT WARRANTIES OR CONDITIONS OF ANY
 * KIND, either express or implied.  See the License for the
 * specific language governing permissions and limitations
 * under the License.
 */
package org.apache.uima.fit.factory;

import static org.apache.uima.fit.factory.ConfigurationParameterFactory.createConfigurationData;
import static org.apache.uima.fit.factory.ConfigurationParameterFactory.ensureParametersComeInPairs;
import static org.apache.uima.fit.factory.ConfigurationParameterFactory.setParameters;
import static org.apache.uima.fit.factory.ExternalResourceFactory.bindResource;
import static org.apache.uima.fit.factory.ExternalResourceFactory.createResourceDependencies;
import static org.apache.uima.fit.factory.FsIndexFactory.createFsIndexCollection;
import static org.apache.uima.fit.factory.ResourceCreationSpecifierFactory.createResourceCreationSpecifier;
import static org.apache.uima.fit.factory.TypePrioritiesFactory.createTypePriorities;
import static org.apache.uima.fit.factory.TypeSystemDescriptionFactory.createTypeSystemDescription;

import java.io.IOException;
import java.net.URL;
import java.util.Map;
import java.util.Map.Entry;

import org.apache.uima.Constants;
import org.apache.uima.UIMAFramework;
import org.apache.uima.collection.CollectionReader;
import org.apache.uima.collection.CollectionReaderDescription;
import org.apache.uima.fit.factory.ConfigurationParameterFactory.ConfigurationData;
import org.apache.uima.fit.internal.ResourceManagerFactory;
import org.apache.uima.resource.ExternalResourceDescription;
import org.apache.uima.resource.ResourceCreationSpecifier;
import org.apache.uima.resource.ResourceInitializationException;
import org.apache.uima.resource.ResourceManager;
import org.apache.uima.resource.ResourceSpecifier;
import org.apache.uima.resource.metadata.Capability;
import org.apache.uima.resource.metadata.ConfigurationParameter;
import org.apache.uima.resource.metadata.FsIndexCollection;
import org.apache.uima.resource.metadata.Import;
import org.apache.uima.resource.metadata.ResourceMetaData;
import org.apache.uima.resource.metadata.TypePriorities;
import org.apache.uima.resource.metadata.TypeSystemDescription;
import org.apache.uima.util.InvalidXMLException;

/**
 */
public final class CollectionReaderFactory {

  private CollectionReaderFactory() {
    // This class is not meant to be instantiated
  }

  /**
   * Create a CollectionReader from an XML descriptor file and a set of configuration parameters.
   * 
   * @param descriptorPath
   *          The path to the XML descriptor file.
   * @param configurationData
   *          Any additional configuration parameters to be set. These should be supplied as (name,
   *          value) pairs, so there should always be an even number of parameters.
   * @return The CollectionReader created from the XML descriptor and the configuration parameters.
   * @throws ResourceInitializationException
   *           if the descriptor could not be created or if the component could not be instantiated
   * @throws InvalidXMLException
   *           if the descriptor could not be created
   * @throws IOException
   *           if the descriptor could not be read
   */
  public static CollectionReader createReaderFromPath(String descriptorPath,
          Object... configurationData)
          throws ResourceInitializationException, InvalidXMLException, IOException {
    CollectionReaderDescription desc = createReaderDescriptionFromPath(descriptorPath,
            configurationData);
    return UIMAFramework.produceCollectionReader(desc, ResourceManagerFactory.newResourceManager(),
            null);
  }

  /**
   * Create a CollectionReader from an XML descriptor file and a set of configuration parameters.
   * 
   * @param descriptorPath
   *          The path to the XML descriptor file.
   * @param configurationData
   *          Any additional configuration parameters to be set. These should be supplied as (name,
   *          value) pairs, so there should always be an even number of parameters.
   * @return The CollectionReader created from the XML descriptor and the configuration parameters.
   * @deprecated use {@link #createReaderFromPath(String, Object...)}
   * @throws ResourceInitializationException
   *           if the descriptor could not be created or if the component could not be instantiated
   * @throws InvalidXMLException
   *           if the descriptor could not be created
   * @throws IOException
   *           if the descriptor could not be read
   */
  @Deprecated
  public static CollectionReader createCollectionReaderFromPath(String descriptorPath,
          Object... configurationData)
          throws ResourceInitializationException, InvalidXMLException, IOException {
    return createReaderFromPath(descriptorPath, configurationData);
  }

  /**
   * Create a CollectionReader from an XML descriptor file and a set of configuration parameters.
   * 
   * @param descriptorPath
   *          The path to the XML descriptor file.
   * @param configurationData
   *          Any additional configuration parameters to be set. These should be supplied as (name,
   *          value) pairs, so there should always be an even number of parameters.
   * @return the description created from the XML descriptor and the configuration parameters.
   * @throws InvalidXMLException
   *           if the descriptor could not be created or if the component could not be instantiated
   * @throws IOException
   *           if the descriptor could not be read
   */
  public static CollectionReaderDescription createReaderDescriptionFromPath(String descriptorPath,
          Object... configurationData) throws InvalidXMLException, IOException {
    ResourceCreationSpecifier specifier = createResourceCreationSpecifier(descriptorPath,
            configurationData);
    return (CollectionReaderDescription) specifier;
  }

  /**
   * Create a CollectionReader from an XML descriptor file and a set of configuration parameters.
   * 
   * @param descriptorPath
   *          The path to the XML descriptor file.
   * @param configurationData
   *          Any additional configuration parameters to be set. These should be supplied as (name,
   *          value) pairs, so there should always be an even number of parameters.
   * @return The CollectionReader created from the XML descriptor and the configuration parameters.
   * @deprecated use {@link #createReaderDescriptionFromPath(String, Object...)}
   * @throws InvalidXMLException
   *           if the descriptor could not be created or if the component could not be instantiated
   * @throws IOException
   *           if the descriptor could not be read
   */
  @Deprecated
  public static CollectionReaderDescription createCollectionReaderDescriptionFromPath(
          String descriptorPath, Object... configurationData)
          throws InvalidXMLException, IOException {
    return createReaderDescriptionFromPath(descriptorPath, configurationData);
  }

  /**
   * Get a CollectionReader from the name (Java-style, dotted) of an XML descriptor file, and a set
   * of configuration parameters.
   * 
   * @param descriptorName
   *          The fully qualified, Java-style, dotted name of the XML descriptor file.
   * @param configurationData
   *          Any additional configuration parameters to be set. These should be supplied as (name,
   *          value) pairs, so there should always be an even number of parameters.
   * @return The AnalysisEngine created from the XML descriptor and the configuration parameters.
   * @throws ResourceInitializationException 
   *           if the descriptor could not be created or if the component could not be instantiated
   * @throws InvalidXMLException 
   *           if the descriptor could not be created
   * @throws IOException
   *           if the descriptor could not be read
   */
<<<<<<< HEAD
  public static CollectionReader createReader(String descriptorName,
          Object... configurationData) throws UIMAException, IOException {
=======
  public static CollectionReader createReader(String descriptorName, Object... configurationData)
          throws IOException, ResourceInitializationException, InvalidXMLException {
>>>>>>> 8647022d
    ResourceManager resMgr = ResourceManagerFactory.newResourceManager();
    Import imp = UIMAFramework.getResourceSpecifierFactory().createImport();
    imp.setName(descriptorName);
    URL url = imp.findAbsoluteUrl(resMgr);
    ResourceSpecifier specifier = createResourceCreationSpecifier(url, configurationData);
    return UIMAFramework.produceCollectionReader(specifier, resMgr, null);
  }

  /**
   * Get a CollectionReader from the name (Java-style, dotted) of an XML descriptor file, and a set
   * of configuration parameters.
   * 
   * @param descriptorName
   *          The fully qualified, Java-style, dotted name of the XML descriptor file.
   * @param configurationData
   *          Any additional configuration parameters to be set. These should be supplied as (name,
   *          value) pairs, so there should always be an even number of parameters.
   * @return The AnalysisEngine created from the XML descriptor and the configuration parameters.
   * @deprecated use {@link #createReader(String, Object...)}
   * @throws ResourceInitializationException 
   *           if the descriptor could not be created or if the component could not be instantiated
   * @throws InvalidXMLException 
   *           if the descriptor could not be created
   * @throws IOException
   *           if the descriptor could not be read
   */
  @Deprecated
  public static CollectionReader createCollectionReader(String descriptorName,
          Object... configurationData)
          throws IOException, ResourceInitializationException, InvalidXMLException {
    return createReader(descriptorName, configurationData);
  }

  /**
   * Get a CollectionReader from a CollectionReader class, a type system, and a set of configuration
   * parameters. The type system is detected automatically using
   * {@link TypeSystemDescriptionFactory#createTypeSystemDescription()}.
   * 
   * @param readerClass
   *          The class of the CollectionReader to be created.
   * @param configurationData
   *          Any additional configuration parameters to be set. These should be supplied as (name,
   *          value) pairs, so there should always be an even number of parameters.
   * @return The CollectionReader created and initialized with the type system and configuration
   *         parameters.
   * @throws ResourceInitializationException
   *           if the component could not be initialized
   */
  public static CollectionReader createReader(
          Class<? extends CollectionReader> readerClass, Object... configurationData)
          throws ResourceInitializationException {
    TypeSystemDescription tsd = createTypeSystemDescription();
    return createReader(readerClass, tsd, (TypePriorities) null, configurationData);
  }

  /**
   * Get a CollectionReader from a CollectionReader class, a type system, and a set of configuration
   * parameters. The type system is detected automatically using
   * {@link TypeSystemDescriptionFactory#createTypeSystemDescription()}.
   * 
   * @param readerClass
   *          The class of the CollectionReader to be created.
   * @param configurationData
   *          Any additional configuration parameters to be set. These should be supplied as (name,
   *          value) pairs, so there should always be an even number of parameters.
   * @return The CollectionReader created and initialized with the type system and configuration
   *         parameters.
   * @deprecated use {@link #createReader(Class, Object...)}
   * @throws ResourceInitializationException
   *           if the component could not be initialized
   */
  @Deprecated
  public static CollectionReader createCollectionReader(
          Class<? extends CollectionReader> readerClass, Object... configurationData)
          throws ResourceInitializationException {
    return createReader(readerClass, configurationData);
  }

  /**
   * Get a CollectionReader from a CollectionReader class, a type system, and a set of configuration
   * parameters.
   * 
   * @param readerClass
   *          The class of the CollectionReader to be created.
   * @param typeSystem
   *          A description of the types used by the CollectionReader (may be null).
   * @param configurationData
   *          Any additional configuration parameters to be set. These should be supplied as (name,
   *          value) pairs, so there should always be an even number of parameters.
   * @return The CollectionReader created and initialized with the type system and configuration
   *         parameters.
   * @throws ResourceInitializationException
   *           if the component could not be initialized
   */
  public static CollectionReader createReader(
          Class<? extends CollectionReader> readerClass, TypeSystemDescription typeSystem,
          Object... configurationData) throws ResourceInitializationException {
    return createReader(readerClass, typeSystem, (TypePriorities) null, configurationData);
  }

  /**
   * Get a CollectionReader from a CollectionReader class, a type system, and a set of configuration
   * parameters.
   * 
   * @param readerClass
   *          The class of the CollectionReader to be created.
   * @param typeSystem
   *          A description of the types used by the CollectionReader (may be null).
   * @param configurationData
   *          Any additional configuration parameters to be set. These should be supplied as (name,
   *          value) pairs, so there should always be an even number of parameters.
   * @return The CollectionReader created and initialized with the type system and configuration
   *         parameters.
   * @deprecated use {@link #createReader(Class, TypeSystemDescription, Object...)}
   * @throws ResourceInitializationException
   *           if the component could not be initialized
   */
  @Deprecated
  public static CollectionReader createCollectionReader(
          Class<? extends CollectionReader> readerClass, TypeSystemDescription typeSystem,
          Object... configurationData) throws ResourceInitializationException {
    return createReader(readerClass, typeSystem, configurationData);
  }

  /**
   * Get a CollectionReader from a CollectionReader class, a type system, and a set of configuration
   * parameters.
   * 
   * @param readerClass
   *          The class of the CollectionReader to be created.
   * @param typeSystem
   *          A description of the types used by the CollectionReader (may be null).
   * @param prioritizedTypeNames
   *          the type names in order of their priority.
   * @param configurationData
   *          Any additional configuration parameters to be set. These should be supplied as (name,
   *          value) pairs, so there should always be an even number of parameters.
   * @return The CollectionReader created and initialized with the type system and configuration
   *         parameters.
   * @deprecated use {@link #createReaderDescription(Class, TypeSystemDescription, String[], Object...)}
   * @throws ResourceInitializationException
   *           if the component could not be initialized
   */
  @Deprecated
  public static CollectionReader createReader(
          Class<? extends CollectionReader> readerClass, TypeSystemDescription typeSystem,
          String[] prioritizedTypeNames, Object... configurationData)
          throws ResourceInitializationException {
    TypePriorities typePriorities = createTypePriorities(prioritizedTypeNames);
    return createReader(readerClass, typeSystem, typePriorities, configurationData);
  }

  /**
   * Get a CollectionReader from a CollectionReader class, a type system, and a set of configuration
   * parameters.
   * 
   * @param readerClass
   *          The class of the CollectionReader to be created.
   * @param typeSystem
   *          A description of the types used by the CollectionReader (may be null).
   * @param prioritizedTypeNames
   *          the type names in order of their priority.
   * @param configurationData
   *          Any additional configuration parameters to be set. These should be supplied as (name,
   *          value) pairs, so there should always be an even number of parameters.
   * @return The CollectionReader created and initialized with the type system and configuration
   *         parameters.
   * @deprecated use {@link #createReaderDescription(Class, TypeSystemDescription, String[], Object...)}
   * @throws ResourceInitializationException
   *           if the component could not be initialized
   *           
   * @deprecated use {@link #createReader(Class, TypeSystemDescription, String[], Object...)}
   */
  @Deprecated
  public static CollectionReader createCollectionReader(
          Class<? extends CollectionReader> readerClass, TypeSystemDescription typeSystem,
          String[] prioritizedTypeNames, Object... configurationData)
          throws ResourceInitializationException {
    return createReader(readerClass, typeSystem, prioritizedTypeNames, configurationData);
  }

  /**
   * 
   * @param readerClass
   *          The class of the CollectionReader to be created.
   * @param typeSystem
   *          A description of the types used by the CollectionReader (may be null).
   * @param typePriorities
   *          the type priorities
   * @param configurationData
   *          configuration parameter data as name value pairs. Will override values already set in
   *          the description.
   * @return The CollectionReader created and initialized with the type system and configuration
   *         parameters.
   * @throws ResourceInitializationException
   *           if the component could not be initialized
   */
  public static CollectionReader createReader(
          Class<? extends CollectionReader> readerClass, TypeSystemDescription typeSystem,
          TypePriorities typePriorities, Object... configurationData)
          throws ResourceInitializationException {
    CollectionReaderDescription desc = createReaderDescription(readerClass, typeSystem, typePriorities,
            configurationData);
    return createReader(desc);
  }
  
  /**
   * @param readerClass
   *          The class of the CollectionReader to be created.
   * @param typeSystem
   *          A description of the types used by the CollectionReader (may be null).
   * @param typePriorities
   *          the type priorities
   * @param configurationData
   *          configuration parameter data as name value pairs. Will override values already set in
   *          the description.
   * @return The CollectionReader created and initialized with the type system and configuration
   *         parameters.
   * @throws ResourceInitializationException
   *           if the component could not be initialized
   *           
   * @deprecated use {@link #createReader(Class, TypeSystemDescription, TypePriorities, Object...)}
   */
  @Deprecated
  public static CollectionReader createCollectionReader(
          Class<? extends CollectionReader> readerClass, TypeSystemDescription typeSystem,
          TypePriorities typePriorities, Object... configurationData)
          throws ResourceInitializationException {
    return createReader(readerClass, typeSystem, typePriorities, configurationData);
  }

  /**
   * This method creates a CollectionReader from a CollectionReaderDescription adding additional
   * configuration parameter data as desired
   * 
   * @param desc
   *          a descriptor
   * @param configurationData
   *          configuration parameter data as name value pairs. Will override values already set in
   *          the description.
   * @return The CollectionReader created and initialized with the type system and configuration
   *         parameters.
   * @throws ResourceInitializationException
   *           if the component could not be initialized
   */
  public static CollectionReader createReader(CollectionReaderDescription desc,
          Object... configurationData) throws ResourceInitializationException {
    CollectionReaderDescription descClone = (CollectionReaderDescription) desc.clone();
    ResourceCreationSpecifierFactory.setConfigurationParameters(descClone, configurationData);
    return UIMAFramework.produceCollectionReader(descClone,
            ResourceManagerFactory.newResourceManager(), null);
  }

  /**
   * This method creates a CollectionReader from a CollectionReaderDescription adding additional
   * configuration parameter data as desired
   * 
   * @param desc
   *          a descriptor
   * @param configurationData
   *          configuration parameter data as name value pairs. Will override values already set in
   *          the description.
   * @return The CollectionReader created and initialized with the type system and configuration
   *         parameters.
   * @throws ResourceInitializationException
   *           if the component could not be initialized
   *           
   * @deprecated use {@link #createReader(CollectionReaderDescription, Object...)}
   */
  @Deprecated
  public static CollectionReader createCollectionReader(CollectionReaderDescription desc,
          Object... configurationData) throws ResourceInitializationException {
    return createReader(desc, configurationData);
  }

  /**
   * A simple factory method for creating a CollectionReaderDescription with a given class, type
   * system description, and configuration data The type system is detected automatically using
   * {@link TypeSystemDescriptionFactory#createTypeSystemDescription()}.
   * 
   * @param readerClass
   *          The class of the CollectionReader to be created.
   * @param configurationData
   *          configuration parameter data as name value pairs. Will override values already set in
   *          the description.
   * @throws ResourceInitializationException
   *           if the descriptor could not be set up
   * @return the description created from the default parameters specified in the class and the
   *         configuration parameters
   */
  public static CollectionReaderDescription createReaderDescription(
          Class<? extends CollectionReader> readerClass, Object... configurationData)
          throws ResourceInitializationException {
    TypeSystemDescription tsd = createTypeSystemDescription();
    return createReaderDescription(readerClass, tsd, (TypePriorities) null, configurationData);
  }

  /**
   * A simple factory method for creating a CollectionReaderDescription with a given class, type
   * system description, and configuration data The type system is detected automatically using
   * {@link TypeSystemDescriptionFactory#createTypeSystemDescription()}.
   * 
   * @param readerClass
   *          The class of the CollectionReader to be created.
   * @param configurationData
   *          configuration parameter data as name value pairs. Will override values already set in
   *          the description.
   * @return the description created from the default parameters specified in the class and the
   *         configuration parameters
   * @throws ResourceInitializationException
   *           if the descriptor could not be set up
   *          
   * @deprecated use {@link #createReaderDescription(Class, Object...)}
   */
  @Deprecated
  public static CollectionReaderDescription createDescription(
          Class<? extends CollectionReader> readerClass, Object... configurationData)
          throws ResourceInitializationException {
    TypeSystemDescription tsd = createTypeSystemDescription();
    return createReaderDescription(readerClass, tsd, (TypePriorities) null, configurationData);
  }

  /**
   * A simple factory method for creating a CollectionReaderDescription with a given class, type
   * system description, and configuration data
   * 
   * @param readerClass
   *          The class of the CollectionReader to be created.
   * @param typeSystem
   *          A description of the types used by the CollectionReader (may be null).
   * @param configurationData
   *          configuration parameter data as name value pairs. Will override values already set in
   *          the description.
   * @return the description created from the default parameters specified in the class and the
   *         configuration parameters
   * @throws ResourceInitializationException
   *           if the descriptor could not be set up
   */
  public static CollectionReaderDescription createReaderDescription(
          Class<? extends CollectionReader> readerClass, TypeSystemDescription typeSystem,
          Object... configurationData) throws ResourceInitializationException {
    return createReaderDescription(readerClass, typeSystem, (TypePriorities) null, configurationData);
  }

  /**
   * A simple factory method for creating a CollectionReaderDescription with a given class, type
   * system description, and configuration data
   * 
   * @param readerClass
   *          The class of the CollectionReader to be created.
   * @param typeSystem
   *          A description of the types used by the CollectionReader (may be null).
   * @param configurationData
   *          configuration parameter data as name value pairs. Will override values already set in
   *          the description.
   * @return the description created from the default parameters specified in the class and the
   *         configuration parameters
   * @throws ResourceInitializationException
   *           if the descriptor could not be set up
   *          
   * @deprecated use {@link #createReaderDescription(Class, TypeSystemDescription, Object...)}
   */
  @Deprecated
  public static CollectionReaderDescription createDescription(
          Class<? extends CollectionReader> readerClass, TypeSystemDescription typeSystem,
          Object... configurationData) throws ResourceInitializationException {
    return createReaderDescription(readerClass, typeSystem, configurationData);
  }

  /**
   * @param readerClass
   *          The class of the CollectionReader to be created.
   * @param typeSystem
   *          A description of the types used by the CollectionReader (may be null).
   * @param prioritizedTypeNames
   *          the type names in order of their priority.
   * @param configurationData
   *          configuration parameter data as name value pairs. Will override values already set in
   *          the description.
   * @return the description created from the default parameters specified in the class and the
   *         configuration parameters
   * @throws ResourceInitializationException
   *           if the descriptor could not be set up
   */
  public static CollectionReaderDescription createReaderDescription(
          Class<? extends CollectionReader> readerClass, TypeSystemDescription typeSystem,
          String[] prioritizedTypeNames, Object... configurationData)
          throws ResourceInitializationException {
    TypePriorities typePriorities = createTypePriorities(prioritizedTypeNames);
    return createReaderDescription(readerClass, typeSystem, typePriorities, configurationData);
  }

  /**
   * @param readerClass
   *          The class of the CollectionReader to be created.
   * @param typeSystem
   *          A description of the types used by the CollectionReader (may be null).
   * @param prioritizedTypeNames
   *          the type names in order of their priority.
   * @param configurationData
   *          configuration parameter data as name value pairs. Will override values already set in
   *          the description.
   * @return the description created from the default parameters specified in the class and the
   *         configuration parameters
   * @throws ResourceInitializationException
   *           if the descriptor could not be set up
   *          
   * @deprecated use {@link #createReaderDescription(Class, TypeSystemDescription, String[], Object...)}
   */
  @Deprecated
  public static CollectionReaderDescription createDescription(
          Class<? extends CollectionReader> readerClass, TypeSystemDescription typeSystem,
          String[] prioritizedTypeNames, Object... configurationData)
          throws ResourceInitializationException {
    return createReaderDescription(readerClass, typeSystem, prioritizedTypeNames, configurationData);
  }

  /**
   * 
   * @param readerClass
   *          The class of the CollectionReader to be created.
   * @param typeSystem
   *          A description of the types used by the CollectionReader (may be null).
   * @param typePriorities
   *          the type priorities
   * @param configurationData
   *          configuration parameter data as name value pairs. Will override values already set in
   *          the description.
   * @return the description created from the default parameters specified in the class and the
   *         configuration parameters
   * @throws ResourceInitializationException
   *           if the descriptor could not be set up
   */
  public static CollectionReaderDescription createReaderDescription(
          Class<? extends CollectionReader> readerClass, TypeSystemDescription typeSystem,
          TypePriorities typePriorities, Object... configurationData)
          throws ResourceInitializationException {
    return createReaderDescription(readerClass, typeSystem, typePriorities, (FsIndexCollection) null,
            (Capability[]) null, configurationData);
  }

  /**
   * @param readerClass
   *          The class of the CollectionReader to be created.
   * @param typeSystem
   *          A description of the types used by the CollectionReader (may be null).
   * @param typePriorities
   *          the type priorities
   * @param configurationData
   *          configuration parameter data as name value pairs. Will override values already set in
   *          the description.
   * @return the description created from the default parameters specified in the class and the
   *         configuration parameters
   * @throws ResourceInitializationException
   *           if the descriptor could not be set up
   *          
   * @deprecated use {@link #createReaderDescription(Class, TypeSystemDescription, TypePriorities, Object...)}
   */
  @Deprecated
  public static CollectionReaderDescription createDescription(
          Class<? extends CollectionReader> readerClass, TypeSystemDescription typeSystem,
          TypePriorities typePriorities, Object... configurationData)
          throws ResourceInitializationException {
    return createReaderDescription(readerClass, typeSystem, typePriorities, configurationData);
  }

  /**
   * 
   * @param readerClass
   *          The class of the CollectionReader to be created.
   * @param typeSystem
   *          A description of the types used by the CollectionReader (may be null).
   * @param typePriorities
   *          the type priorities
   * @param indexes
   *          the index definitions
   * @param capabilities
   *          the input and output capabilities
   * @param configurationData
   *          configuration parameter data as name value pairs. Will override values already set in
   *          the description.
   * @return the description created from the default parameters specified in the class and the
   *         configuration parameters
   * @throws ResourceInitializationException
   *           if the descriptor could not be set up
   */
  public static CollectionReaderDescription createReaderDescription(
          Class<? extends CollectionReader> readerClass, TypeSystemDescription typeSystem,
          TypePriorities typePriorities, FsIndexCollection indexes, Capability[] capabilities,
          Object... configurationData) throws ResourceInitializationException {

    ensureParametersComeInPairs(configurationData);

    // Extract ExternalResourceDescriptions from configurationData
    // <ParamterName, ExternalResourceDescription> will be stored in this map
    Map<String, ExternalResourceDescription> externalResources = ExternalResourceFactory
            .extractResourceParameters(configurationData);

    // Create description normally
    ConfigurationData cdata = createConfigurationData(configurationData);
    return createReaderDescription(readerClass, typeSystem, typePriorities, indexes, capabilities,
            cdata.configurationParameters, cdata.configurationValues, externalResources);
  }

  /**
   * @param readerClass
   *          The class of the CollectionReader to be created.
   * @param typeSystem
   *          A description of the types used by the CollectionReader (may be null).
   * @param typePriorities
   *          the type priorities
   * @param indexes
   *          the index definitions
   * @param capabilities
   *          the input and output capabilities
   * @param configurationData
   *          configuration parameter data as name value pairs. Will override values already set in
   *          the description.
   * @return the description created from the default parameters specified in the class and the
   *         configuration parameters
   * @throws ResourceInitializationException
   *           if the descriptor could not be set up
   * 
   * @deprecated use {@link #createReaderDescription(Class, TypeSystemDescription, TypePriorities, FsIndexCollection, Capability[], Object...)}
   */
  @Deprecated
  public static CollectionReaderDescription createDescription(
          Class<? extends CollectionReader> readerClass, TypeSystemDescription typeSystem,
          TypePriorities typePriorities, FsIndexCollection indexes, Capability[] capabilities,
          Object... configurationData) throws ResourceInitializationException {
    return createReaderDescription(readerClass, typeSystem, typePriorities, indexes, capabilities,
            configurationData);
  }
  
  /**
   * 
   * @param readerClass
   *          The class of the CollectionReader to be created.
   * @param typeSystem
   *          A description of the types used by the CollectionReader (may be null).
   * @param typePriorities
   *          the type priorities
   * @param indexes
   *          the index definitions
   * @param capabilities
   *          the input and output capabilities
   * @param configurationParameters
   *          the configuration parameters
   * @param configurationValues
   *          the configuration values associated with the parameters
   * @return the description created from the default parameters specified in the class and the
   *         configuration parameters
   * @throws ResourceInitializationException
   *           if the descriptor could not be set up
   */
  public static CollectionReaderDescription createReaderDescription(
          Class<? extends CollectionReader> readerClass, TypeSystemDescription typeSystem,
          TypePriorities typePriorities, FsIndexCollection indexes, Capability[] capabilities,
          ConfigurationParameter[] configurationParameters, Object[] configurationValues)
          throws ResourceInitializationException {
    return createReaderDescription(readerClass, typeSystem, typePriorities, indexes, capabilities,
            configurationParameters, configurationValues, null);
  }

  /**
   * @param readerClass
   *          The class of the CollectionReader to be created.
   * @param typeSystem
   *          A description of the types used by the CollectionReader (may be null).
   * @param typePriorities
   *          the type priorities
   * @param indexes
   *          the index definitions
   * @param capabilities
   *          the input and output capabilities
   * @param configurationParameters
   *          the configuration parameters
   * @param configurationValues
   *          the configuration values associated with the parameters
   * @return the description created from the default parameters specified in the class and the
   *         configuration parameters
   * @throws ResourceInitializationException
   *           if the descriptor could not be set up
   * @deprecated use {@link #createReaderDescription(Class, TypeSystemDescription, TypePriorities, FsIndexCollection, Capability[], ConfigurationParameter[], Object[])}
   */
  @Deprecated
  public static CollectionReaderDescription createDescription(
          Class<? extends CollectionReader> readerClass, TypeSystemDescription typeSystem,
          TypePriorities typePriorities, FsIndexCollection indexes, Capability[] capabilities,
          ConfigurationParameter[] configurationParameters, Object[] configurationValues)
          throws ResourceInitializationException {
    return createReaderDescription(readerClass, typeSystem, typePriorities, indexes, capabilities,
            configurationParameters, configurationValues);
  }

  /**
   * The factory method for creating CollectionReaderDescription objects for a given class,
   * TypeSystemDescription, TypePriorities, capabilities, and configuration data
   * 
   * @param readerClass
   *          The class of the CollectionReader to be created.
   * @param typeSystem
   *          A description of the types used by the CollectionReader (may be null).
   * @param typePriorities
   *          the type priorities
   * @param indexes
   *          the index definitions
   * @param capabilities
   *          the input and output capabilities
   * @param configurationParameters
   *          the configuration parameters
   * @param configurationValues
   *          the configuration values associated with the parameters
   * @param externalResources
   *          the external resources
   * @return the description created from the default parameters specified in the class and the
   *         configuration parameters
   * @throws ResourceInitializationException
   *           if the descriptor could not be set up
   */
  public static CollectionReaderDescription createReaderDescription(
          Class<? extends CollectionReader> readerClass, TypeSystemDescription typeSystem,
          TypePriorities typePriorities, FsIndexCollection indexes, Capability[] capabilities,
          ConfigurationParameter[] configurationParameters, Object[] configurationValues,
          Map<String, ExternalResourceDescription> externalResources)
          throws ResourceInitializationException {
    // create the descriptor and set configuration parameters
    CollectionReaderDescription desc = UIMAFramework.getResourceSpecifierFactory()
            .createCollectionReaderDescription();
    desc.setFrameworkImplementation(Constants.JAVA_FRAMEWORK_NAME);
    desc.setImplementationName(readerClass.getName());

    // set parameters
    setParameters(desc, readerClass, configurationParameters, configurationValues);

    // Configure resource meta data
    ResourceMetaData meta = desc.getMetaData();
    ResourceMetaDataFactory.configureResourceMetaData(meta, readerClass);

    // set the type system
    if (typeSystem != null) {
      desc.getCollectionReaderMetaData().setTypeSystem(typeSystem);
    }

    if (typePriorities != null) {
      desc.getCollectionReaderMetaData().setTypePriorities(typePriorities);
    }

    // set indexes from the argument to this call or from the annotation present in the
    // component if the argument is null
    if (indexes != null) {
      desc.getCollectionReaderMetaData().setFsIndexCollection(indexes);
    } else {
      desc.getCollectionReaderMetaData().setFsIndexCollection(createFsIndexCollection(readerClass));
    }

    // set capabilities from the argument to this call or from the annotation present in the
    // component if the argument is null
    if (capabilities != null) {
      desc.getCollectionReaderMetaData().setCapabilities(capabilities);
    } else {
      Capability capability = CapabilityFactory.createCapability(readerClass);
      if (capability != null) {
        desc.getCollectionReaderMetaData().setCapabilities(new Capability[] { capability });
      }
    }

    // Extract external resource dependencies
    desc.setExternalResourceDependencies(createResourceDependencies(readerClass));

    // Bind External Resources
    if (externalResources != null) {
      for (Entry<String, ExternalResourceDescription> e : externalResources.entrySet()) {
        bindResource(desc, e.getKey(), e.getValue());
      }
    }

    return desc;
  }
  
  /**
   * The factory method for creating CollectionReaderDescription objects for a given class,
   * TypeSystemDescription, TypePriorities, capabilities, and configuration data
   * 
   * @param readerClass
   *          The class of the CollectionReader to be created.
   * @param typeSystem
   *          A description of the types used by the CollectionReader (may be null).
   * @param typePriorities
   *          the type priorities
   * @param indexes
   *          the index definitions
   * @param capabilities
   *          the input and output capabilities
   * @param configurationParameters
   *          the configuration parameters
   * @param configurationValues
   *          the configuration values associated with the parameters
   * @param externalResources
   *          the external resources
   * @return the description created from the default parameters specified in the class and the
   *         configuration parameters
   * @throws ResourceInitializationException
   *           if the descriptor could not be set up
   * 
   * @deprecated use
   *             {@link #createReaderDescription(Class, TypeSystemDescription, TypePriorities, FsIndexCollection, Capability[], ConfigurationParameter[], Object[], Map)}
   */
  @Deprecated
  public static CollectionReaderDescription createDescription(
          Class<? extends CollectionReader> readerClass, TypeSystemDescription typeSystem,
          TypePriorities typePriorities, FsIndexCollection indexes, Capability[] capabilities,
          ConfigurationParameter[] configurationParameters, Object[] configurationValues,
          Map<String, ExternalResourceDescription> externalResources)
          throws ResourceInitializationException {
    return createReaderDescription(readerClass, typeSystem, typePriorities, indexes, capabilities,
            configurationParameters, configurationValues, externalResources);
  }
}<|MERGE_RESOLUTION|>--- conflicted
+++ resolved
@@ -170,13 +170,8 @@
    * @throws IOException
    *           if the descriptor could not be read
    */
-<<<<<<< HEAD
-  public static CollectionReader createReader(String descriptorName,
-          Object... configurationData) throws UIMAException, IOException {
-=======
   public static CollectionReader createReader(String descriptorName, Object... configurationData)
           throws IOException, ResourceInitializationException, InvalidXMLException {
->>>>>>> 8647022d
     ResourceManager resMgr = ResourceManagerFactory.newResourceManager();
     Import imp = UIMAFramework.getResourceSpecifierFactory().createImport();
     imp.setName(descriptorName);
