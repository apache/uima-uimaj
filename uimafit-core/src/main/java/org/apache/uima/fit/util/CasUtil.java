--- conflicted
+++ resolved
@@ -1289,11 +1289,7 @@
       // have to look to the left for larger annotations...
       if (itr.isValid()) {
         itr.moveToPrevious();
-<<<<<<< HEAD
-        while (itr.isValid() && itr.get().getBegin() == anchorBegin) {
-=======
         while (itr.isValid() && itr.getNvc().getBegin() == anchorBegin) {
->>>>>>> 25c6c6ac
           itr.moveToPrevious();
         }
         
