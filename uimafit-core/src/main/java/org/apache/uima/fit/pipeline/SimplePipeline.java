/*
 * Licensed to the Apache Software Foundation (ASF) under one
 * or more contributor license agreements.  See the NOTICE file
 * distributed with this work for additional information
 * regarding copyright ownership.  The ASF licenses this file
 * to you under the Apache License, Version 2.0 (the
 * "License"); you may not use this file except in compliance
 * with the License.  You may obtain a copy of the License at
 * 
 *   http://www.apache.org/licenses/LICENSE-2.0
 * 
 * Unless required by applicable law or agreed to in writing,
 * software distributed under the License is distributed on an
 * "AS IS" BASIS, WITHOUT WARRANTIES OR CONDITIONS OF ANY
 * KIND, either express or implied.  See the License for the
 * specific language governing permissions and limitations
 * under the License.
 */
package org.apache.uima.fit.pipeline;

import static java.util.Arrays.asList;
import static org.apache.uima.fit.factory.AnalysisEngineFactory.createEngine;
import static org.apache.uima.fit.factory.AnalysisEngineFactory.createEngineDescription;
import static org.apache.uima.fit.util.LifeCycleUtil.collectionProcessComplete;
import java.io.IOException;
import java.util.ArrayList;
import java.util.List;

import org.apache.uima.UIMAFramework;
import org.apache.uima.analysis_engine.AnalysisEngine;
import org.apache.uima.analysis_engine.AnalysisEngineDescription;
import org.apache.uima.analysis_engine.AnalysisEngineProcessException;
import org.apache.uima.cas.CAS;
import org.apache.uima.collection.CollectionException;
import org.apache.uima.collection.CollectionReader;
import org.apache.uima.collection.CollectionReaderDescription;
import org.apache.uima.fit.factory.AnalysisEngineFactory;
import org.apache.uima.fit.factory.CollectionReaderFactory;
import org.apache.uima.fit.factory.JCasFactory;
import org.apache.uima.fit.internal.ResourceManagerFactory;
import org.apache.uima.fit.util.LifeCycleUtil;
import org.apache.uima.jcas.JCas;
import org.apache.uima.resource.Resource;
import org.apache.uima.resource.ResourceInitializationException;
import org.apache.uima.resource.ResourceManager;
import org.apache.uima.resource.metadata.ResourceMetaData;
import org.apache.uima.util.CasCreationUtils;

/**
 *
 */
public final class SimplePipeline {
  private SimplePipeline() {
    // This class is not meant to be instantiated
  }

  /**
   * <p>
   * Run the CollectionReader and AnalysisEngines as a pipeline. After processing all CASes provided
   * by the reader, the method calls the life-cycle methods
   * ({@link AnalysisEngine#collectionProcessComplete() collectionProcessComplete()} on the engines
   * and {@link Resource#destroy() destroy()}) on all engines. Note that the life-cycle methods are
   * <b>NOT</b> called on the reader. As the reader was instantiated by the caller, it must also be
   * managed (i.e. destroyed) the caller.
   * </p>
   * <p>
   * Note that with this method, external resources cannot be shared between the reader and the
   * analysis engines. They can be shared amongst the analysis engines.
   * </p>
   * <p>
   * The CAS is created using the resource manager used by the collection reader.
   * </p>
   * 
   * @param reader
   *          The CollectionReader that loads the documents into the CAS.
   * @param descs
   *          Primitive AnalysisEngineDescriptions that process the CAS, in order. If you have a mix
   *          of primitive and aggregate engines, then please create the AnalysisEngines yourself
   *          and call the other runPipeline method.
   * @throws IOException
   *           if there is an I/O problem in the reader
   * @throws ResourceInitializationException 
   *           if there is a problem initializing or running the pipeline.
   * @throws CollectionException 
   *           if there is a problem initializing or running the pipeline.
   * @throws AnalysisEngineProcessException 
   *           if there is a problem initializing or running the pipeline.
   */
  public static void runPipeline(final CollectionReader reader,
          final AnalysisEngineDescription... descs) throws IOException,
          ResourceInitializationException, AnalysisEngineProcessException, CollectionException {
    AnalysisEngine aae = null;
    try {
      // Create AAE
      final AnalysisEngineDescription aaeDesc = createEngineDescription(descs);
  
      // Instantiate AAE
      aae = createEngine(aaeDesc);
  
      // Create CAS from merged metadata
      final CAS cas = CasCreationUtils.createCas(asList(reader.getMetaData(), aae.getMetaData()), 
              null, reader.getResourceManager());
      reader.typeSystemInit(cas.getTypeSystem());

      // Process
      while (reader.hasNext()) {
        reader.getNext(cas);
        aae.process(cas);
        cas.reset();
      }

      // Signal end of processing
      aae.collectionProcessComplete();
    } finally {
      // Destroy
      LifeCycleUtil.destroy(aae);
    }
  }

  /**
   * <p>
   * Run the CollectionReader and AnalysisEngines as a pipeline. After processing all CASes provided
   * by the reader, the method calls {@link AnalysisEngine#collectionProcessComplete()
   * collectionProcessComplete()} on the engines, {@link CollectionReader#close() close()} on the
   * reader and {@link Resource#destroy() destroy()} on the reader and all engines.
   * </p>
   * <p>
   * External resources can be shared between the reader and the analysis engines.
   * </p>
   * <p>
   * This method is suitable for the batch-processing of sets of documents where the overheaded
   * of instantiating the pipeline components does not significantly impact the overall runtime
   * of the pipeline. If you need to avoid this overhead, e.g. because you wish to run a pipeline
   * on individual documents, then you should not use this method. Instead, create a CAS using
   * {@link JCasFactory}, create a reader instance using {@link CollectionReaderFactory#createReader},
   * create an engine instance using {@link AnalysisEngineFactory#createEngine} and then use
   * a loop to process the data, resetting the CAS after each step.
   * </p>
   * <pre><code>
   *   while (reader.hasNext()) {
   *     reader.getNext(cas);
   *     engine.process(cas);
   *     cas.reset();
   *   }
   * </code></pre>
   * 
   * @param readerDesc
   *          The CollectionReader that loads the documents into the CAS.
   * @param descs
   *          Primitive AnalysisEngineDescriptions that process the CAS, in order. If you have a mix
   *          of primitive and aggregate engines, then please create the AnalysisEngines yourself
   *          and call the other runPipeline method.
   * @throws IOException
   *           if there is an I/O problem in the reader
   * @throws ResourceInitializationException 
   *           if there is a problem initializing or running the pipeline.
   * @throws CollectionException 
   *           if there is a problem initializing or running the pipeline.
   * @throws AnalysisEngineProcessException 
   *           if there is a problem initializing or running the pipeline.
   */
  public static void runPipeline(final CollectionReaderDescription readerDesc,
          final AnalysisEngineDescription... descs) throws IOException,
          ResourceInitializationException, AnalysisEngineProcessException, CollectionException {
    CollectionReader reader = null;
    AnalysisEngine aae = null;
    ResourceManager resMgr = null;
    try {
      resMgr = ResourceManagerFactory.newResourceManager();
      
      // Create the components
      reader = UIMAFramework.produceCollectionReader(readerDesc, resMgr, null);
  
      // Create AAE
      final AnalysisEngineDescription aaeDesc = createEngineDescription(descs);
  
      // Instantiate AAE
      aae = UIMAFramework.produceAnalysisEngine(aaeDesc, resMgr, null);
  
      // Create CAS from merged metadata
      final CAS cas = CasCreationUtils.createCas(asList(reader.getMetaData(), aae.getMetaData()),
              null, resMgr);
      reader.typeSystemInit(cas.getTypeSystem());

      // Process
      while (reader.hasNext()) {
        reader.getNext(cas);
        aae.process(cas);
        cas.reset();
      }

      // Signal end of processing
      aae.collectionProcessComplete();
    } finally {
      // Destroy
      LifeCycleUtil.destroy(reader);
      LifeCycleUtil.destroy(aae);
      LifeCycleUtil.destroy(resMgr);
    }
  }

  /**
   * <p>
   * Provides a simple way to run a pipeline for a given collection reader and sequence of analysis
   * engines. After processing all CASes provided by the reader, the method calls
   * {@link AnalysisEngine#collectionProcessComplete() collectionProcessComplete()} on the engines.
   * Note that {@link AnalysisEngine#destroy()} and {@link CollectionReader#destroy()} are
   * <b>NOT</b> called. As the components were instantiated by the caller, they must also be managed
   * (i.e. destroyed) the caller.
   * </p>
   * <p>
   * External resources can only be shared between the reader and/or the analysis engines if the
   * reader/engines have been previously instantiated using a shared resource manager.
   * </p>
   * <p>
   * The CAS is created using the resource manager used by the collection reader.
   * </p>
   * 
   * @param reader
   *          a collection reader
   * @param engines
   *          a sequence of analysis engines
   * @throws IOException
   *           if there is an I/O problem in the reader
   * @throws CollectionException 
   *           if there is a problem initializing or running the pipeline.
   * @throws ResourceInitializationException 
   *           if there is a problem initializing or running the pipeline.
   * @throws AnalysisEngineProcessException 
   *           if there is a problem initializing or running the pipeline.
   */
  public static void runPipeline(final CollectionReader reader, final AnalysisEngine... engines)
<<<<<<< HEAD
          throws UIMAException, IOException {
=======
          throws IOException, AnalysisEngineProcessException, ResourceInitializationException,
          CollectionException {
>>>>>>> 8647022d
    runPipeline(reader.getResourceManager(), reader, engines);
  }
  
  /**
   * <p>
   * Provides a simple way to run a pipeline for a given collection reader and sequence of analysis
   * engines. After processing all CASes provided by the reader, the method calls
   * {@link AnalysisEngine#collectionProcessComplete() collectionProcessComplete()} on the engines.
   * Note that {@link AnalysisEngine#destroy()} and {@link CollectionReader#destroy()} are
   * <b>NOT</b> called. As the components were instantiated by the caller, they must also be managed
   * (i.e. destroyed) the caller.
   * </p>
   * <p>
   * External resources can only be shared between the reader and/or the analysis engines if the
   * reader/engines have been previously instantiated using a shared resource manager.
   * </p>
   * 
   * @param aResMgr
   *          a resource manager. Normally the same one used by the collection reader and analysis
   *          engines.
   * @param reader
   *          a collection reader
   * @param engines
   *          a sequence of analysis engines
<<<<<<< HEAD
   * @throws UIMAException
   *           if there is a problem initializing or running the CPE.
   * @throws IOException
   *           if there is an I/O problem in the reader
   */
  public static void runPipeline(final ResourceManager aResMgr, final CollectionReader reader,
          final AnalysisEngine... engines) throws UIMAException, IOException {
=======
   * @throws IOException
   *           if there is an I/O problem in the reader
   * @throws ResourceInitializationException 
   *           if there is a problem initializing or running the pipeline.
   * @throws CollectionException 
   *           if there is a problem initializing or running the pipeline.
   * @throws AnalysisEngineProcessException 
   *           if there is a problem initializing or running the pipeline.
   */
  public static void runPipeline(final ResourceManager aResMgr, final CollectionReader reader,
          final AnalysisEngine... engines) throws IOException, ResourceInitializationException,
          AnalysisEngineProcessException, CollectionException {
>>>>>>> 8647022d
    final List<ResourceMetaData> metaData = new ArrayList<ResourceMetaData>();
    metaData.add(reader.getMetaData());
    for (AnalysisEngine engine : engines) {
      metaData.add(engine.getMetaData());
    }

    final CAS cas = CasCreationUtils.createCas(metaData, null, aResMgr);
    reader.typeSystemInit(cas.getTypeSystem());

    while (reader.hasNext()) {
      reader.getNext(cas);
      runPipeline(cas, engines);
      cas.reset();
    }

    collectionProcessComplete(engines);
  }

  /**
   * <p>
   * Run a sequence of {@link AnalysisEngine analysis engines} over a {@link JCas}. The result of
   * the analysis can be read from the JCas.
   * </p>
   * <p>
   * External resources can be shared between the analysis engines.
   * </p>
   * 
   * @param aCas
   *          the CAS to process
   * @param aDescs
   *          a sequence of analysis engines to run on the jCas
   * @throws ResourceInitializationException
   *           if there is a problem initializing the components
   * @throws AnalysisEngineProcessException
   *           if there is a problem during the execution of the components
   */
  public static void runPipeline(final CAS aCas, final AnalysisEngineDescription... aDescs)
          throws ResourceInitializationException, AnalysisEngineProcessException {
    AnalysisEngine aae = null;
    try {
      // Create aggregate AE
      final AnalysisEngineDescription aaeDesc = createEngineDescription(aDescs);
  
      // Instantiate
      aae = createEngine(aaeDesc);
      
      // Process
      aae.process(aCas);

      // Signal end of processing
      aae.collectionProcessComplete();
    } finally {
      // Destroy
      LifeCycleUtil.destroy(aae);
    }
  }

  /**
   * <p>
   * Run a sequence of {@link AnalysisEngine analysis engines} over a {@link JCas}. The result of
   * the analysis can be read from the JCas.
   * </p>
   * <p>
   * External resources can be shared between the analysis engines.
   * </p>
   * 
   * @param jCas
   *          the jCas to process
   * @param descs
   *          a sequence of analysis engines to run on the jCas
   * @throws ResourceInitializationException
   *           if there is a problem initializing the components
   * @throws AnalysisEngineProcessException
   *           if there is a problem during the execution of the components
   */
  public static void runPipeline(final JCas jCas, final AnalysisEngineDescription... descs)
          throws AnalysisEngineProcessException, ResourceInitializationException {
    runPipeline(jCas.getCas(), descs);
  }

  /**
   * <p>
   * Run a sequence of {@link AnalysisEngine analysis engines} over a {@link JCas}. This method does
   * not {@link AnalysisEngine#destroy() destroy} the engines or send them other events like
   * {@link AnalysisEngine#collectionProcessComplete()}. This is left to the caller.
   * </p>
   * <p>
   * External resources can only be shared between the analysis engines if the engines have been
   * previously instantiated using a shared resource manager.
   * </p>
   * 
   * 
   * @param jCas
   *          the jCas to process
   * @param engines
   *          a sequence of analysis engines to run on the jCas
   * @throws AnalysisEngineProcessException
   *           if there is a problem during the execution of the components
   */
  public static void runPipeline(final JCas jCas, final AnalysisEngine... engines)
          throws AnalysisEngineProcessException {
    for (AnalysisEngine engine : engines) {
      engine.process(jCas);
    }
  }

  /**
   * <p>
   * Run a sequence of {@link AnalysisEngine analysis engines} over a {@link CAS}. This method does
   * not {@link AnalysisEngine#destroy() destroy} the engines or send them other events like
   * {@link AnalysisEngine#collectionProcessComplete()}. This is left to the caller.
   * </p>
   * <p>
   * External resources can only be shared between the analysis engines if the engines have been
   * previously instantiated using a shared resource manager.
   * </p>
   * 
   * @param cas
   *          the CAS to process
   * @param engines
   *          a sequence of analysis engines to run on the jCas
   * @throws AnalysisEngineProcessException
   *           if there is a problem during the execution of the components
   */
  public static void runPipeline(final CAS cas, final AnalysisEngine... engines)
          throws AnalysisEngineProcessException {
    for (AnalysisEngine engine : engines) {
      engine.process(cas);
    }
  }

  /**
   * <p>
   * Iterate through the {@link JCas JCases} processed by the pipeline, allowing to access each one
   * after it has been processed.
   * </p>
   * <p>
   * External resources can be shared between the reader and the analysis engines.
   * </p>
   * 
   * @param aReader
   *          the collection reader.
   * @param aEngines
   *          the analysis engines.
   * @return an {@link Iterable}&lt;{@link JCas}&gt; which can be used in an extended for-loop.
   */
  public static JCasIterable iteratePipeline(final CollectionReaderDescription aReader,
          AnalysisEngineDescription... aEngines) {
    return new JCasIterable(aReader, aEngines);
  }
}<|MERGE_RESOLUTION|>--- conflicted
+++ resolved
@@ -230,12 +230,8 @@
    *           if there is a problem initializing or running the pipeline.
    */
   public static void runPipeline(final CollectionReader reader, final AnalysisEngine... engines)
-<<<<<<< HEAD
-          throws UIMAException, IOException {
-=======
           throws IOException, AnalysisEngineProcessException, ResourceInitializationException,
           CollectionException {
->>>>>>> 8647022d
     runPipeline(reader.getResourceManager(), reader, engines);
   }
   
@@ -260,15 +256,6 @@
    *          a collection reader
    * @param engines
    *          a sequence of analysis engines
-<<<<<<< HEAD
-   * @throws UIMAException
-   *           if there is a problem initializing or running the CPE.
-   * @throws IOException
-   *           if there is an I/O problem in the reader
-   */
-  public static void runPipeline(final ResourceManager aResMgr, final CollectionReader reader,
-          final AnalysisEngine... engines) throws UIMAException, IOException {
-=======
    * @throws IOException
    *           if there is an I/O problem in the reader
    * @throws ResourceInitializationException 
@@ -281,7 +268,6 @@
   public static void runPipeline(final ResourceManager aResMgr, final CollectionReader reader,
           final AnalysisEngine... engines) throws IOException, ResourceInitializationException,
           AnalysisEngineProcessException, CollectionException {
->>>>>>> 8647022d
     final List<ResourceMetaData> metaData = new ArrayList<ResourceMetaData>();
     metaData.add(reader.getMetaData());
     for (AnalysisEngine engine : engines) {
