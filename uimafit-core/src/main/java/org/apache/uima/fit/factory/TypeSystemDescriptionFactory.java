/*
 * Licensed to the Apache Software Foundation (ASF) under one
 * or more contributor license agreements.  See the NOTICE file
 * distributed with this work for additional information
 * regarding copyright ownership.  The ASF licenses this file
 * to you under the Apache License, Version 2.0 (the
 * "License"); you may not use this file except in compliance
 * with the License.  You may obtain a copy of the License at
 *
 *   http://www.apache.org/licenses/LICENSE-2.0
 *
 * Unless required by applicable law or agreed to in writing,
 * software distributed under the License is distributed on an
 * "AS IS" BASIS, WITHOUT WARRANTIES OR CONDITIONS OF ANY
 * KIND, either express or implied.  See the License for the
 * specific language governing permissions and limitations
 * under the License.
 */
package org.apache.uima.fit.factory;

import static org.apache.uima.UIMAFramework.getXMLParser;
import static org.apache.uima.fit.internal.MetaDataUtil.scanDescriptors;
import static org.apache.uima.util.CasCreationUtils.mergeTypeSystems;

import java.io.IOException;
import java.util.ArrayList;
import java.util.List;
import java.util.WeakHashMap;

import org.apache.uima.fit.internal.ClassLoaderUtils;
import org.apache.uima.fit.internal.MetaDataType;
import org.apache.uima.fit.internal.ResourceManagerFactory;
import org.apache.uima.resource.ResourceInitializationException;
import org.apache.uima.resource.ResourceManager;
import org.apache.uima.resource.metadata.Import;
import org.apache.uima.resource.metadata.TypeSystemDescription;
import org.apache.uima.resource.metadata.impl.Import_impl;
import org.apache.uima.resource.metadata.impl.TypeSystemDescription_impl;
import org.apache.uima.util.InvalidXMLException;
import org.apache.uima.util.XMLInputSource;
import org.slf4j.Logger;
import org.slf4j.LoggerFactory;

public final class TypeSystemDescriptionFactory {
  private static final Logger LOG = LoggerFactory.getLogger(TypeSystemDescriptionFactory.class);

  private static final Object SCAN_LOCK = new Object();

  private static final Object CREATE_LOCK = new Object();

  private static WeakHashMap<ClassLoader, String[]> typeDescriptorLocationsByClassloader;

  private static WeakHashMap<ClassLoader, TypeSystemDescription> typeDescriptorByClassloader;

  static {
    typeDescriptorLocationsByClassloader = new WeakHashMap<>();
    typeDescriptorByClassloader = new WeakHashMap<>();
  }

  private TypeSystemDescriptionFactory() {
    // This class is not meant to be instantiated
  }

  /**
   * Creates a TypeSystemDescription from descriptor names.
   *
   * @param descriptorNames
   *          The fully qualified, Java-style, dotted descriptor names.
   * @return A TypeSystemDescription that includes the types from all of the specified files.
   */
  public static TypeSystemDescription createTypeSystemDescription(String... descriptorNames) {
    TypeSystemDescription typeSystem = new TypeSystemDescription_impl();
    List<Import> imports = new ArrayList<>();
    for (String descriptorName : descriptorNames) {
      Import imp = new Import_impl();
      imp.setName(descriptorName);
      imports.add(imp);
    }
    Import[] importArray = new Import[imports.size()];
    typeSystem.setImports(imports.toArray(importArray));
    return typeSystem;
  }

  /**
   * Creates a {@link TypeSystemDescription} from a descriptor file
   *
   * @param descriptorURIs
   *          The descriptor file paths.
   * @return A TypeSystemDescription that includes the types from all of the specified files.
   */
  public static TypeSystemDescription createTypeSystemDescriptionFromPath(
          String... descriptorURIs) {
    TypeSystemDescription typeSystem = new TypeSystemDescription_impl();
    List<Import> imports = new ArrayList<>();
    for (String descriptorURI : descriptorURIs) {
      Import imp = new Import_impl();
      imp.setLocation(descriptorURI);
      imports.add(imp);
    }
    Import[] importArray = new Import[imports.size()];
    typeSystem.setImports(imports.toArray(importArray));
    return typeSystem;
  }

  /**
   * Creates a {@link TypeSystemDescription} from all type descriptions that can be found via the
   * default import pattern or via the {@code META-INF/org.apache.uima.fit/types.txt} files in the
   * classpath.
   *
   * @return the auto-scanned type system.
   * @throws ResourceInitializationException
   *           if the collected type system descriptions cannot be merged.
   */
  public static TypeSystemDescription createTypeSystemDescription()
          throws ResourceInitializationException {
    ClassLoader cl = ClassLoaderUtils.findClassloader();
    TypeSystemDescription tsd = typeDescriptorByClassloader.get(cl);
    if (tsd == null) {
      synchronized (CREATE_LOCK) {
        List<TypeSystemDescription> tsdList = new ArrayList<>();
        for (String location : scanTypeDescriptors()) {
          try {
            XMLInputSource xmlInputType1 = new XMLInputSource(location);
            tsdList.add(getXMLParser().parseTypeSystemDescription(xmlInputType1));
<<<<<<< HEAD
            LogFactory.getLog(TypeSystemDescription.class)
              .debug("Detected type system at [" + location + "]");
          } catch (IOException e) {
            throw new ResourceInitializationException(e);
          } catch (InvalidXMLException e) {
            LogFactory.getLog(TypeSystemDescription.class)
              .warn("[" + location + "] is not a type file. Ignoring.", e);
=======
            LOG.debug("Detected type system at [{}]", location);
          } catch (IOException e) {
            throw new ResourceInitializationException(e);
          } catch (InvalidXMLException e) {
            LOG.warn("[{}] is not a type file. Ignoring.", location, e);
>>>>>>> fd33fbf8
          }
        }

        LogFactory.getLog(TypeSystemDescription.class)
          .trace("Merging type systems and resolving imports...");
        ResourceManager resMgr = ResourceManagerFactory.newResourceManager();
        tsd = mergeTypeSystems(tsdList, resMgr);
        typeDescriptorByClassloader.put(cl, tsd);
      }
    }
    return (TypeSystemDescription) tsd.clone();
  }

  /**
   * Get all currently accessible type system descriptor locations. A scan is actually only
   * performed on the first call and the locations are cached. To force a re-scan use
   * {@link #forceTypeDescriptorsScan()}.
   *
   * @return an array of locations.
   * @throws ResourceInitializationException
   *           if the locations could not be resolved.
   */
  public static String[] scanTypeDescriptors() throws ResourceInitializationException {
    synchronized (SCAN_LOCK) {
      ClassLoader cl = ClassLoaderUtils.findClassloader();
      String[] typeDescriptorLocations = typeDescriptorLocationsByClassloader.get(cl);
      if (typeDescriptorLocations == null) {
        typeDescriptorLocations = scanDescriptors(MetaDataType.TYPE_SYSTEM);
        typeDescriptorLocationsByClassloader.put(cl, typeDescriptorLocations);
      }
      return typeDescriptorLocations;
    }
  }

  /**
   * Force rescan of type descriptors. The next call to {@link #scanTypeDescriptors()} will rescan
   * all auto-import locations.
   */
  public static void forceTypeDescriptorsScan() {
    synchronized (SCAN_LOCK) {
      typeDescriptorLocationsByClassloader.clear();
      typeDescriptorByClassloader.clear();
    }
  }
}<|MERGE_RESOLUTION|>--- conflicted
+++ resolved
@@ -122,26 +122,15 @@
           try {
             XMLInputSource xmlInputType1 = new XMLInputSource(location);
             tsdList.add(getXMLParser().parseTypeSystemDescription(xmlInputType1));
-<<<<<<< HEAD
-            LogFactory.getLog(TypeSystemDescription.class)
-              .debug("Detected type system at [" + location + "]");
-          } catch (IOException e) {
-            throw new ResourceInitializationException(e);
-          } catch (InvalidXMLException e) {
-            LogFactory.getLog(TypeSystemDescription.class)
-              .warn("[" + location + "] is not a type file. Ignoring.", e);
-=======
             LOG.debug("Detected type system at [{}]", location);
           } catch (IOException e) {
             throw new ResourceInitializationException(e);
           } catch (InvalidXMLException e) {
             LOG.warn("[{}] is not a type file. Ignoring.", location, e);
->>>>>>> fd33fbf8
           }
         }
 
-        LogFactory.getLog(TypeSystemDescription.class)
-          .trace("Merging type systems and resolving imports...");
+        LOG.trace("Merging type systems and resolving imports...");
         ResourceManager resMgr = ResourceManagerFactory.newResourceManager();
         tsd = mergeTypeSystems(tsdList, resMgr);
         typeDescriptorByClassloader.put(cl, tsd);
