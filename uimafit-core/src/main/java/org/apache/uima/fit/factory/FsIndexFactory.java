--- conflicted
+++ resolved
@@ -43,18 +43,14 @@
 import org.apache.uima.resource.metadata.impl.Import_impl;
 import org.apache.uima.util.InvalidXMLException;
 import org.apache.uima.util.XMLInputSource;
-<<<<<<< HEAD
-=======
 import org.slf4j.Logger;
 import org.slf4j.LoggerFactory;
-import org.springframework.util.ClassUtils;
->>>>>>> 43b199f6
 
 /**
  */
 public final class FsIndexFactory {
-  private static Logger LOG = LoggerFactory.getLogger(FsIndexFactory.class); 
-  
+  private static Logger LOG = LoggerFactory.getLogger(FsIndexFactory.class);
+
   /**
    * Comparator that orders FeatureStructures according to the standard order of their key features.
    * For integer and float values, this is the standard linear order, and for strings it is
@@ -281,12 +277,7 @@
           } catch (IOException e) {
             throw new ResourceInitializationException(e);
           } catch (InvalidXMLException e) {
-<<<<<<< HEAD
-            LogFactory.getLog(FsIndexFactory.class)
-            .warn("[" + location + "] is not a index descriptor file. Ignoring.", e);
-=======
             LOG.warn("[{}] is not a index descriptor file. Ignoring.", location, e);
->>>>>>> 43b199f6
           }
         }
 
