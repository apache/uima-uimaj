--- conflicted
+++ resolved
@@ -38,7 +38,6 @@
 import java.util.Map.Entry;
 import java.util.concurrent.atomic.AtomicLong;
 
-import org.apache.commons.lang3.ArrayUtils;
 import org.apache.uima.UIMAFramework;
 import org.apache.uima.analysis_engine.AnalysisEngineDescription;
 import org.apache.uima.collection.CollectionReaderDescription;
@@ -1234,12 +1233,7 @@
    * uimaFIT internal use. This method is required by the ConfigurationParameterFactory, so it is
    * package private instead of private.
    */
-<<<<<<< HEAD
-  static ResourceValueType getResourceParameterType(Object aValue)
-  {
-=======
-  static ResourceValueType getExternalResourceParameterType(Object aValue) {
->>>>>>> a2dec8ab
+  static ResourceValueType getResourceParameterType(Object aValue) {
     if (aValue == null) {
       return ResourceValueType.NO_RESOURCE;
     }
@@ -1300,7 +1294,7 @@
   @SuppressWarnings("unchecked")
   public static <R> R createExternalResource(Class<? extends Resource> resourceClass,
           ResourceManager resMgr, Object... params) throws ResourceInitializationException {
-    ExternalResourceDescription res = createExternalResourceDescription(resourceClass, params);
+    ExternalResourceDescription res = createResourceDescription(resourceClass, params);
     return (R) produceResource(resourceClass, res.getResourceSpecifier(), resMgr, emptyMap());
   }
   
