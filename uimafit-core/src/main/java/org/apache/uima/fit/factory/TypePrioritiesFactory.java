/*
 * Licensed to the Apache Software Foundation (ASF) under one
 * or more contributor license agreements.  See the NOTICE file
 * distributed with this work for additional information
 * regarding copyright ownership.  The ASF licenses this file
 * to you under the Apache License, Version 2.0 (the
 * "License"); you may not use this file except in compliance
 * with the License.  You may obtain a copy of the License at
 *
 *   http://www.apache.org/licenses/LICENSE-2.0
 *
 * Unless required by applicable law or agreed to in writing,
 * software distributed under the License is distributed on an
 * "AS IS" BASIS, WITHOUT WARRANTIES OR CONDITIONS OF ANY
 * KIND, either express or implied.  See the License for the
 * specific language governing permissions and limitations
 * under the License.
 */
package org.apache.uima.fit.factory;

import static org.apache.uima.UIMAFramework.getXMLParser;
import static org.apache.uima.fit.internal.MetaDataUtil.scanDescriptors;
import static org.apache.uima.fit.util.CasUtil.UIMA_BUILTIN_JCAS_PREFIX;

import java.io.IOException;
import java.util.ArrayList;
import java.util.List;
import java.util.WeakHashMap;

import org.apache.uima.fit.internal.MetaDataType;
import org.apache.uima.fit.internal.ResourceManagerFactory;
import org.apache.uima.jcas.cas.TOP;
import org.apache.uima.resource.ResourceInitializationException;
import org.apache.uima.resource.ResourceManager;
import org.apache.uima.resource.metadata.TypePriorities;
import org.apache.uima.resource.metadata.TypePriorityList;
import org.apache.uima.resource.metadata.impl.TypePriorities_impl;
import org.apache.uima.util.CasCreationUtils;
import org.apache.uima.util.InvalidXMLException;
import org.apache.uima.util.XMLInputSource;
<<<<<<< HEAD
import org.springframework.util.ClassUtils;
=======
import org.slf4j.Logger;
import org.slf4j.LoggerFactory;
>>>>>>> d92a61b5

public final class TypePrioritiesFactory {
  private static final Logger LOG = LoggerFactory.getLogger(TypePrioritiesFactory.class);
    
  private static final Object SCAN_LOCK = new Object();

  private static final Object CREATE_LOCK = new Object();

  private static WeakHashMap<ClassLoader, String[]> typePrioritesLocationsByClassloader;

  private static WeakHashMap<ClassLoader, TypePriorities> typePrioritiesByClassloader;

  static {
    typePrioritesLocationsByClassloader = new WeakHashMap<>();
    typePrioritiesByClassloader = new WeakHashMap<>();
  }

  private TypePrioritiesFactory() {
    // This class is not meant to be instantiated
  }

  /**
   * Create a TypePriorities given a sequence of ordered type classes
   *
   * @param prioritizedTypes
   *          a sequence of ordered type classes
   * @return type priorities created from the ordered JCas classes
   */
  @SafeVarargs
  public static TypePriorities createTypePriorities(Class<? extends TOP>... prioritizedTypes) {
    String[] typeNames = new String[prioritizedTypes.length];
    for (int i = 0; i < prioritizedTypes.length; i++) {
      if (!TOP.class.isAssignableFrom(prioritizedTypes[i])) {
        throw new IllegalArgumentException("[" + prioritizedTypes[i] + "] is not a JCas type");
      }
      
      String typeName = prioritizedTypes[i].getName();
      if (typeName.startsWith(UIMA_BUILTIN_JCAS_PREFIX)) {
        typeName = "uima." + typeName.substring(UIMA_BUILTIN_JCAS_PREFIX.length());
      }

      typeNames[i] = typeName;
    }
    return createTypePriorities(typeNames);
  }

  /**
   * Create a {@link TypePriorities} given a sequence of ordered type names
   *
   * @param prioritizedTypeNames
   *          a sequence of ordered type names
   * @return type priorities created from the ordered type names
   */
  public static TypePriorities createTypePriorities(String... prioritizedTypeNames) {
    TypePriorities typePriorities = new TypePriorities_impl();
    TypePriorityList typePriorityList = typePriorities.addPriorityList();
    for (String typeName : prioritizedTypeNames) {
      typePriorityList.addType(typeName);
    }
    return typePriorities;
  }

  /**
   * Creates a {@link TypePriorities} from all type priorities descriptions that can be found via
   * the pattern specified in the system property
   * {@code org.apache.uima.fit.typepriorities.import_pattern} or via the
   * {@code META-INF/org.apache.uima.fit/typepriorities.txt} files in the classpath.
   *
   * @return the auto-scanned type priorities.
   * @throws ResourceInitializationException
   *           if the collected type priorities cannot be merged.
   */
  public static TypePriorities createTypePriorities() throws ResourceInitializationException {
<<<<<<< HEAD
    ClassLoader cl = ClassUtils.getDefaultClassLoader();
    TypePriorities aggTypePriorities = typePrioritiesByClassloader.get(cl);
    if (aggTypePriorities == null) {
      synchronized (CREATE_LOCK) {
        List<TypePriorities> typePrioritiesList = new ArrayList<>();
        for (String location : scanTypePrioritiesDescriptors()) {
          try {
            XMLInputSource xmlInput = new XMLInputSource(location);
            TypePriorities typePriorities = getXMLParser().parseTypePriorities(xmlInput);
            typePriorities.resolveImports();
            typePrioritiesList.add(typePriorities);
            LogFactory.getLog(TypePrioritiesFactory.class)
                    .debug("Detected type priorities at [" + location + "]");
          } catch (IOException e) {
            throw new ResourceInitializationException(e);
          } catch (InvalidXMLException e) {
            LogFactory.getLog(TypePrioritiesFactory.class).warn(
                    "[" + location + "] is not a type priorities descriptor file. Ignoring.", e);
          }
        }

        ResourceManager resMgr = ResourceManagerFactory.newResourceManager();
        aggTypePriorities = CasCreationUtils.mergeTypePriorities(typePrioritiesList, resMgr);
        typePrioritiesByClassloader.put(cl, aggTypePriorities);
=======
    List<TypePriorities> typePrioritiesList = new ArrayList<TypePriorities>();
    for (String location : scanTypePrioritiesDescriptors()) {
      try {
        XMLInputSource xmlInput = new XMLInputSource(location);
        TypePriorities typePriorities = getXMLParser().parseTypePriorities(xmlInput);
        typePriorities.resolveImports();
        typePrioritiesList.add(typePriorities);
        LOG.debug("Detected type priorities at [{}]", location);
      } catch (IOException e) {
        throw new ResourceInitializationException(e);
      } catch (InvalidXMLException e) {
        LOG.warn("[{}] is not a type priorities descriptor file. Ignoring.", location, e);
>>>>>>> d92a61b5
      }
    }

    return (TypePriorities) aggTypePriorities.clone();
  }

  /**
   * Get all currently accessible type priorities descriptor locations. A scan is actually only
   * performed on the first call and the locations are cached. To force a re-scan use
   * {@link #forceTypePrioritiesDescriptorsScan()}.
   *
   * @return an array of locations.
   * @throws ResourceInitializationException
   *           if the locations could not be resolved.
   */
  public static String[] scanTypePrioritiesDescriptors() throws ResourceInitializationException {
    synchronized (SCAN_LOCK) {
      ClassLoader cl = ClassUtils.getDefaultClassLoader();
      String[] typePrioritesLocations = typePrioritesLocationsByClassloader.get(cl);
      if (typePrioritesLocations == null) {
        typePrioritesLocations = scanDescriptors(MetaDataType.TYPE_PRIORITIES);
        typePrioritesLocationsByClassloader.put(cl, typePrioritesLocations);
      }
      return typePrioritesLocations;
    }
  }

  /**
   * Force rescan of type priorities descriptors. The next call to
   * {@link #scanTypePrioritiesDescriptors()} will rescan all auto-import locations.
   */
  public static void forceTypePrioritiesDescriptorsScan() {
    synchronized (SCAN_LOCK) {
      typePrioritesLocationsByClassloader.clear();
      typePrioritiesByClassloader.clear();
    }
  }
}<|MERGE_RESOLUTION|>--- conflicted
+++ resolved
@@ -38,12 +38,9 @@
 import org.apache.uima.util.CasCreationUtils;
 import org.apache.uima.util.InvalidXMLException;
 import org.apache.uima.util.XMLInputSource;
-<<<<<<< HEAD
-import org.springframework.util.ClassUtils;
-=======
 import org.slf4j.Logger;
 import org.slf4j.LoggerFactory;
->>>>>>> d92a61b5
+import org.springframework.util.ClassUtils;
 
 public final class TypePrioritiesFactory {
   private static final Logger LOG = LoggerFactory.getLogger(TypePrioritiesFactory.class);
@@ -117,7 +114,6 @@
    *           if the collected type priorities cannot be merged.
    */
   public static TypePriorities createTypePriorities() throws ResourceInitializationException {
-<<<<<<< HEAD
     ClassLoader cl = ClassUtils.getDefaultClassLoader();
     TypePriorities aggTypePriorities = typePrioritiesByClassloader.get(cl);
     if (aggTypePriorities == null) {
@@ -129,33 +125,17 @@
             TypePriorities typePriorities = getXMLParser().parseTypePriorities(xmlInput);
             typePriorities.resolveImports();
             typePrioritiesList.add(typePriorities);
-            LogFactory.getLog(TypePrioritiesFactory.class)
-                    .debug("Detected type priorities at [" + location + "]");
+            LOG.debug("Detected type priorities at [{}]", location);
           } catch (IOException e) {
             throw new ResourceInitializationException(e);
           } catch (InvalidXMLException e) {
-            LogFactory.getLog(TypePrioritiesFactory.class).warn(
-                    "[" + location + "] is not a type priorities descriptor file. Ignoring.", e);
+            LOG.warn("[{}] is not a type priorities descriptor file. Ignoring.", location, e);
           }
         }
 
         ResourceManager resMgr = ResourceManagerFactory.newResourceManager();
         aggTypePriorities = CasCreationUtils.mergeTypePriorities(typePrioritiesList, resMgr);
         typePrioritiesByClassloader.put(cl, aggTypePriorities);
-=======
-    List<TypePriorities> typePrioritiesList = new ArrayList<TypePriorities>();
-    for (String location : scanTypePrioritiesDescriptors()) {
-      try {
-        XMLInputSource xmlInput = new XMLInputSource(location);
-        TypePriorities typePriorities = getXMLParser().parseTypePriorities(xmlInput);
-        typePriorities.resolveImports();
-        typePrioritiesList.add(typePriorities);
-        LOG.debug("Detected type priorities at [{}]", location);
-      } catch (IOException e) {
-        throw new ResourceInitializationException(e);
-      } catch (InvalidXMLException e) {
-        LOG.warn("[{}] is not a type priorities descriptor file. Ignoring.", location, e);
->>>>>>> d92a61b5
       }
     }
 
