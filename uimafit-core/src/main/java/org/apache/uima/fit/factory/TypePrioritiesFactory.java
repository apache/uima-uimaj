--- conflicted
+++ resolved
@@ -27,11 +27,7 @@
 import java.util.List;
 import java.util.WeakHashMap;
 
-<<<<<<< HEAD
-import org.apache.commons.logging.LogFactory;
 import org.apache.uima.fit.internal.ClassloaderUtils;
-=======
->>>>>>> 43b199f6
 import org.apache.uima.fit.internal.MetaDataType;
 import org.apache.uima.fit.internal.ResourceManagerFactory;
 import org.apache.uima.jcas.cas.TOP;
@@ -43,16 +39,12 @@
 import org.apache.uima.util.CasCreationUtils;
 import org.apache.uima.util.InvalidXMLException;
 import org.apache.uima.util.XMLInputSource;
-<<<<<<< HEAD
-=======
 import org.slf4j.Logger;
 import org.slf4j.LoggerFactory;
-import org.springframework.util.ClassUtils;
->>>>>>> 43b199f6
 
 public final class TypePrioritiesFactory {
   private static final Logger LOG = LoggerFactory.getLogger(TypePrioritiesFactory.class);
-    
+
   private static final Object SCAN_LOCK = new Object();
 
   private static final Object CREATE_LOCK = new Object();
@@ -84,7 +76,7 @@
       if (!TOP.class.isAssignableFrom(prioritizedTypes[i])) {
         throw new IllegalArgumentException("[" + prioritizedTypes[i] + "] is not a JCas type");
       }
-      
+
       String typeName = prioritizedTypes[i].getName();
       if (typeName.startsWith(UIMA_BUILTIN_JCAS_PREFIX)) {
         typeName = "uima." + typeName.substring(UIMA_BUILTIN_JCAS_PREFIX.length());
@@ -133,12 +125,7 @@
             TypePriorities typePriorities = getXMLParser().parseTypePriorities(xmlInput);
             typePriorities.resolveImports();
             typePrioritiesList.add(typePriorities);
-<<<<<<< HEAD
-            LogFactory.getLog(TypePrioritiesFactory.class)
-            .debug("Detected type priorities at [" + location + "]");
-=======
             LOG.debug("Detected type priorities at [{}]", location);
->>>>>>> 43b199f6
           } catch (IOException e) {
             throw new ResourceInitializationException(e);
           } catch (InvalidXMLException e) {
