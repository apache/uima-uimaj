--- conflicted
+++ resolved
@@ -22,14 +22,13 @@
 import static java.util.Arrays.asList;
 import static org.apache.uima.fit.factory.AnalysisEngineFactory.createEngine;
 import static org.apache.uima.fit.factory.AnalysisEngineFactory.createEngineDescription;
-<<<<<<< HEAD
 import static org.apache.uima.fit.factory.ExternalResourceFactory.bindResource;
 import static org.apache.uima.fit.factory.ExternalResourceFactory.bindResourceOnceWithoutNested;
 import static org.apache.uima.fit.factory.ExternalResourceFactory.createNamedResourceDescription;
 import static org.apache.uima.fit.factory.ExternalResourceFactory.createResourceDescription;
-=======
-import static org.apache.uima.fit.factory.ExternalResourceFactory.*;
->>>>>>> 7137a022
+import static org.apache.uima.fit.factory.ExternalResourceFactory.createSharedResourceDescription;
+import static org.apache.uima.fit.factory.JCasFactory.createJCas;
+import static org.apache.uima.fit.pipeline.SimplePipeline.runPipeline;
 import static org.junit.Assert.assertEquals;
 import static org.junit.Assert.assertFalse;
 import static org.junit.Assert.assertNotNull;
@@ -54,7 +53,6 @@
 import org.apache.uima.analysis_engine.AnalysisEngine;
 import org.apache.uima.analysis_engine.AnalysisEngineDescription;
 import org.apache.uima.analysis_engine.AnalysisEngineProcessException;
-import org.apache.uima.cas.CASException;
 import org.apache.uima.fit.ComponentTestBase;
 import org.apache.uima.fit.component.JCasAnnotator_ImplBase;
 import org.apache.uima.fit.component.Resource_ImplBase;
@@ -359,39 +357,44 @@
   }
 
   @Test
-  public void testNestedAggregateBinding() throws CASException, ResourceInitializationException, AnalysisEngineProcessException {
-    ExternalResourceDescription resourceDescription = createSharedResourceDescription("", DummyResource.class);
-//    ExternalResourceDescription resourceDescription = createExternalResourceDescription(DummyResource.class, ""); // This works with UIMA 2.10.4 and uimaFit 2.4.0
+  public void testNestedAggregateBinding() throws Exception {
+    ExternalResourceDescription resourceDescription = createSharedResourceDescription("",
+            DummyResource.class);
+
     AggregateBuilder builder = new AggregateBuilder();
-    AnalysisEngineDescription analysisEngineDescription = AnalysisEngineFactory.createEngineDescription(ResourceDependent.class);
-    builder.add(analysisEngineDescription);
+    builder.add(createEngineDescription(ResourceDependent.class));
     AnalysisEngineDescription aggregateDescription = builder.createAggregateDescription();
+
     bindResource(aggregateDescription, DummyResource.RESOURCE_KEY, resourceDescription);
-    JCas jCas = JCasFactory.createJCas();
+
+    JCas jCas = createJCas();
     jCas.setDocumentText("Hello");
-    SimplePipeline.runPipeline(jCas, aggregateDescription);
+
+    runPipeline(jCas, aggregateDescription);
     int count = 0;
-    for(AnalyzedText annotation: JCasUtil.select(jCas, AnalyzedText.class)) {
-      Assert.assertEquals("World", annotation.getText());
+    for (AnalyzedText annotation : JCasUtil.select(jCas, AnalyzedText.class)) {
+      assertEquals("World", annotation.getText());
       count++;
     }
-    Assert.assertEquals(1, count);
+
+    assertEquals(1, count);
   }
 
   public static class DummyResource implements SharedResourceObject {
 
-      public static final String RESOURCE_KEY = "DummyResource";
-
-      public DummyResource() { }
-
-      @Override
-      public void load(DataResource aData) throws ResourceInitializationException {
-
-      }
-
-      public String getText() {
-          return "World";
-      }
+    public static final String RESOURCE_KEY = "DummyResource";
+
+    public DummyResource() {
+    }
+
+    @Override
+    public void load(DataResource aData) throws ResourceInitializationException {
+      // Nothing to do
+    }
+
+    public String getText() {
+      return "World";
+    }
   }
 
   public static class ResourceDependent extends JCasAnnotator_ImplBase {
