<?xml version="1.0" encoding="UTF-8"?>
<!--
   Licensed to the Apache Software Foundation (ASF) under one
   or more contributor license agreements.  See the NOTICE file
   distributed with this work for additional information
   regarding copyright ownership.  The ASF licenses this file
   to you under the Apache License, Version 2.0 (the
   "License"); you may not use this file except in compliance
   with the License.  You may obtain a copy of the License at

     http://www.apache.org/licenses/LICENSE-2.0

   Unless required by applicable law or agreed to in writing,
   software distributed under the License is distributed on an
   "AS IS" BASIS, WITHOUT WARRANTIES OR CONDITIONS OF ANY
   KIND, either express or implied.  See the License for the
   specific language governing permissions and limitations
   under the License.    
-->
<project xmlns="http://maven.apache.org/POM/4.0.0" xmlns:xsi="http://www.w3.org/2001/XMLSchema-instance" xsi:schemaLocation="http://maven.apache.org/POM/4.0.0 http://maven.apache.org/maven-v4_0_0.xsd">
	<modelVersion>4.0.0</modelVersion>
  
  <parent>
    <groupId>org.apache.uima</groupId>
    <artifactId>uimaj-parent</artifactId>
<<<<<<< HEAD
    <version>2.11.1-SNAPSHOT</version>
=======
    <version>3.2.1-SNAPSHOT</version>
>>>>>>> f0cbe6f2
    <relativePath>../uimaj-parent/pom.xml</relativePath>
  </parent>
  
	<groupId>org.apache.uima</groupId>
	<artifactId>uimaj-test-util</artifactId>
	<packaging>jar</packaging>
	<name>Apache UIMA Base: ${project.artifactId}: JUnit utilities</name>
  <description>Utilities for testing UIMA</description>
  <url>${uimaWebsiteUrl}</url>

<<<<<<< HEAD
=======
  <!-- Special inheritance note
       even though the <scm> element that follows is exactly the 
       same as those in super poms, it cannot be inherited because 
       there is some special code that computes the connection elements
       from the chain of parent poms, if this is omitted. 
       
       Keeping this a bit factored allows cutting/pasting the <scm>
       element, and just changing the following two properties -->  
  <scm>
    <connection>
      scm:git:https://github.com/apache/uima-uimaj/
    </connection>
    <developerConnection>
      scm:git:https://github.com/apache/uima-uimaj/
    </developerConnection>
    <url>
      https://github.com/apache/uima-uimaj/
    </url>
    <tag>uimaj-3.2.0</tag>
  </scm>
  
>>>>>>> f0cbe6f2
  <properties>
    <uimaScmProject>jvinci</uimaScmProject>
    <postNoticeText>${ibmNoticeText}</postNoticeText>
  </properties>
     
	<dependencies>
		<dependency>
			<groupId>junit</groupId>
			<artifactId>junit</artifactId>
<<<<<<< HEAD
			<scope>compile</scope>  <!-- needed because dependency management has it as test -->
		</dependency>
    <dependency>
      <groupId>org.assertj</groupId>
      <artifactId>assertj-core</artifactId>
    </dependency>
		<dependency>
      <groupId>xmlunit</groupId>
      <artifactId>xmlunit</artifactId>
=======
			<scope>compile</scope>  <!-- is normally test scope, so need to be explicit -->
		</dependency>	
    <dependency>
      <groupId>xmlunit</groupId>
      <artifactId>xmlunit</artifactId>
      <version>1.6</version>
>>>>>>> f0cbe6f2
    </dependency>
	</dependencies>
</project><|MERGE_RESOLUTION|>--- conflicted
+++ resolved
@@ -23,11 +23,7 @@
   <parent>
     <groupId>org.apache.uima</groupId>
     <artifactId>uimaj-parent</artifactId>
-<<<<<<< HEAD
-    <version>2.11.1-SNAPSHOT</version>
-=======
     <version>3.2.1-SNAPSHOT</version>
->>>>>>> f0cbe6f2
     <relativePath>../uimaj-parent/pom.xml</relativePath>
   </parent>
   
@@ -38,8 +34,6 @@
   <description>Utilities for testing UIMA</description>
   <url>${uimaWebsiteUrl}</url>
 
-<<<<<<< HEAD
-=======
   <!-- Special inheritance note
        even though the <scm> element that follows is exactly the 
        same as those in super poms, it cannot be inherited because 
@@ -61,7 +55,6 @@
     <tag>uimaj-3.2.0</tag>
   </scm>
   
->>>>>>> f0cbe6f2
   <properties>
     <uimaScmProject>jvinci</uimaScmProject>
     <postNoticeText>${ibmNoticeText}</postNoticeText>
@@ -71,24 +64,12 @@
 		<dependency>
 			<groupId>junit</groupId>
 			<artifactId>junit</artifactId>
-<<<<<<< HEAD
-			<scope>compile</scope>  <!-- needed because dependency management has it as test -->
-		</dependency>
-    <dependency>
-      <groupId>org.assertj</groupId>
-      <artifactId>assertj-core</artifactId>
-    </dependency>
-		<dependency>
-      <groupId>xmlunit</groupId>
-      <artifactId>xmlunit</artifactId>
-=======
 			<scope>compile</scope>  <!-- is normally test scope, so need to be explicit -->
 		</dependency>	
     <dependency>
       <groupId>xmlunit</groupId>
       <artifactId>xmlunit</artifactId>
       <version>1.6</version>
->>>>>>> f0cbe6f2
     </dependency>
 	</dependencies>
 </project>