--- conflicted
+++ resolved
@@ -353,8 +353,6 @@
     return type;
   }
 
-<<<<<<< HEAD
-=======
   /**
    * E structural feature 2 uima feature.
    *
@@ -363,7 +361,6 @@
    * @return -
    * @throws URISyntaxException the URI syntax exception
    */
->>>>>>> 2386b33f
   private static FeatureDescription eStructuralFeature2UimaFeature(
           EStructuralFeature aStructuralFeature, Map aOptions) throws URISyntaxException {
     FeatureDescription feat = uimaFactory.createFeatureDescription();
@@ -557,14 +554,9 @@
   /**
    * Main program. Takes two arguments: the filename of an input .ecore file and the filename of the
    * UIMA TypeSystem file to generate.
-<<<<<<< HEAD
-   * @param args command line arguments.
-   * @throws Exception -
-=======
    *
    * @param args the arguments
    * @throws Exception the exception
->>>>>>> 2386b33f
    */
   public static void main(String[] args) throws Exception {
     if (args.length != 2) {
