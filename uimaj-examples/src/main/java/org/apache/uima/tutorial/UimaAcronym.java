/*
 * Licensed to the Apache Software Foundation (ASF) under one
 * or more contributor license agreements.  See the NOTICE file
 * distributed with this work for additional information
 * regarding copyright ownership.  The ASF licenses this file
 * to you under the Apache License, Version 2.0 (the
 * "License"); you may not use this file except in compliance
 * with the License.  You may obtain a copy of the License at
 *
 *   http://www.apache.org/licenses/LICENSE-2.0
 *
 * Unless required by applicable law or agreed to in writing,
 * software distributed under the License is distributed on an
 * "AS IS" BASIS, WITHOUT WARRANTIES OR CONDITIONS OF ANY
 * KIND, either express or implied.  See the License for the
 * specific language governing permissions and limitations
 * under the License.
 */
package org.apache.uima.tutorial;

import java.lang.invoke.CallSite;
import java.lang.invoke.MethodHandle;

import org.apache.uima.jcas.JCas;
import org.apache.uima.jcas.JCasRegistry;
import org.apache.uima.jcas.tcas.Annotation;
import org.apache.uima.cas.impl.CASImpl;
import org.apache.uima.cas.impl.TypeImpl;
import org.apache.uima.cas.impl.TypeSystemImpl;

<<<<<<< HEAD
/**
 * Updated by JCasGen Mon Nov 29 15:02:38 EST 2004 XML source: C:/Program
 * Files/apache/uima/examples/descriptors/tutorial/ex6/TutorialTypeSystem.xml
 * 
 * @generated
 */
@SuppressWarnings("javadoc")
=======

/** 
 * Updated by JCasGen Sun Oct 08 19:34:17 EDT 2017
 * XML source: C:/au/svnCheckouts/uv3/trunk/uimaj-v3/uimaj-examples/src/main/descriptors/tutorial/ex6/TutorialTypeSystem.xml
 * @generated */
>>>>>>> 2386b33f
public class UimaAcronym extends Annotation {

  /** @generated
   * @ordered 
   */
  @SuppressWarnings ("hiding")
  public final static String _TypeName = "org.apache.uima.tutorial.UimaAcronym";
  
    /**
     * The Constant typeIndexID.
     *
     * @generated 
     * @ordered 
     */
    public static final int typeIndexID = JCasRegistry.register(UimaAcronym.class);

<<<<<<< HEAD
  /** @generated */
  @Override
public int getTypeIndexID() {
    return typeIndexID;
  }
=======
    /**
     * The Constant type.
     *
     * @generated 
     * @ordered 
     */
    public static final int type = typeIndexID;
>>>>>>> 2386b33f

    /**
     * Gets the type index ID.
     *
     * @return the type index ID
     * @generated 
     */
    public int getTypeIndexID() {return typeIndexID;}
 
 
  /* *******************
   *   Feature Offsets *
   * *******************/ 
   
  public final static String _FeatName_expandedForm = "expandedForm";


  /* Feature Adjusted Offsets */
  private final static CallSite _FC_expandedForm = TypeSystemImpl.createCallSite(UimaAcronym.class, "expandedForm");
  private final static MethodHandle _FH_expandedForm = _FC_expandedForm.dynamicInvoker();

   
  /**
   * Never called. Disable default constructor
   *
   * @generated
   */
    protected  UimaAcronym() {/* intentionally empty block */}
    
    /**
     * Internal - constructor used by generator.
     *
     * @param type the type
     * @param casImpl the cas impl
     * @generated 
     */
    public  UimaAcronym(TypeImpl type, CASImpl casImpl) {
    super(type, casImpl);
    readObject();
  }
  
    /**
     * Instantiates a new uima acronym.
     *
     * @param jcas the jcas
     * @generated 
     */
    public  UimaAcronym(JCas jcas) {
    super(jcas);
    readObject();   
  } 


<<<<<<< HEAD
  /**
   * getter for expandedForm - gets
   * 
   * @generated
   */
  public String getExpandedForm() {
    if (UimaAcronym_Type.featOkTst && ((UimaAcronym_Type) jcasType).casFeat_expandedForm == null) {
        this.jcasType.jcas.throwFeatMissing("expandedForm", "org.apache.uima.tutorial.UimaAcronym");
    }
    return jcasType.ll_cas.ll_getStringValue(addr,
            ((UimaAcronym_Type) jcasType).casFeatCode_expandedForm);
  }
=======
    /**
     * Instantiates a new uima acronym.
     *
     * @param jcas the jcas
     * @param begin the begin
     * @param end the end
     */
    public  UimaAcronym(JCas jcas, int begin, int end) {
        super(jcas);
        setBegin(begin);
        setEnd(end);
        readObject();
    }
>>>>>>> 2386b33f

  /** 
   * <!-- begin-user-doc --> Write your own initialization here <!-- end-user-doc -->*
   * @generated modifiable 
   */
<<<<<<< HEAD
  public void setExpandedForm(String v) {
    if (UimaAcronym_Type.featOkTst && ((UimaAcronym_Type) jcasType).casFeat_expandedForm == null) {
        this.jcasType.jcas.throwFeatMissing("expandedForm", "org.apache.uima.tutorial.UimaAcronym");
    }
    jcasType.ll_cas.ll_setStringValue(addr, ((UimaAcronym_Type) jcasType).casFeatCode_expandedForm,
            v);
  }
=======
    private void readObject() {
    }
>>>>>>> 2386b33f

    // *--------------*
    // * Feature: expandedForm
    /**
     * getter for expandedForm - gets.
     *
     * @return the expanded form
     * @generated 
     */
    public String getExpandedForm() { return _getStringValueNc(wrapGetIntCatchException(_FH_expandedForm));}
    
    /**
     * setter for expandedForm - sets.
     *
     * @param v the new expanded form
     * @generated 
     */
    public void setExpandedForm(String v) {
    _setStringValueNfc(wrapGetIntCatchException(_FH_expandedForm), v);
  }    
    
        /**
     *  Custom constructor taking all parameters.
     *
     * @param jcas the jcas
     * @param start the start
     * @param end the end
     * @param expandedForm the expanded form
     */
    public  UimaAcronym(JCas jcas, int start, int end, String expandedForm) {
        super(jcas, start, end);
        setExpandedForm(expandedForm);
    }
}<|MERGE_RESOLUTION|>--- conflicted
+++ resolved
@@ -28,21 +28,11 @@
 import org.apache.uima.cas.impl.TypeImpl;
 import org.apache.uima.cas.impl.TypeSystemImpl;
 
-<<<<<<< HEAD
-/**
- * Updated by JCasGen Mon Nov 29 15:02:38 EST 2004 XML source: C:/Program
- * Files/apache/uima/examples/descriptors/tutorial/ex6/TutorialTypeSystem.xml
- * 
- * @generated
- */
-@SuppressWarnings("javadoc")
-=======
 
 /** 
  * Updated by JCasGen Sun Oct 08 19:34:17 EDT 2017
  * XML source: C:/au/svnCheckouts/uv3/trunk/uimaj-v3/uimaj-examples/src/main/descriptors/tutorial/ex6/TutorialTypeSystem.xml
  * @generated */
->>>>>>> 2386b33f
 public class UimaAcronym extends Annotation {
 
   /** @generated
@@ -59,13 +49,6 @@
      */
     public static final int typeIndexID = JCasRegistry.register(UimaAcronym.class);
 
-<<<<<<< HEAD
-  /** @generated */
-  @Override
-public int getTypeIndexID() {
-    return typeIndexID;
-  }
-=======
     /**
      * The Constant type.
      *
@@ -73,7 +56,6 @@
      * @ordered 
      */
     public static final int type = typeIndexID;
->>>>>>> 2386b33f
 
     /**
      * Gets the type index ID.
@@ -127,20 +109,6 @@
   } 
 
 
-<<<<<<< HEAD
-  /**
-   * getter for expandedForm - gets
-   * 
-   * @generated
-   */
-  public String getExpandedForm() {
-    if (UimaAcronym_Type.featOkTst && ((UimaAcronym_Type) jcasType).casFeat_expandedForm == null) {
-        this.jcasType.jcas.throwFeatMissing("expandedForm", "org.apache.uima.tutorial.UimaAcronym");
-    }
-    return jcasType.ll_cas.ll_getStringValue(addr,
-            ((UimaAcronym_Type) jcasType).casFeatCode_expandedForm);
-  }
-=======
     /**
      * Instantiates a new uima acronym.
      *
@@ -154,24 +122,13 @@
         setEnd(end);
         readObject();
     }
->>>>>>> 2386b33f
 
   /** 
    * <!-- begin-user-doc --> Write your own initialization here <!-- end-user-doc -->*
    * @generated modifiable 
    */
-<<<<<<< HEAD
-  public void setExpandedForm(String v) {
-    if (UimaAcronym_Type.featOkTst && ((UimaAcronym_Type) jcasType).casFeat_expandedForm == null) {
-        this.jcasType.jcas.throwFeatMissing("expandedForm", "org.apache.uima.tutorial.UimaAcronym");
-    }
-    jcasType.ll_cas.ll_setStringValue(addr, ((UimaAcronym_Type) jcasType).casFeatCode_expandedForm,
-            v);
-  }
-=======
     private void readObject() {
     }
->>>>>>> 2386b33f
 
     // *--------------*
     // * Feature: expandedForm
