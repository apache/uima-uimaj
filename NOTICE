--- conflicted
+++ resolved
@@ -1,9 +1,5 @@
 Apache UIMA uimaFIT
-<<<<<<< HEAD
-Copyright 2013-2019 The Apache Software Foundation
-=======
 Copyright 2013-2020 The Apache Software Foundation
->>>>>>> 1f49570f
 
 Copyright 2009-2012 Regents of the University of Colorado.
 All rights reserved.
