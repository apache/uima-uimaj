<?xml version="1.0" encoding="UTF-8"?>
<!--
   Licensed to the Apache Software Foundation (ASF) under one
   or more contributor license agreements.  See the NOTICE file
   distributed with this work for additional information
   regarding copyright ownership.  The ASF licenses this file
   to you under the Apache License, Version 2.0 (the
   "License"); you may not use this file except in compliance
   with the License.  You may obtain a copy of the License at

     http://www.apache.org/licenses/LICENSE-2.0

   Unless required by applicable law or agreed to in writing,
   software distributed under the License is distributed on an
   "AS IS" BASIS, WITHOUT WARRANTIES OR CONDITIONS OF ANY
   KIND, either express or implied.  See the License for the
   specific language governing permissions and limitations
   under the License.    
-->
<project xmlns="http://maven.apache.org/POM/4.0.0" xmlns:xsi="http://www.w3.org/2001/XMLSchema-instance" xsi:schemaLocation="http://maven.apache.org/POM/4.0.0 http://maven.apache.org/maven-v4_0_0.xsd">
  <modelVersion>4.0.0</modelVersion>

  <parent>
    <groupId>org.apache.uima</groupId>
    <artifactId>uimaj-parent</artifactId>
    <version>3.6.0-SNAPSHOT</version>
    <relativePath>../uimaj-parent/pom.xml</relativePath>
  </parent>

  <artifactId>uimaj-bom</artifactId>
<<<<<<< HEAD
  <version>4.0.0-SNAPSHOT</version>
=======
>>>>>>> a6477bb7
  <packaging>pom</packaging>

  <name>Apache UIMA Java SDK: BOM</name>

  <dependencyManagement>
    <dependencies>
      <dependency>
        <groupId>org.apache.uima</groupId>
        <artifactId>uimaj-core</artifactId>
        <version>4.0.0-SNAPSHOT</version>
      </dependency>
      <dependency>
        <groupId>org.apache.uima</groupId>
        <artifactId>uimaj-cpe</artifactId>
        <version>4.0.0-SNAPSHOT</version>
      </dependency>
      <dependency>
        <groupId>org.apache.uima</groupId>
        <artifactId>uimaj-json</artifactId>
        <version>4.0.0-SNAPSHOT</version>
      </dependency>
      <dependency>
        <groupId>org.apache.uima</groupId>
        <artifactId>uimaj-tools</artifactId>
        <version>4.0.0-SNAPSHOT</version>
      </dependency>
      <dependency>
        <groupId>org.apache.uima</groupId>
        <artifactId>uimaj-adapter-vinci</artifactId>
        <version>4.0.0-SNAPSHOT</version>
      </dependency>
      <dependency>
        <groupId>org.apache.uima</groupId>
        <artifactId>jVinci</artifactId>
        <version>4.0.0-SNAPSHOT</version>
      </dependency>
      <dependency>
        <groupId>org.apache.uima</groupId>
        <artifactId>uimaj-test-util</artifactId>
        <version>4.0.0-SNAPSHOT</version>
      </dependency>
      <dependency>
        <groupId>org.apache.uima</groupId>
        <artifactId>uimaj-component-test-util</artifactId>
        <version>4.0.0-SNAPSHOT</version>
      </dependency>
      <dependency>
        <groupId>org.apache.uima</groupId>
        <artifactId>uimaj-document-annotation</artifactId>
        <version>4.0.0-SNAPSHOT</version>
      </dependency>

      <dependency>
        <groupId>org.apache.uima</groupId>
        <artifactId>uimafit-assertj</artifactId>
        <version>3.6.0-SNAPSHOT</version>
      </dependency>
      <dependency>
        <groupId>org.apache.uima</groupId>
        <artifactId>uimafit-core</artifactId>
        <version>3.6.0-SNAPSHOT</version>
      </dependency>
      <dependency>
        <groupId>org.apache.uima</groupId>
        <artifactId>uimafit-cpe</artifactId>
        <version>3.6.0-SNAPSHOT</version>
      </dependency>
      <dependency>
        <groupId>org.apache.uima</groupId>
        <artifactId>uimafit-junit</artifactId>
        <version>3.6.0-SNAPSHOT</version>
      </dependency>
      <dependency>
        <groupId>org.apache.uima</groupId>
        <artifactId>uimafit-spring</artifactId>
        <version>3.6.0-SNAPSHOT</version>
      </dependency>
    </dependencies>
  </dependencyManagement>
</project><|MERGE_RESOLUTION|>--- conflicted
+++ resolved
@@ -23,15 +23,11 @@
   <parent>
     <groupId>org.apache.uima</groupId>
     <artifactId>uimaj-parent</artifactId>
-    <version>3.6.0-SNAPSHOT</version>
+    <version>4.0.0-SNAPSHOT</version>
     <relativePath>../uimaj-parent/pom.xml</relativePath>
   </parent>
 
   <artifactId>uimaj-bom</artifactId>
-<<<<<<< HEAD
-  <version>4.0.0-SNAPSHOT</version>
-=======
->>>>>>> a6477bb7
   <packaging>pom</packaging>
 
   <name>Apache UIMA Java SDK: BOM</name>
