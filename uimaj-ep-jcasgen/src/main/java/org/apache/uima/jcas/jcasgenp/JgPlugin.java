--- conflicted
+++ resolved
@@ -46,39 +46,27 @@
   }
 
   /**
-<<<<<<< HEAD
-   * @return the shared instance.
-=======
    * Returns the shared instance.
    *
    * @return the default
->>>>>>> 2386b33f
    */
   public static JgPlugin getDefault() {
     return plugin;
   }
 
   /**
-<<<<<<< HEAD
-   * @return the workspace instance.
-=======
    * Returns the workspace instance.
    *
    * @return the workspace
->>>>>>> 2386b33f
    */
   public static IWorkspace getWorkspace() {
     return ResourcesPlugin.getWorkspace();
   }
 
   /**
-<<<<<<< HEAD
-   * @return the unique identifier of this plugin.
-=======
    * Convenience method which returns the unique identifier of this plugin.
    *
    * @return the unique identifier
->>>>>>> 2386b33f
    */
   public static String getUniqueIdentifier() {
     return JCASGEN_ID;
