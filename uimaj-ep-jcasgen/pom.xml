--- conflicted
+++ resolved
@@ -23,11 +23,7 @@
   <parent>
     <groupId>org.apache.uima</groupId>
     <artifactId>uimaj-parent</artifactId>
-<<<<<<< HEAD
-    <version>2.11.1-SNAPSHOT</version>
-=======
     <version>3.2.1-SNAPSHOT</version>
->>>>>>> f0cbe6f2
     <relativePath>../uimaj-parent/pom.xml</relativePath>
   </parent>
 
@@ -37,9 +33,6 @@
   <description>Provides a connection to the JCasGen tooling, for
     the Component Descriptor Editor</description>
   <url>${uimaWebsiteUrl}</url>
-<<<<<<< HEAD
-  
-=======
 
   <!-- Special inheritance note
     even though the <scm> element that follows is exactly the
@@ -62,7 +55,6 @@
     <tag>uimaj-3.2.0</tag>
   </scm>
 
->>>>>>> f0cbe6f2
   <properties>
     <uimaScmProject>${project.artifactId}</uimaScmProject>
     <postNoticeText>${ibmNoticeText}</postNoticeText>
@@ -94,24 +86,6 @@
           <artifactId>procyon-core</artifactId>
         </exclusion>
       </exclusions>
-<<<<<<< HEAD
-		</dependency>	
-    
-    <!-- Eclipse dependencies -->
-		<dependency>
-      <groupId>${eclipseP2RepoId}</groupId>
-			<artifactId>org.eclipse.jdt.core</artifactId>
-			<version>[3.12.0, 4.0.0)</version>
-			<scope>provided</scope>
-		</dependency>								
-		<dependency>
-			<groupId>org.eclipse.emf</groupId>
-			<artifactId>codegen</artifactId>
-			<!--version>2.9.1</version-->
-			<version>2.1.0</version>
-			<scope>provided</scope>
-		</dependency>
-=======
     </dependency>
 
     <dependency>
@@ -143,23 +117,12 @@
       <scope>provided</scope>
     </dependency>
 
->>>>>>> f0cbe6f2
     <dependency>
       <groupId>org.eclipse.emf</groupId>
       <artifactId>common</artifactId>
       <version>2.1.0</version>
       <scope>provided</scope>
     </dependency>
-<<<<<<< HEAD
-	</dependencies>
-  
-	<build>
-    
-    <!-- don't use artifactId as first part of finalName, follow instead the eclipse convention -->  
-		<finalName>org.apache.uima.jcas.jcasgenp_${parsedVersion.osgiVersion}</finalName>
-    	
- 		<plugins>
-=======
   </dependencies>
 
   <build>
@@ -168,7 +131,6 @@
     <finalName>org.apache.uima.jcas.jcasgenp_${parsedVersion.osgiVersion}</finalName>
 
     <plugins>
->>>>>>> f0cbe6f2
       <plugin>
         <groupId>org.apache.felix</groupId>
         <artifactId>maven-bundle-plugin</artifactId>
