<?xml version="1.0" encoding="UTF-8"?>
<!--
   Licensed to the Apache Software Foundation (ASF) under one
   or more contributor license agreements.  See the NOTICE file
   distributed with this work for additional information
   regarding copyright ownership.  The ASF licenses this file
   to you under the Apache License, Version 2.0 (the
   "License"); you may not use this file except in compliance
   with the License.  You may obtain a copy of the License at

     http://www.apache.org/licenses/LICENSE-2.0

   Unless required by applicable law or agreed to in writing,
   software distributed under the License is distributed on an
   "AS IS" BASIS, WITHOUT WARRANTIES OR CONDITIONS OF ANY
   KIND, either express or implied.  See the License for the
   specific language governing permissions and limitations
   under the License.    
-->
<project xmlns="http://maven.apache.org/POM/4.0.0" xmlns:xsi="http://www.w3.org/2001/XMLSchema-instance" xsi:schemaLocation="http://maven.apache.org/POM/4.0.0 http://maven.apache.org/maven-v4_0_0.xsd">
	<modelVersion>4.0.0</modelVersion>
  
  <parent>
    <groupId>org.apache.uima</groupId>
    <artifactId>uimaj-parent</artifactId>
<<<<<<< HEAD
    <version>2.10.5-SNAPSHOT</version>
=======
    <version>3.1.1-SNAPSHOT</version>
>>>>>>> 488947ef
    <relativePath>../uimaj-parent/pom.xml</relativePath>
  </parent>
  
	<artifactId>uimaj-ep-jcasgen</artifactId>
	<packaging>jar</packaging>
	<name>Apache UIMA Eclipse: ${project.artifactId}</name>
  <description>Provides a connection to the JCasGen tooling, for
    the Component Descriptor Editor</description>
  <url>${uimaWebsiteUrl}</url>
  
  <!-- Special inheritance note
       even though the <scm> element that follows is exactly the 
       same as those in super poms, it cannot be inherited because 
       there is some special code that computes the connection elements
       from the chain of parent poms, if this is omitted. 
       
       Keeping this a bit factored allows cutting/pasting the <scm>
       element, and just changing the following two properties -->  
  <scm>
    <connection>
<<<<<<< HEAD
      scm:svn:https://svn.apache.org/repos/asf/uima/uimaj/trunk/uimaj-ep-jcasgen
=======
      scm:svn:https://svn.apache.org/repos/asf/uima/uv3/uimaj-v3/trunk/uimaj-ep-jcasgen
>>>>>>> 488947ef
    </connection>
    <developerConnection>
      scm:svn:https://svn.apache.org/repos/asf/uima/uv3/uimaj-v3/trunk/uimaj-ep-jcasgen
    </developerConnection>
    <url>
<<<<<<< HEAD
      https://svn.apache.org/viewvc/uima/uimaj/trunk/uimaj-ep-jcasgen
=======
      https://svn.apache.org/viewvc/uima/uv3/uimaj-v3/trunk/uimaj-ep-jcasgen
>>>>>>> 488947ef
    </url>
  </scm>
  
  <properties>
    <uimaScmProject>${project.artifactId}</uimaScmProject>
    <postNoticeText>${ibmNoticeText}</postNoticeText>
  </properties>
  
	<dependencies>
    <!-- UIMA dependencies -->
    <!-- don't depend on the runtime plugin, instead, 
         depend on the parts needed -->
    <!--dependency>
      <groupId>org.apache.uima</groupId>
      <artifactId>uimaj-ep-runtime</artifactId>
      <version>${uimaj-release-eclipse-version}</version>
      <scope>compile</scope>     
    </dependency-->
    
		<dependency>
			<groupId>org.apache.uima</groupId>
			<artifactId>uimaj-core</artifactId>
			<version>${project.parent.version}</version>
			<scope>compile</scope>
		</dependency>
    		
		<dependency>
			<groupId>org.apache.uima</groupId>
			<artifactId>uimaj-tools</artifactId>
			<version>${project.parent.version}</version>
			<scope>compile</scope>
		</dependency>	
    
    <!-- Eclipse dependencies -->
		<dependency>
      <groupId>org.eclipse.core</groupId>
      <artifactId>org.eclipse.core.runtime</artifactId>
      <version>3.2.0</version>
      <scope>provided</scope>
    </dependency>
		<dependency>
			<groupId>org.eclipse.jdt</groupId>
			<artifactId>org.eclipse.jdt.core</artifactId>
			<version>3.2.0</version>
			<scope>provided</scope>
		</dependency>								
    <dependency>
      <groupId>org.eclipse.emf</groupId>
      <artifactId>codegen</artifactId>
      <!--version>2.9.1</version-->
      <version>2.1.0</version>
      <scope>provided</scope>
    </dependency>
    <dependency>
      <groupId>org.eclipse.emf</groupId>
      <artifactId>common</artifactId>
      <version>2.1.0</version>
    </dependency>
    
    
    <!-- These next dependencies are just to lock down the
         transitive dependencies of the above.
         This was done because on Sept 7 2010 somebody uploaded
         corrupted versions of these to maven central. -->
     <dependency>
      <groupId>org.eclipse.equinox</groupId>
      <artifactId>org.eclipse.equinox.registry</artifactId>
      <version>3.2.1</version>
      <scope>provided</scope>      
    </dependency>
    <dependency>
      <groupId>org.eclipse.core</groupId>
      <artifactId>org.eclipse.core.jobs</artifactId>
      <version>3.2.0</version>
      <scope>provided</scope>      
    </dependency>
    <dependency>
      <groupId>org.eclipse.core</groupId>
      <artifactId>org.eclipse.core.contenttype</artifactId>
      <version>3.2.0</version>
      <scope>provided</scope>      
    </dependency>
    <dependency>
      <groupId>org.eclipse.equinox</groupId>
      <artifactId>org.eclipse.equinox.preferences</artifactId>
      <version>3.2.1</version>
      <scope>provided</scope>      
    </dependency>
    <dependency>
      <groupId>org.eclipse.osgi</groupId>
      <artifactId>org.eclipse.osgi</artifactId>
      <version>3.2.1</version>
      <scope>provided</scope>      
    </dependency>
    <dependency>
      <groupId>org.eclipse.core</groupId>
      <artifactId>org.eclipse.core.filesystem</artifactId>
      <version>1.0.0</version>
      <scope>provided</scope>
    </dependency>
    <dependency>
      <groupId>org.eclipse.equinox</groupId>
      <artifactId>org.eclipse.equinox.common</artifactId>
      <version>3.2.0</version>
      <scope>provided</scope>      
    </dependency>
    <dependency>
      <groupId>org.eclipse.core</groupId>
      <artifactId>org.eclipse.core.resources</artifactId>
      <version>3.2.1</version>
      <scope>provided</scope>      
    </dependency>
    <dependency>
      <groupId>org.eclipse.ant</groupId>
      <artifactId>org.eclipse.ant.core</artifactId>
      <version>3.1.100</version>
      <scope>provided</scope>      
    </dependency>
    <dependency>
      <groupId>org.eclipse.core</groupId>
      <artifactId>org.eclipse.core.expressions</artifactId>
      <version>3.2.1</version>
      <scope>provided</scope>      
    </dependency>
    <dependency>
      <groupId>org.eclipse.core</groupId>
      <artifactId>org.eclipse.core.variables</artifactId>
      <version>3.1.100</version>
      <scope>provided</scope>      
    </dependency>

         
             
	</dependencies>
  
	<build>
    
    <!-- don't use artifactId as first part of finalName, follow instead the eclipse convention -->  
		<finalName>org.apache.uima.jcas.jcasgenp_${parsedVersion.osgiVersion}</finalName>
    	
 		<plugins>
      <plugin>
        <groupId>org.apache.felix</groupId>
        <artifactId>maven-bundle-plugin</artifactId>
        <configuration>
          <instructions>
            <!-- turn off "uses" generation because Eclipse 3.2.x doesn't work with them -->
            <_nouses>true</_nouses>
            <Export-Package>
              org.apache.uima.jcas.jcasgenp
            </Export-Package>
            <Bundle-Activator>org.apache.uima.jcas.jcasgenp.JgPlugin</Bundle-Activator>

            <!-- handle split packages in Eclipse.
              We do this by using Require-Bundle, and excluding from the Import-Package those
                split packages covered by those bundles - this is required by OSGi.
                               
               org.eclipse.core.runtime has combined apis (that were split in later 
                 point releases of 3.x)
            -->
            <!-- NOTE: ANY CONTINUATION LINES for Require-Bundle MUST START IN Col1 else manifest is potentially wrong -->
            <Require-Bundle>org.eclipse.core.runtime</Require-Bundle>
            <!-- the bottom two imports are needed by Eclipse to get things to compile, but
                 not needed by maven -->
            <Import-Package>
<<<<<<< HEAD
              !org.eclipse.core.runtime,  
=======
              !org.eclipse.core.runtime,                 
>>>>>>> 488947ef
              org.osgi.framework, 
              org.eclipse.jdt.core.jdom,
              *  
            </Import-Package> 
            <Bundle-SymbolicName>org.apache.uima.jcas.jcasgenp;singleton:=true</Bundle-SymbolicName>
            <Eclipse-AutoStart>true</Eclipse-AutoStart>
            <Plugin-Class>org.apache.uima.jcas.jcasgenp.JgPlugin</Plugin-Class>            
          </instructions>
        </configuration>
      </plugin> 
		</plugins>
	</build>
</project><|MERGE_RESOLUTION|>--- conflicted
+++ resolved
@@ -23,11 +23,7 @@
   <parent>
     <groupId>org.apache.uima</groupId>
     <artifactId>uimaj-parent</artifactId>
-<<<<<<< HEAD
-    <version>2.10.5-SNAPSHOT</version>
-=======
     <version>3.1.1-SNAPSHOT</version>
->>>>>>> 488947ef
     <relativePath>../uimaj-parent/pom.xml</relativePath>
   </parent>
   
@@ -48,21 +44,13 @@
        element, and just changing the following two properties -->  
   <scm>
     <connection>
-<<<<<<< HEAD
-      scm:svn:https://svn.apache.org/repos/asf/uima/uimaj/trunk/uimaj-ep-jcasgen
-=======
       scm:svn:https://svn.apache.org/repos/asf/uima/uv3/uimaj-v3/trunk/uimaj-ep-jcasgen
->>>>>>> 488947ef
     </connection>
     <developerConnection>
       scm:svn:https://svn.apache.org/repos/asf/uima/uv3/uimaj-v3/trunk/uimaj-ep-jcasgen
     </developerConnection>
     <url>
-<<<<<<< HEAD
-      https://svn.apache.org/viewvc/uima/uimaj/trunk/uimaj-ep-jcasgen
-=======
       https://svn.apache.org/viewvc/uima/uv3/uimaj-v3/trunk/uimaj-ep-jcasgen
->>>>>>> 488947ef
     </url>
   </scm>
   
@@ -228,11 +216,7 @@
             <!-- the bottom two imports are needed by Eclipse to get things to compile, but
                  not needed by maven -->
             <Import-Package>
-<<<<<<< HEAD
-              !org.eclipse.core.runtime,  
-=======
               !org.eclipse.core.runtime,                 
->>>>>>> 488947ef
               org.osgi.framework, 
               org.eclipse.jdt.core.jdom,
               *  
