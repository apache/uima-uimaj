/*
 * Licensed to the Apache Software Foundation (ASF) under one
 * or more contributor license agreements.  See the NOTICE file
 * distributed with this work for additional information
 * regarding copyright ownership.  The ASF licenses this file
 * to you under the Apache License, Version 2.0 (the
 * "License"); you may not use this file except in compliance
 * with the License.  You may obtain a copy of the License at
 * 
 *   http://www.apache.org/licenses/LICENSE-2.0
 * 
 * Unless required by applicable law or agreed to in writing,
 * software distributed under the License is distributed on an
 * "AS IS" BASIS, WITHOUT WARRANTIES OR CONDITIONS OF ANY
 * KIND, either express or implied.  See the License for the
 * specific language governing permissions and limitations
 * under the License.
 */
package org.apache.uima.util.jet;

import java.io.File;
import java.io.FileNotFoundException;
import java.io.FileReader;
import java.io.FileWriter;
import java.io.IOException;

public class JetExpander {
  
  static final String APACHE_2_LICENSE_HEADER = 
    "/*\n" +
" * Licensed to the Apache Software Foundation (ASF) under one\n" +
" * or more contributor license agreements.  See the NOTICE file\n" +
" * distributed with this work for additional information\n" +
" * regarding copyright ownership.  The ASF licenses this file\n" +
" * to you under the Apache License, Version 2.0 (the\n" +
" * \"License\"); you may not use this file except in compliance\n" +
" * with the License.  You may obtain a copy of the License at\n" +
" * \n" +
" *   http://www.apache.org/licenses/LICENSE-2.0\n" +
" * \n" +
" * Unless required by applicable law or agreed to in writing,\n" +
" * software distributed under the License is distributed on an\n" +
" * \"AS IS\" BASIS, WITHOUT WARRANTIES OR CONDITIONS OF ANY\n" +
" * KIND, either express or implied.  See the License for the\n" +
" * specific language governing permissions and limitations\n" +
" * under the License.\n" +
" */\n\n";
 
  static class ErrorExit extends RuntimeException {
    private static final long serialVersionUID = 1L;
    String msg;
    ErrorExit(String msg) {
      super();
      this.msg = msg;
      System.err.println("JetExpander error: " + msg);
    }
  }
  
  FileWriter fileWriter;
  String outDir;
  String in;  
  String rootDir;
  
	public static void main(String[] args) {
		// arg 1 = source
		// arg 2 = dir where output goes
		JetExpander je = new JetExpander();
		je.main1(args);
	}
	
	void main1(String[] args) {
		try {
			if (args.length != 2) 
			  throw new ErrorExit("Bad Arguments - need 2, source, and output directory.");
			
			File inputFile = new File(args[0]);
			outDir = args[1];
			try {
				rootDir = pathOnly(inputFile.getCanonicalPath());
			} catch (IOException e1) {
				e1.printStackTrace();
				throw new ErrorExit("trouble getting input file canonical path.");
			}
					
	    in = readFile(args[0]);
	    int i;
			try {
				i = outputStart();
				expand(i);
				fileWriter.write("\n    return stringBuilder.toString();\n  }\n}");
				fileWriter.close();
			} catch (IOException e2) {
				e2.printStackTrace();
				throw new ErrorExit("IO error writing output file startup.");
			}
		}
		catch (ErrorExit e) {
		}
	}
	
	String readFile(String fileName) {
    FileReader fileReader = null;
    try {
			File file = new File(fileName);
			file = file.getCanonicalFile();
      fileReader = new FileReader(file);
      
			int fileLength = (int)file.length(); // length in bytes >= length in chars due to char encoding
			char[] buffer = new char [fileLength];
      int read_so_far = 0;
      while (read_so_far < fileLength) {
			  int count = fileReader.read(buffer, read_so_far, fileLength - read_so_far);	
        if (0 > count)
          break;
        read_so_far += count;
      }     
			return new String(buffer, 0, read_so_far).replaceAll("\\r","");  // for linux/unix 
		} catch (FileNotFoundException e) {
			e.printStackTrace();
			throw new ErrorExit("Bad Input File - can't read it: '" + fileName + "'");	  
		} catch (IOException e) {
			e.printStackTrace();
			throw new ErrorExit("IO Error reading input file: '" + fileName + "'");
		} finally {
      if (null != fileReader) 
        try {
          fileReader.close();
        } catch (IOException e) {
        }
    }
	}
	
	String pathOnly(String f) {
		int lastSep = f.lastIndexOf(File.separatorChar);
		return f.substring(0, lastSep);
	}
	
	int outputStart() throws IOException {

    String p1 = "<%@ jet package=\"";
		int i = in.indexOf(p1);
	  if (i < 0 )
	    throw new ErrorExit("Cant find the <% jet package= sequence.");
    i = i + p1.length();
	  int nextQuotePos = in.indexOf('"',i);	  
	  String pkg = in.substring(i,nextQuotePos);
	  
    String p2 = "imports=\"";
	  i = in.indexOf(p2, nextQuotePos) + p2.length();
	  nextQuotePos = in.indexOf('"',i);  
	  String [] imports = in.substring(i, nextQuotePos).split("\\s+");
	  
		String p3 = "class=\"";
		i = in.indexOf(p3, nextQuotePos) + p3.length();
		nextQuotePos = in.indexOf('"',i);  
		String className = in.substring(i, nextQuotePos);

    String p4 = "implements=\"";
    String implementsName = null;
    i = in.indexOf(p4, nextQuotePos) + p4.length();
    if (i > 0) {
      nextQuotePos = in.indexOf('"',i);  
      implementsName = in.substring(i, nextQuotePos);
    }

		String outFileName = null;
		try {
<<<<<<< HEAD
			outFileName = outDir + File.separator + pkg.replaceAll("\\.", File.separator) + File.separator + className + ".java";
=======
		  // replaceAll with replacement of "File.separator" fails in Java 8 with 
		  //   illegal arg exception; needs to be doubled!
		  // avoid that by using forward slash which works with Java paths anyways.
			outFileName = outDir + File.separator + pkg.replaceAll("\\.","/") + File.separator + className + ".java";
>>>>>>> 488947ef
			(new File(pathOnly(outFileName))).mkdirs();			
			fileWriter = new FileWriter(outFileName);
		} catch (IOException e1) {
			e1.printStackTrace();
			throw new ErrorExit(
				"Bad outputFile - can't open for writing: '" + outFileName + "'");
		}
    fileWriter.write(APACHE_2_LICENSE_HEADER);
		fileWriter.write("package " + pkg + ";\n\n");
		
		for (int j = 0; j < imports.length; j++) {
			fileWriter.write("import " + imports[j] + ";\n");
		}

    fileWriter.write("\npublic class " + className);
    if (implementsName != null) {
      fileWriter.write(" implements " + implementsName);
    }
    fileWriter.write(" {\n\n");
    fileWriter.write("  public String generate(Object argument) {\n");
    fileWriter.write("    StringBuilder stringBuilder = new StringBuilder();\n");
    
		return in.indexOf('\n', nextQuotePos);
	}

  String fixupStr (int start, int end) {
    // for linux - have to remove the backslash-r sequence
    return in.substring(start, end).replaceAll("\n","\\\\n").replaceAll("\r","")
  	.replaceAll("\"","\\\\\"")
    ;	
  }
  
	void expand (int i) throws IOException{
		for (; i < in.length(); ) {
      int trigger = in.indexOf("<%",i);
      if (trigger >= 0) {
      	
//      	String [] lines = in.substring(i,trigger).split("\n",-1);
//      	for (int j = 0; j < lines.length; j++) {
//      		fileWriter.write("\n    stringBuilder.append(\"" + lines[j] + 
//                            ((j < lines.length-1) ? "\\n" : "") + "\");");
//      	}
				fileWriter.write("\n    stringBuilder.append(\"" + fixupStr(i, trigger) + "\");");
                 
        if (in.charAt(trigger+2) == '@') {
        	i = doInclude(trigger+3);
        	continue;
        }
        
        if (in.charAt(trigger+2) == '=') {
        	i = doInsert(trigger+3);
        	continue;
        }
        
        //fileWriter.write("\n  ");
        int triggerEnd = in.indexOf("%>",trigger+2);
        fileWriter.write("\n  " + in.substring(trigger+2, triggerEnd));
        i = triggerEnd+2;
		    if (in.charAt(i) == '\n')
		      i += 1;

        continue;
      }
      else {
      	fileWriter.write("\n    stringBuilder.append(\"" + fixupStr(i, in.length()) + "\");");
      	break;
      }
		}		  
	}
	
	int doInclude(int i) throws IOException {
		final String p1 = " include file=\"";
		String savedIn = in;
		
		if (!in.substring(i, i + p1.length()).equals(p1)) {
			throw new ErrorExit("bad include: " + in.substring(i, i+100));
		}		
		i = i + p1.length();
		int includeEnd = in.indexOf("\"", i);
		String includeFileName = in.substring(i, includeEnd);
		String savedUserDir = System.getProperty("user.dir");
		System.setProperty("user.dir", rootDir);
		in = readFile(includeFileName);
    // strip off headers
    int endLoc = in.indexOf("*/");
    if (endLoc < 0)
      throw new ErrorExit("Missing initial comment in included file " + includeFileName);
    in = in.substring(endLoc + 3);  // skip over */ plus nl
		expand(0);
		System.setProperty("user.dir", savedUserDir);
	  in = savedIn;
		i = in.indexOf("%>", includeEnd) + 2;
		if (in.charAt(i) == '\n') 
		  i += 1;
		return i;
	}
	
	int doInsert(int i) throws IOException {
		int insertEnd = in.indexOf("%>", i);
		fileWriter.write("\n    stringBuilder.append(" + in.substring(i, insertEnd) + ");");
		return insertEnd + 2;
	}
}
<|MERGE_RESOLUTION|>--- conflicted
+++ resolved
@@ -1,278 +1,274 @@
-/*
- * Licensed to the Apache Software Foundation (ASF) under one
- * or more contributor license agreements.  See the NOTICE file
- * distributed with this work for additional information
- * regarding copyright ownership.  The ASF licenses this file
- * to you under the Apache License, Version 2.0 (the
- * "License"); you may not use this file except in compliance
- * with the License.  You may obtain a copy of the License at
- * 
- *   http://www.apache.org/licenses/LICENSE-2.0
- * 
- * Unless required by applicable law or agreed to in writing,
- * software distributed under the License is distributed on an
- * "AS IS" BASIS, WITHOUT WARRANTIES OR CONDITIONS OF ANY
- * KIND, either express or implied.  See the License for the
- * specific language governing permissions and limitations
- * under the License.
- */
-package org.apache.uima.util.jet;
-
-import java.io.File;
-import java.io.FileNotFoundException;
-import java.io.FileReader;
-import java.io.FileWriter;
-import java.io.IOException;
-
-public class JetExpander {
-  
-  static final String APACHE_2_LICENSE_HEADER = 
-    "/*\n" +
-" * Licensed to the Apache Software Foundation (ASF) under one\n" +
-" * or more contributor license agreements.  See the NOTICE file\n" +
-" * distributed with this work for additional information\n" +
-" * regarding copyright ownership.  The ASF licenses this file\n" +
-" * to you under the Apache License, Version 2.0 (the\n" +
-" * \"License\"); you may not use this file except in compliance\n" +
-" * with the License.  You may obtain a copy of the License at\n" +
-" * \n" +
-" *   http://www.apache.org/licenses/LICENSE-2.0\n" +
-" * \n" +
-" * Unless required by applicable law or agreed to in writing,\n" +
-" * software distributed under the License is distributed on an\n" +
-" * \"AS IS\" BASIS, WITHOUT WARRANTIES OR CONDITIONS OF ANY\n" +
-" * KIND, either express or implied.  See the License for the\n" +
-" * specific language governing permissions and limitations\n" +
-" * under the License.\n" +
-" */\n\n";
- 
-  static class ErrorExit extends RuntimeException {
-    private static final long serialVersionUID = 1L;
-    String msg;
-    ErrorExit(String msg) {
-      super();
-      this.msg = msg;
-      System.err.println("JetExpander error: " + msg);
-    }
-  }
-  
-  FileWriter fileWriter;
-  String outDir;
-  String in;  
-  String rootDir;
-  
-	public static void main(String[] args) {
-		// arg 1 = source
-		// arg 2 = dir where output goes
-		JetExpander je = new JetExpander();
-		je.main1(args);
-	}
-	
-	void main1(String[] args) {
-		try {
-			if (args.length != 2) 
-			  throw new ErrorExit("Bad Arguments - need 2, source, and output directory.");
-			
-			File inputFile = new File(args[0]);
-			outDir = args[1];
-			try {
-				rootDir = pathOnly(inputFile.getCanonicalPath());
-			} catch (IOException e1) {
-				e1.printStackTrace();
-				throw new ErrorExit("trouble getting input file canonical path.");
-			}
-					
-	    in = readFile(args[0]);
-	    int i;
-			try {
-				i = outputStart();
-				expand(i);
-				fileWriter.write("\n    return stringBuilder.toString();\n  }\n}");
-				fileWriter.close();
-			} catch (IOException e2) {
-				e2.printStackTrace();
-				throw new ErrorExit("IO error writing output file startup.");
-			}
-		}
-		catch (ErrorExit e) {
-		}
-	}
-	
-	String readFile(String fileName) {
-    FileReader fileReader = null;
-    try {
-			File file = new File(fileName);
-			file = file.getCanonicalFile();
-      fileReader = new FileReader(file);
-      
-			int fileLength = (int)file.length(); // length in bytes >= length in chars due to char encoding
-			char[] buffer = new char [fileLength];
-      int read_so_far = 0;
-      while (read_so_far < fileLength) {
-			  int count = fileReader.read(buffer, read_so_far, fileLength - read_so_far);	
-        if (0 > count)
-          break;
-        read_so_far += count;
-      }     
-			return new String(buffer, 0, read_so_far).replaceAll("\\r","");  // for linux/unix 
-		} catch (FileNotFoundException e) {
-			e.printStackTrace();
-			throw new ErrorExit("Bad Input File - can't read it: '" + fileName + "'");	  
-		} catch (IOException e) {
-			e.printStackTrace();
-			throw new ErrorExit("IO Error reading input file: '" + fileName + "'");
-		} finally {
-      if (null != fileReader) 
-        try {
-          fileReader.close();
-        } catch (IOException e) {
-        }
-    }
-	}
-	
-	String pathOnly(String f) {
-		int lastSep = f.lastIndexOf(File.separatorChar);
-		return f.substring(0, lastSep);
-	}
-	
-	int outputStart() throws IOException {
-
-    String p1 = "<%@ jet package=\"";
-		int i = in.indexOf(p1);
-	  if (i < 0 )
-	    throw new ErrorExit("Cant find the <% jet package= sequence.");
-    i = i + p1.length();
-	  int nextQuotePos = in.indexOf('"',i);	  
-	  String pkg = in.substring(i,nextQuotePos);
-	  
-    String p2 = "imports=\"";
-	  i = in.indexOf(p2, nextQuotePos) + p2.length();
-	  nextQuotePos = in.indexOf('"',i);  
-	  String [] imports = in.substring(i, nextQuotePos).split("\\s+");
-	  
-		String p3 = "class=\"";
-		i = in.indexOf(p3, nextQuotePos) + p3.length();
-		nextQuotePos = in.indexOf('"',i);  
-		String className = in.substring(i, nextQuotePos);
-
-    String p4 = "implements=\"";
-    String implementsName = null;
-    i = in.indexOf(p4, nextQuotePos) + p4.length();
-    if (i > 0) {
-      nextQuotePos = in.indexOf('"',i);  
-      implementsName = in.substring(i, nextQuotePos);
-    }
-
-		String outFileName = null;
-		try {
-<<<<<<< HEAD
-			outFileName = outDir + File.separator + pkg.replaceAll("\\.", File.separator) + File.separator + className + ".java";
-=======
-		  // replaceAll with replacement of "File.separator" fails in Java 8 with 
-		  //   illegal arg exception; needs to be doubled!
-		  // avoid that by using forward slash which works with Java paths anyways.
-			outFileName = outDir + File.separator + pkg.replaceAll("\\.","/") + File.separator + className + ".java";
->>>>>>> 488947ef
-			(new File(pathOnly(outFileName))).mkdirs();			
-			fileWriter = new FileWriter(outFileName);
-		} catch (IOException e1) {
-			e1.printStackTrace();
-			throw new ErrorExit(
-				"Bad outputFile - can't open for writing: '" + outFileName + "'");
-		}
-    fileWriter.write(APACHE_2_LICENSE_HEADER);
-		fileWriter.write("package " + pkg + ";\n\n");
-		
-		for (int j = 0; j < imports.length; j++) {
-			fileWriter.write("import " + imports[j] + ";\n");
-		}
-
-    fileWriter.write("\npublic class " + className);
-    if (implementsName != null) {
-      fileWriter.write(" implements " + implementsName);
-    }
-    fileWriter.write(" {\n\n");
-    fileWriter.write("  public String generate(Object argument) {\n");
-    fileWriter.write("    StringBuilder stringBuilder = new StringBuilder();\n");
-    
-		return in.indexOf('\n', nextQuotePos);
-	}
-
-  String fixupStr (int start, int end) {
-    // for linux - have to remove the backslash-r sequence
-    return in.substring(start, end).replaceAll("\n","\\\\n").replaceAll("\r","")
-  	.replaceAll("\"","\\\\\"")
-    ;	
-  }
-  
-	void expand (int i) throws IOException{
-		for (; i < in.length(); ) {
-      int trigger = in.indexOf("<%",i);
-      if (trigger >= 0) {
-      	
-//      	String [] lines = in.substring(i,trigger).split("\n",-1);
-//      	for (int j = 0; j < lines.length; j++) {
-//      		fileWriter.write("\n    stringBuilder.append(\"" + lines[j] + 
-//                            ((j < lines.length-1) ? "\\n" : "") + "\");");
-//      	}
-				fileWriter.write("\n    stringBuilder.append(\"" + fixupStr(i, trigger) + "\");");
-                 
-        if (in.charAt(trigger+2) == '@') {
-        	i = doInclude(trigger+3);
-        	continue;
-        }
-        
-        if (in.charAt(trigger+2) == '=') {
-        	i = doInsert(trigger+3);
-        	continue;
-        }
-        
-        //fileWriter.write("\n  ");
-        int triggerEnd = in.indexOf("%>",trigger+2);
-        fileWriter.write("\n  " + in.substring(trigger+2, triggerEnd));
-        i = triggerEnd+2;
-		    if (in.charAt(i) == '\n')
-		      i += 1;
-
-        continue;
-      }
-      else {
-      	fileWriter.write("\n    stringBuilder.append(\"" + fixupStr(i, in.length()) + "\");");
-      	break;
-      }
-		}		  
-	}
-	
-	int doInclude(int i) throws IOException {
-		final String p1 = " include file=\"";
-		String savedIn = in;
-		
-		if (!in.substring(i, i + p1.length()).equals(p1)) {
-			throw new ErrorExit("bad include: " + in.substring(i, i+100));
-		}		
-		i = i + p1.length();
-		int includeEnd = in.indexOf("\"", i);
-		String includeFileName = in.substring(i, includeEnd);
-		String savedUserDir = System.getProperty("user.dir");
-		System.setProperty("user.dir", rootDir);
-		in = readFile(includeFileName);
-    // strip off headers
-    int endLoc = in.indexOf("*/");
-    if (endLoc < 0)
-      throw new ErrorExit("Missing initial comment in included file " + includeFileName);
-    in = in.substring(endLoc + 3);  // skip over */ plus nl
-		expand(0);
-		System.setProperty("user.dir", savedUserDir);
-	  in = savedIn;
-		i = in.indexOf("%>", includeEnd) + 2;
-		if (in.charAt(i) == '\n') 
-		  i += 1;
-		return i;
-	}
-	
-	int doInsert(int i) throws IOException {
-		int insertEnd = in.indexOf("%>", i);
-		fileWriter.write("\n    stringBuilder.append(" + in.substring(i, insertEnd) + ");");
-		return insertEnd + 2;
-	}
-}
+/*
+ * Licensed to the Apache Software Foundation (ASF) under one
+ * or more contributor license agreements.  See the NOTICE file
+ * distributed with this work for additional information
+ * regarding copyright ownership.  The ASF licenses this file
+ * to you under the Apache License, Version 2.0 (the
+ * "License"); you may not use this file except in compliance
+ * with the License.  You may obtain a copy of the License at
+ * 
+ *   http://www.apache.org/licenses/LICENSE-2.0
+ * 
+ * Unless required by applicable law or agreed to in writing,
+ * software distributed under the License is distributed on an
+ * "AS IS" BASIS, WITHOUT WARRANTIES OR CONDITIONS OF ANY
+ * KIND, either express or implied.  See the License for the
+ * specific language governing permissions and limitations
+ * under the License.
+ */
+package org.apache.uima.util.jet;
+
+import java.io.File;
+import java.io.FileNotFoundException;
+import java.io.FileReader;
+import java.io.FileWriter;
+import java.io.IOException;
+
+public class JetExpander {
+  
+  static final String APACHE_2_LICENSE_HEADER = 
+    "/*\n" +
+" * Licensed to the Apache Software Foundation (ASF) under one\n" +
+" * or more contributor license agreements.  See the NOTICE file\n" +
+" * distributed with this work for additional information\n" +
+" * regarding copyright ownership.  The ASF licenses this file\n" +
+" * to you under the Apache License, Version 2.0 (the\n" +
+" * \"License\"); you may not use this file except in compliance\n" +
+" * with the License.  You may obtain a copy of the License at\n" +
+" * \n" +
+" *   http://www.apache.org/licenses/LICENSE-2.0\n" +
+" * \n" +
+" * Unless required by applicable law or agreed to in writing,\n" +
+" * software distributed under the License is distributed on an\n" +
+" * \"AS IS\" BASIS, WITHOUT WARRANTIES OR CONDITIONS OF ANY\n" +
+" * KIND, either express or implied.  See the License for the\n" +
+" * specific language governing permissions and limitations\n" +
+" * under the License.\n" +
+" */\n\n";
+ 
+  static class ErrorExit extends RuntimeException {
+    private static final long serialVersionUID = 1L;
+    String msg;
+    ErrorExit(String msg) {
+      super();
+      this.msg = msg;
+      System.err.println("JetExpander error: " + msg);
+    }
+  }
+  
+  FileWriter fileWriter;
+  String outDir;
+  String in;  
+  String rootDir;
+  
+	public static void main(String[] args) {
+		// arg 1 = source
+		// arg 2 = dir where output goes
+		JetExpander je = new JetExpander();
+		je.main1(args);
+	}
+	
+	void main1(String[] args) {
+		try {
+			if (args.length != 2) 
+			  throw new ErrorExit("Bad Arguments - need 2, source, and output directory.");
+			
+			File inputFile = new File(args[0]);
+			outDir = args[1];
+			try {
+				rootDir = pathOnly(inputFile.getCanonicalPath());
+			} catch (IOException e1) {
+				e1.printStackTrace();
+				throw new ErrorExit("trouble getting input file canonical path.");
+			}
+					
+	    in = readFile(args[0]);
+	    int i;
+			try {
+				i = outputStart();
+				expand(i);
+				fileWriter.write("\n    return stringBuilder.toString();\n  }\n}");
+				fileWriter.close();
+			} catch (IOException e2) {
+				e2.printStackTrace();
+				throw new ErrorExit("IO error writing output file startup.");
+			}
+		}
+		catch (ErrorExit e) {
+		}
+	}
+	
+	String readFile(String fileName) {
+    FileReader fileReader = null;
+    try {
+			File file = new File(fileName);
+			file = file.getCanonicalFile();
+      fileReader = new FileReader(file);
+      
+			int fileLength = (int)file.length(); // length in bytes >= length in chars due to char encoding
+			char[] buffer = new char [fileLength];
+      int read_so_far = 0;
+      while (read_so_far < fileLength) {
+			  int count = fileReader.read(buffer, read_so_far, fileLength - read_so_far);	
+        if (0 > count)
+          break;
+        read_so_far += count;
+      }     
+			return new String(buffer, 0, read_so_far).replaceAll("\\r","");  // for linux/unix 
+		} catch (FileNotFoundException e) {
+			e.printStackTrace();
+			throw new ErrorExit("Bad Input File - can't read it: '" + fileName + "'");	  
+		} catch (IOException e) {
+			e.printStackTrace();
+			throw new ErrorExit("IO Error reading input file: '" + fileName + "'");
+		} finally {
+      if (null != fileReader) 
+        try {
+          fileReader.close();
+        } catch (IOException e) {
+        }
+    }
+	}
+	
+	String pathOnly(String f) {
+		int lastSep = f.lastIndexOf(File.separatorChar);
+		return f.substring(0, lastSep);
+	}
+	
+	int outputStart() throws IOException {
+
+    String p1 = "<%@ jet package=\"";
+		int i = in.indexOf(p1);
+	  if (i < 0 )
+	    throw new ErrorExit("Cant find the <% jet package= sequence.");
+    i = i + p1.length();
+	  int nextQuotePos = in.indexOf('"',i);	  
+	  String pkg = in.substring(i,nextQuotePos);
+	  
+    String p2 = "imports=\"";
+	  i = in.indexOf(p2, nextQuotePos) + p2.length();
+	  nextQuotePos = in.indexOf('"',i);  
+	  String [] imports = in.substring(i, nextQuotePos).split("\\s+");
+	  
+		String p3 = "class=\"";
+		i = in.indexOf(p3, nextQuotePos) + p3.length();
+		nextQuotePos = in.indexOf('"',i);  
+		String className = in.substring(i, nextQuotePos);
+
+    String p4 = "implements=\"";
+    String implementsName = null;
+    i = in.indexOf(p4, nextQuotePos) + p4.length();
+    if (i > 0) {
+      nextQuotePos = in.indexOf('"',i);  
+      implementsName = in.substring(i, nextQuotePos);
+    }
+
+		String outFileName = null;
+		try {
+		  // replaceAll with replacement of "File.separator" fails in Java 8 with 
+		  //   illegal arg exception; needs to be doubled!
+		  // avoid that by using forward slash which works with Java paths anyways.
+			outFileName = outDir + File.separator + pkg.replaceAll("\\.","/") + File.separator + className + ".java";
+			(new File(pathOnly(outFileName))).mkdirs();			
+			fileWriter = new FileWriter(outFileName);
+		} catch (IOException e1) {
+			e1.printStackTrace();
+			throw new ErrorExit(
+				"Bad outputFile - can't open for writing: '" + outFileName + "'");
+		}
+    fileWriter.write(APACHE_2_LICENSE_HEADER);
+		fileWriter.write("package " + pkg + ";\n\n");
+		
+		for (int j = 0; j < imports.length; j++) {
+			fileWriter.write("import " + imports[j] + ";\n");
+		}
+
+    fileWriter.write("\npublic class " + className);
+    if (implementsName != null) {
+      fileWriter.write(" implements " + implementsName);
+    }
+    fileWriter.write(" {\n\n");
+    fileWriter.write("  public String generate(Object argument) {\n");
+    fileWriter.write("    StringBuilder stringBuilder = new StringBuilder();\n");
+    
+		return in.indexOf('\n', nextQuotePos);
+	}
+
+  String fixupStr (int start, int end) {
+    // for linux - have to remove the backslash-r sequence
+    return in.substring(start, end).replaceAll("\n","\\\\n").replaceAll("\r","")
+  	.replaceAll("\"","\\\\\"")
+    ;	
+  }
+  
+	void expand (int i) throws IOException{
+		for (; i < in.length(); ) {
+      int trigger = in.indexOf("<%",i);
+      if (trigger >= 0) {
+      	
+//      	String [] lines = in.substring(i,trigger).split("\n",-1);
+//      	for (int j = 0; j < lines.length; j++) {
+//      		fileWriter.write("\n    stringBuilder.append(\"" + lines[j] + 
+//                            ((j < lines.length-1) ? "\\n" : "") + "\");");
+//      	}
+				fileWriter.write("\n    stringBuilder.append(\"" + fixupStr(i, trigger) + "\");");
+                 
+        if (in.charAt(trigger+2) == '@') {
+        	i = doInclude(trigger+3);
+        	continue;
+        }
+        
+        if (in.charAt(trigger+2) == '=') {
+        	i = doInsert(trigger+3);
+        	continue;
+        }
+        
+        //fileWriter.write("\n  ");
+        int triggerEnd = in.indexOf("%>",trigger+2);
+        fileWriter.write("\n  " + in.substring(trigger+2, triggerEnd));
+        i = triggerEnd+2;
+		    if (in.charAt(i) == '\n')
+		      i += 1;
+
+        continue;
+      }
+      else {
+      	fileWriter.write("\n    stringBuilder.append(\"" + fixupStr(i, in.length()) + "\");");
+      	break;
+      }
+		}		  
+	}
+	
+	int doInclude(int i) throws IOException {
+		final String p1 = " include file=\"";
+		String savedIn = in;
+		
+		if (!in.substring(i, i + p1.length()).equals(p1)) {
+			throw new ErrorExit("bad include: " + in.substring(i, i+100));
+		}		
+		i = i + p1.length();
+		int includeEnd = in.indexOf("\"", i);
+		String includeFileName = in.substring(i, includeEnd);
+		String savedUserDir = System.getProperty("user.dir");
+		System.setProperty("user.dir", rootDir);
+		in = readFile(includeFileName);
+    // strip off headers
+    int endLoc = in.indexOf("*/");
+    if (endLoc < 0)
+      throw new ErrorExit("Missing initial comment in included file " + includeFileName);
+    in = in.substring(endLoc + 3);  // skip over */ plus nl
+		expand(0);
+		System.setProperty("user.dir", savedUserDir);
+	  in = savedIn;
+		i = in.indexOf("%>", includeEnd) + 2;
+		if (in.charAt(i) == '\n') 
+		  i += 1;
+		return i;
+	}
+	
+	int doInsert(int i) throws IOException {
+		int insertEnd = in.indexOf("%>", i);
+		fileWriter.write("\n    stringBuilder.append(" + in.substring(i, insertEnd) + ");");
+		return insertEnd + 2;
+	}
+}