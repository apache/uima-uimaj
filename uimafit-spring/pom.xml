--- conflicted
+++ resolved
@@ -18,46 +18,6 @@
   under the License.
 -->
 <project xmlns="http://maven.apache.org/POM/4.0.0" xmlns:xsi="http://www.w3.org/2001/XMLSchema-instance" xsi:schemaLocation="http://maven.apache.org/POM/4.0.0 http://maven.apache.org/xsd/maven-4.0.0.xsd">
-<<<<<<< HEAD
-	<modelVersion>4.0.0</modelVersion>
-	<artifactId>uimafit-spring</artifactId>
-	<packaging>jar</packaging>
-	<name>Apache UIMA uimaFIT - Spring integration</name>
-	<description>Factories, Injection, and Testing library for UIMA</description>
-	<url>${uimaWebsiteUrl}</url>
-	<parent>
-		<groupId>org.apache.uima</groupId>
-		<artifactId>uimafit-parent</artifactId>
-		<version>3.0.1-SNAPSHOT</version>
-		<relativePath>../uimafit-parent</relativePath>
-	</parent>
-	<dependencies>
-		<dependency>
-			<groupId>org.springframework</groupId>
-			<artifactId>spring-beans</artifactId>
-		</dependency>
-		<dependency>
-			<groupId>org.springframework</groupId>
-			<artifactId>spring-context</artifactId>
-		</dependency>
-		<dependency>
-			<groupId>org.apache.uima</groupId>
-			<artifactId>uimaj-core</artifactId>
-		</dependency>
-		<dependency>
-			<groupId>org.apache.uima</groupId>
-			<artifactId>uimafit-core</artifactId>
-			<version>3.0.1-SNAPSHOT</version>
-		</dependency>
-	</dependencies>
-	<licenses>
-		<license>
-			<name>Apache License, Version 2.0</name>
-			<url>http://www.apache.org/licenses/LICENSE-2.0.txt</url>
-			<distribution>repo</distribution>
-		</license>
-	</licenses>
-=======
   <modelVersion>4.0.0</modelVersion>
   <artifactId>uimafit-spring</artifactId>
   <packaging>jar</packaging>
@@ -101,5 +61,4 @@
       <distribution>repo</distribution>
     </license>
   </licenses>
->>>>>>> e3a22f8c
 </project>