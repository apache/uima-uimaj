<?xml version="1.0" encoding="UTF-8"?>
<!--
  Licensed to the Apache Software Foundation (ASF) under one
  or more contributor license agreements. See the NOTICE file
  distributed with this work for additional information
  regarding copyright ownership. The ASF licenses this file
  to you under the Apache License, Version 2.0 (the
  "License"); you may not use this file except in compliance
  with the License. You may obtain a copy of the License at

  http://www.apache.org/licenses/LICENSE-2.0

  Unless required by applicable law or agreed to in writing,
  software distributed under the License is distributed on an
  "AS IS" BASIS, WITHOUT WARRANTIES OR CONDITIONS OF ANY
  KIND, either express or implied. See the License for the
  specific language governing permissions and limitations
  under the License.
-->
<project xmlns="http://maven.apache.org/POM/4.0.0" xmlns:xsi="http://www.w3.org/2001/XMLSchema-instance" xsi:schemaLocation="http://maven.apache.org/POM/4.0.0 http://maven.apache.org/xsd/maven-4.0.0.xsd">
  <modelVersion>4.0.0</modelVersion>
  <artifactId>uimafit-spring</artifactId>
  <packaging>jar</packaging>
  <name>Apache UIMA uimaFIT - Spring integration</name>
  <description>Factories, Injection, and Testing library for UIMA</description>
  <url>${uimaWebsiteUrl}</url>
  <parent>
    <groupId>org.apache.uima</groupId>
    <artifactId>uimafit-parent</artifactId>
    <version>3.3.1-SNAPSHOT</version>
    <relativePath>../uimafit-parent</relativePath>
  </parent>
  <licenses>
    <license>
      <name>Apache License, Version 2.0</name>
      <url>http://www.apache.org/licenses/LICENSE-2.0.txt</url>
      <distribution>repo</distribution>
    </license>
  </licenses>
  <dependencies>
    <dependency>
      <groupId>org.springframework</groupId>
      <artifactId>spring-beans</artifactId>
    </dependency>
    <dependency>
      <groupId>org.springframework</groupId>
      <artifactId>spring-context</artifactId>
    </dependency>
    <dependency>
      <groupId>org.apache.uima</groupId>
      <artifactId>uimaj-core</artifactId>
    </dependency>
    <dependency>
      <groupId>org.apache.uima</groupId>
      <artifactId>uimafit-core</artifactId>
<<<<<<< HEAD
      <version>3.3.1-SNAPSHOT</version>
=======
      <version>3.3.0-SNAPSHOT</version>
      <scope>test</scope>
>>>>>>> 72aaf654
    </dependency>
  </dependencies>
</project><|MERGE_RESOLUTION|>--- conflicted
+++ resolved
@@ -53,12 +53,8 @@
     <dependency>
       <groupId>org.apache.uima</groupId>
       <artifactId>uimafit-core</artifactId>
-<<<<<<< HEAD
       <version>3.3.1-SNAPSHOT</version>
-=======
-      <version>3.3.0-SNAPSHOT</version>
       <scope>test</scope>
->>>>>>> 72aaf654
     </dependency>
   </dependencies>
 </project>