<!--
	Licensed to the Apache Software Foundation (ASF) under one
	or more contributor license agreements. See the NOTICE file
	distributed with this work for additional information
	regarding copyright ownership. The ASF licenses this file
	to you under the Apache License, Version 2.0 (the
	"License"); you may not use this file except in compliance
	with the License. You may obtain a copy of the License at

	http://www.apache.org/licenses/LICENSE-2.0

	Unless required by applicable law or agreed to in writing,
	software distributed under the License is distributed on an
	"AS IS" BASIS, WITHOUT WARRANTIES OR CONDITIONS OF ANY
	KIND, either express or implied. See the License for the
	specific language governing permissions and limitations
	under the License.
-->
<chapter id="ugr.tools.uimafit.migration">
  <title>Migration Guide</title>
  <para>This section provides helpful information on incompatible changes between versions.</para>
  <section>
<<<<<<< HEAD
    <title>Version 2.3.0 to 2.4.0</title>
    <formalpara>
      <title>Version requirements</title>
      <para>Depends on UIMA 2.10.2, Spring Framework 3.2.16 and Java 7.</para>
    </formalpara>
    <formalpara>
      <para>Mind the updated version requirements. There should be no other potentially problematic
      changes in this upgrade.</para>
=======
    <title>Version 2.x to 3.x</title>
    <formalpara>
      <title>Legacy support module removed</title>
      <para>The legacy support in uimaFIT 2.x was present allow being compatible with the
      pre-Apache uimaFIT versions which were based on UIMA 2.x. Since uimaFIT 3.x is not 
      compatible with UIMA 2.x anyway, the legacy module was removed now.</para>
    </formalpara>
    <formalpara>
      <title>Using List instead of Collection</title>
      <para>The <literal>CasUtil</literal>, <literal>JCasUtil</literal> and 
      <literal>FSCollectionFactory</literal> classes were adjusted to return results
      using <literal>List</literal> instead of the more general <literal>Collection</literal>. 
      Often, lists are already used internally and then again wrapped into new lists in client 
      code. This API change avoids this in the future.</para>
    </formalpara>
    <formalpara>
      <title>Throwing specific exceptions instead of UIMAException</title>
      <para>Several uimaFIT methods were throwing the generic <literal>UIMAException</literal>. 
      These have been adjusted to declare throwing several of the sub-types of 
      <literal>UIMAException</literal> to be better able to handle
      specific causes of errors in client code.</para>
    </formalpara>
    <formalpara>
      <title>CasUtil.selectSingle signature changed</title>
      <para>Signature of <literal>CasUtil.selectSingle</literal> has been changed to return
      <literal>AnnotationFS</literal>. The original signature is available as 
      <literal>selectSingleFS</literal></para>
    </formalpara>
    <formalpara>
      <title>Removal of deprecated methods</title>
      <para>Various methods that were deprecated in uimaFIT 2.4.0 or earlier have been removed in
      this release. For details, please refer to the <literal>api-change-report.html</literal>
      file included in the release.</para>
    </formalpara>
    <formalpara>
      <title>Changes to logging</title>
      <para>UIMA v3 has is using SLF4J. As a consequence, the <literal>ExtendedLogger</literal>
      which uimaFIT had returned on calls to <literal>getLogger()</literal> has been removed
      and instead the regular UIMA v3 logger class is returned which offers methods quite compatible
      with what <literal>ExtendedLogger</literal> offered before. However, it is recommended
      that you go through all your logging calls and replace calls which use string concatenation
      to construct the logging message with corresponding calls using placeholders. For example,
      replace <literal>getLogger().error("Cannot access " + filename, exception);</literal> with
      <literal>getLogger().error("Cannot access {}", filename, exception);</literal>.</para>
    </formalpara>
    <formalpara>
      <title>Version requirements</title>
      <para>Depends on UIMA 3.0.2, Spring Framework 4.3.22 and Java 8.</para>
>>>>>>> 8647022d
    </formalpara>
  </section>
  <section>
    <title>Version 2.2.0 to 2.3.0</title>
    <formalpara>
      <title>CasIOUtil deprecated</title>
      <para>The functionality of the uimaFIT CasIOUtil class has been superseded by the core UIMA
      class CasIOUtils added in UIMA 2.9.0. The method signatures in the new class are not the
      same, but provide more functionality. CasIOUtil has been deprecated and documentation has
      been added which of the CasIOUtils methods should be used instead.</para>
    </formalpara>
    <formalpara>
      <title>Version requirements</title>
      <para>Depends on UIMA 2.9.1, Spring Framework 3.2.16 and Java 7.</para>
    </formalpara>
    <formalpara>
      <para>Mind the updated version requirements. There should be no other potentially problematic
      changes in this upgrade.</para>
    </formalpara>
  </section>
  <section>
    <title>Version 2.1.0 to 2.2.0</title>
    <formalpara>
      <title>Version requirements</title>
      <para>Depends on UIMA 2.8.1, Spring Framework 3.2.16 and Java 7.</para>
    </formalpara>
    <formalpara>
      <para>Mind the updated version requirements. There should be no other potentially problematic
      changes in this upgrade.</para>
    </formalpara>
  </section>
  <section>
    <title>Version 2.0.0 to 2.1.0</title>
    <formalpara>
      <title>Version requirements</title>
      <para>Depends on UIMA 2.6.0 and Java 6.</para>
    </formalpara>
    <formalpara>
      <title>AnnotationFactory.createAnnotation()</title>
      <para>No longer throws <literal>UIMAExcption</literal>. If this exception was cought, some
        IDEs may complain here after upgrading to uimaFIT 2.1.0. </para>
    </formalpara>
  </section>
  <section>
    <title>Version 1.4.0 to 2.0.0</title>
    <formalpara>
      <title>Version requirements</title>
      <para>Depends on UIMA 2.4.2.</para>
    </formalpara>
    <formalpara>
      <title>Backwards compatibility</title>
      <para>Compatibility with legacy annotation is provided by the Legacy support module.</para>
    </formalpara>
    <formalpara>
      <title>Change of Maven groupId and artifactId</title>
      <para>The Maven group ID has changed from <literal>org.uimafit</literal> to
          <literal>org.apache.uima</literal>.</para>
    </formalpara>
    <para>The artifact ID of the main uimaFIT artifact has been changed from
        <literal>uimafit</literal> to <literal>uimafit-core</literal>.</para>
    <formalpara>
      <title>Change of package names</title>
      <para>The base package has been renamed from <literal>org.uimafit</literal> to
          <literal>org.apache.uima.fit</literal>. A global search/replace on Java files with for
        lines starting with <literal>import org.uimafit</literal> and replacing that with
          <literal>import org.apache.uima.fit</literal> should work.</para>
    </formalpara>
    <formalpara>
      <title>@ConfigurationParameter</title>
      <para>The default value for the mandatory attribute now is <literal>true</literal>. The
        default name of configuration parameters is now the name of the annotated field only. The
        classname is no longer prefixed. The method
          <code>ConfigurationParameterFactory.createConfigurationParameterName()</code> that was
        used to generate the prefixed name has been removed.</para>
    </formalpara>
    <formalpara>
      <title>Type detection: META-INF/org.uimafit folder</title>
      <para>The <literal>META-INF/org.uimafit</literal> was renamed to
          <literal>META-INF/org.apache.uima.fit</literal>.</para>
    </formalpara>
    <formalpara>
      <title>JCasUtil</title>
      <para>The deprecated <code>JCasUtil.iterate()</code> methods have been removed.
          <code>JCasUtil.select()</code> should be used instead.</para>
    </formalpara>
    <formalpara>
      <title>AnalysisEngineFactory</title>
      <para>All <literal>createAggregateXXX</literal> and <literal>createPrimitiveXXX</literal>
        methods have been renamed to <literal>createEngineXXX</literal>. The old names are
        deprecated and will be removed in future versions.</para>
    </formalpara>
    <para>All <literal>createAnalysisEngineXXX</literal> methods have been renamed to
        <literal>createEngineXXX</literal>. The old names are deprecated and will be removed in
      future versions.</para>
    <formalpara>
      <title>CollectionReaderFactory</title>
      <para>All <literal>createDescriptionXXX</literal> methods have been renamed to
          <literal>createReaderDescriptionXXX</literal>. The old names are deprecated and will be
        removed in future versions.</para>
    </formalpara>
    <para>All <literal>createCollectionReaderXXX</literal> methods have been renamed to
        <literal>createReaderXXX</literal>. The old names are deprecated and will be removed in
      future versions.</para>
    <formalpara>
      <title>JCasIterable</title>
      <para><code>JCasIterable</code> now only accepts reader and engine descriptions (no instances)
        and no longer implements the <code>Iterator</code> interface. Instead, new
          <code>JCasIterator</code> has been added, which replaces <code>JCasIterable</code> in that
        respect.</para>
    </formalpara>
    <formalpara>
      <title>CasDumpWriter</title>
      <para><literal>org.uimafit.component.xwriter.CASDumpWriter</literal> has been renamed to
          <literal>org.apache.uima.fit.component.CasDumpWriter</literal>.</para>
    </formalpara>
    <formalpara>
      <title>CpePipeline</title>
      <para><literal>CpePipeline</literal> has been moved to a separate module with the artifact ID
          <literal>uimafit-cpe</literal> to reduce the dependencies incurred by the main uimaFIT
        artifact.</para>
    </formalpara>
    <formalpara>
      <title>XWriter removed</title>
      <para>The <literal>XWriter</literal> and associated file namers have been removed as they were
        much more complex then acutally needed. As an alternative, <literal>CasIOUtil</literal> has
        been introduced providing several convenience methods to read/write JCas/CAS data. </para>
    </formalpara>
    <formalpara>
      <title>JCasFactory</title>
      <para>Methods only loading JCas data have been removed from <literal>JCasFactory</literal>.
        The new methods in <literal>CasIOUtil</literal> can be used instead.</para>
    </formalpara>
  </section>
</chapter><|MERGE_RESOLUTION|>--- conflicted
+++ resolved
@@ -20,16 +20,6 @@
   <title>Migration Guide</title>
   <para>This section provides helpful information on incompatible changes between versions.</para>
   <section>
-<<<<<<< HEAD
-    <title>Version 2.3.0 to 2.4.0</title>
-    <formalpara>
-      <title>Version requirements</title>
-      <para>Depends on UIMA 2.10.2, Spring Framework 3.2.16 and Java 7.</para>
-    </formalpara>
-    <formalpara>
-      <para>Mind the updated version requirements. There should be no other potentially problematic
-      changes in this upgrade.</para>
-=======
     <title>Version 2.x to 3.x</title>
     <formalpara>
       <title>Legacy support module removed</title>
@@ -78,7 +68,17 @@
     <formalpara>
       <title>Version requirements</title>
       <para>Depends on UIMA 3.0.2, Spring Framework 4.3.22 and Java 8.</para>
->>>>>>> 8647022d
+    </formalpara>
+  </section>
+  <section>
+    <title>Version 2.3.0 to 2.4.0</title>
+    <formalpara>
+      <title>Version requirements</title>
+      <para>Depends on UIMA 2.10.2, Spring Framework 3.2.16 and Java 7.</para>
+    </formalpara>
+    <formalpara>
+      <para>Mind the updated version requirements. There should be no other potentially problematic
+      changes in this upgrade.</para>
     </formalpara>
   </section>
   <section>
