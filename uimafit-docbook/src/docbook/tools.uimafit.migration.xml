--- conflicted
+++ resolved
@@ -28,7 +28,6 @@
       compatible with UIMA 2.x anyway, the legacy module was removed now.</para>
     </formalpara>
     <formalpara>
-<<<<<<< HEAD
       <title>Using List instead of Collection</title>
       <para>The <literal>CasUtil</literal>, <literal>JCasUtil</literal> and 
       <literal>FSCollectionFactory</literal> classes were adjusted to return results
@@ -44,18 +43,14 @@
       specific causes of errors in client code.</para>
     </formalpara>
     <formalpara>
-      <title>Version requirements</title>
-      <para>Depends on UIMA 3.0.0, Spring Framework 3.2.16 and Java 8.</para>
-=======
-      <title>Method signatures changed</title>
-      <para>Several method signatures have changed to be better usable with generics (e.g. in  
-      <literal>FSCollectionFactory</literal>) or to align better with the overall 
-      method naming scheme (e.g. in <literal>FSCollectionFactory</literal>).</para>
+      <title>CasUtil.selectSingle signature changed</title>
+      <para>Signature of <literal>CasUtil.selectSingle</literal> has been changed to return
+      <literal>AnnotationFS</literal>. The original signature is available as 
+      <literal>selectSingleFS</literal></para>
     </formalpara>
     <formalpara>
       <title>Version requirements</title>
       <para>Depends on UIMA 3.0.1, Spring Framework 4.3.22 and Java 8.</para>
->>>>>>> 61550267
     </formalpara>
   </section>
   <section>
