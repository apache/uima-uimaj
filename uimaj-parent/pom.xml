<?xml version="1.0" encoding="UTF-8"?>
<!--
   Licensed to the Apache Software Foundation (ASF) under one
   or more contributor license agreements.  See the NOTICE file
   distributed with this work for additional information
   regarding copyright ownership.  The ASF licenses this file
   to you under the Apache License, Version 2.0 (the
   "License"); you may not use this file except in compliance
   with the License.  You may obtain a copy of the License at

     http://www.apache.org/licenses/LICENSE-2.0

   Unless required by applicable law or agreed to in writing,
   software distributed under the License is distributed on an
   "AS IS" BASIS, WITHOUT WARRANTIES OR CONDITIONS OF ANY
   KIND, either express or implied.  See the License for the
   specific language governing permissions and limitations
   under the License.
-->

<!-- This pom serves as the the UIMA Java SDK (uimaj) common parent pom,
     and may include overrides to the project-wide parent-pom.
     Over time, things in this pom which apply to
     other projects within UIMA are migrated to the
     project-wide parent pom.
 -->

<project xmlns="http://maven.apache.org/POM/4.0.0" xmlns:xsi="http://www.w3.org/2001/XMLSchema-instance" xsi:schemaLocation="http://maven.apache.org/POM/4.0.0 http://maven.apache.org/maven-v4_0_0.xsd">
  <modelVersion>4.0.0</modelVersion>

  <parent>
    <groupId>org.apache.uima</groupId>
    <artifactId>parent-pom</artifactId>
    <relativePath />
    <version>14-SNAPSHOT</version>
  </parent>

  <artifactId>uimaj-parent</artifactId>
  <packaging>pom</packaging>
  <version>3.2.0-SNAPSHOT</version>
  <name>Apache UIMA Java SDK: ${project.artifactId}</name>
  <description>The common parent pom for the uimaj SDK</description>
  <url>${uimaWebsiteUrl}</url>

  <!-- Special inheritance note
       even though the <scm> element that follows is exactly the
       same as those in super poms, it cannot be inherited because
       there is some special code that computes the connection elements
       from the chain of parent poms, if this is omitted.

       Keeping this a bit factored allows cutting/pasting the <scm>
       element, and just changing the following two properties -->
  <scm>
    <connection>
      scm:git:https://github.com/apache/uima-uimaj/uimaj-parent
    </connection>
    <developerConnection>
      scm:git:https://github.com/apache/uima-uimaj/uimaj-parent
    </developerConnection>
    <url>
      https://github.com/apache/uima-uimaj/tree/master/uimaj-parent
    </url>
    <tag>HEAD</tag>
  </scm>

  <!-- The repositories and pluginRepositories section is duplicated from
       the parent pom one, and adds the Apache Snapshot Nexus repository
       where UIMA snapshots are deployed.  This is needed if for instance,
       a project depends on some new SNAPSHOT level of a build tool, 
       where the users hasn't checked out the build tooling.
       
       This allows maven to find the snapshots when looking for the parent of
       this pom -->
  <repositories>
    <!-- modify central repository access:
         Turn on checksum checking-->
    <repository>
      <id>central</id>
      <name>Maven Repository Switchboard</name>
      <layout>default</layout>
      <url>https://repo1.maven.org/maven2</url>

      <releases>
        <enabled>true</enabled>
        <checksumPolicy>fail</checksumPolicy>
        <updatePolicy>never</updatePolicy>
      </releases>

      <snapshots>
        <enabled>false</enabled>
      </snapshots>
    </repository>
    
    <!--
      - The Eclipse Plugin modules use version ranges for their dependencies. These could resolve to
      - SNAPSHOT versions if we have a SNAPSHOT repo declaration here. Thus, this repo should only
      - be enabled when really needed.
    -->
    <repository>
      <id>apache.snapshots</id>
      <name>Apache Snapshot Repository</name>
      <url>https://repository.apache.org/snapshots</url>
      <releases>
        <enabled>false</enabled>
      </releases>
      <snapshots>
        <enabled>true</enabled>
      </snapshots>
    </repository>
  </repositories>
  
  <pluginRepositories>
    <!--
      - The Eclipse Plugin modules use version ranges for their dependencies. These could resolve to
      - SNAPSHOT versions if we have a SNAPSHOT repo declaration here. Thus, this repo should only
      - be enabled when really needed.
    <pluginRepository>
      <id>apache.snapshots.plugins</id>
      <name>Apache Snapshot Repository - Maven plugins</name>
      <url>https://repository.apache.org/snapshots</url>
      <layout>default</layout>
      <releases>
        <enabled>false</enabled>
      </releases>
      <snapshots>
        <enabled>true</enabled>
        <checksumPolicy>fail</checksumPolicy>
        <updatePolicy>never</updatePolicy>        
      </snapshots>
    </pluginRepository>
    -->
  </pluginRepositories>
  
  <properties>
    <uimaScmRoot>uimaj</uimaScmRoot>
    <uimaScmProject>${project.artifactId}</uimaScmProject>

    <!-- 
     Configuring settings is best done through default properties that multiple plugins.
     Local configurations within plugins should be avoided. Where plugins do not pick up default
     properties already, they should be injected manually into the plugins. 
    --> 
    <slf4j.version>1.7.25</slf4j.version>
    <log4j.version>2.10.0</log4j.version>
    <jackson.version>2.9.2</jackson.version>
    
    <maven.compiler.target>1.8</maven.compiler.target>
    <maven.compiler.source>1.8</maven.compiler.source>
<<<<<<< HEAD
=======
    
    <api_check_oldVersion>3.1.1</api_check_oldVersion>
>>>>>>> 56194ece
  </properties>
  
  <dependencyManagement>
    <dependencies>
      <dependency>
        <groupId>junit</groupId>
        <artifactId>junit</artifactId>
        <version>4.12</version>
        <scope>test</scope>
      </dependency>
      <dependency>
        <groupId>org.assertj</groupId>
        <artifactId>assertj-core</artifactId>
        <version>3.14.0</version>
        <scope>test</scope>
      </dependency>
      <!-- set dependency versions for logger parts -->
      <dependency>
        <groupId>org.slf4j</groupId>
        <artifactId>slf4j-jdk14</artifactId>
        <version>${slf4j.version}</version>
      </dependency>
      <dependency>
        <groupId>org.slf4j</groupId>
        <artifactId>slf4j-api</artifactId>
        <version>${slf4j.version}</version>
      </dependency>
      <dependency>
        <groupId>xmlunit</groupId>
        <artifactId>xmlunit</artifactId>
        <version>1.6</version>
      </dependency>
    </dependencies>
  </dependencyManagement>
<<<<<<< HEAD
=======
  
  <dependencies>
    <!-- Used to enable findbug rule suppression annotations -->
    <!-- This is the Apache v2 license version -->      
    <dependency>
      <groupId>com.github.stephenc.findbugs</groupId>
      <artifactId>findbugs-annotations</artifactId>
      <version>1.3.9-1</version>
      <scope>provided</scope>
    </dependency>
  </dependencies>
>>>>>>> 56194ece

  <build>
    <plugins>
      <plugin>
        <groupId>org.apache.rat</groupId>
        <artifactId>apache-rat-plugin</artifactId>
        <executions>
          <execution>
            <id>default-cli</id>
            <goals>
              <goal>check</goal>
            </goals>
            <phase>verify</phase>
              <!-- default configuration -->
            <configuration>
              <excludes combine.children="append">
                <!-- Eclipse launch files - no need for a license -->
                <exclude>**/run_configuration/*.launch</exclude>
              </excludes>
            </configuration>
          </execution>
        </executions>
      </plugin>
    </plugins>
<<<<<<< HEAD
  </build>
  
  
=======
  
    <pluginManagement>
      <plugins>
        <!-- https://issues.apache.org/jira/browse/UIMA-5367 -->
        <plugin> 
          <groupId>org.apache.maven.plugins</groupId> 
          <artifactId>maven-deploy-plugin</artifactId>
          <configuration> 
            <retryFailedDeploymentCount>10</retryFailedDeploymentCount> 
          </configuration> 
        </plugin>
      </plugins>
    </pluginManagement>
  </build>
  
  <profiles>
    <profile>
      <id>jacoco</id>
      <build>
        <plugins>
          <plugin>
            <groupId>org.jacoco</groupId>
            <artifactId>jacoco-maven-plugin</artifactId>
            <configuration>
              <excludes combine.children="append">
                <!-- Duplicates on classpath cause an exception in JaCoCo report -->
                <exclude>**/org/apache/uima/examples/SourceDocumentInformation*</exclude>
                <exclude>**/org/apache/uima/examples/SourceDocumentInformation_Type*</exclude>
              </excludes>
            </configuration>
          </plugin>
        </plugins>
      </build>
    </profile>
    
    <!-- ************** m2e  profile ************* -->
    <profile>
      <id>m2e</id>
      <activation>
        <property>
          <name>m2e.version</name>
        </property>
      </activation>
      <build>
        <pluginManagement>
          <plugins>         
            <!-- This plugin's configuration is used to store Eclipse m2e settings 
                only. It has no influence on the Maven build itself. -->
            <plugin>
              <groupId>org.eclipse.m2e</groupId>
              <artifactId>lifecycle-mapping</artifactId>
              <version>1.0.0</version>
              <configuration>
                <lifecycleMappingMetadata>
                  <pluginExecutions>
                  
                    <!-- ***************************** -->
                    <!-- IGNORE maven-bundle-plugin    -->
                    <!-- ***************************** -->
                    <pluginExecution>
                      <pluginExecutionFilter>
                        <groupId>org.apache.felix</groupId>
                        <artifactId>
                          maven-bundle-plugin
                        </artifactId>
                        <versionRange>[3,)</versionRange>
                        <goals>
                          <goal>process</goal>
                          <goal>bundle</goal>
                          <goal>manifest</goal>
                        </goals>
                      </pluginExecutionFilter>
                      <action>
                        <ignore />
                      </action>
                    </pluginExecution>
                  </pluginExecutions>
                </lifecycleMappingMetadata>
              </configuration>
            </plugin>
          </plugins>
        </pluginManagement>
      </build>
    </profile>
  </profiles>
>>>>>>> 56194ece
</project><|MERGE_RESOLUTION|>--- conflicted
+++ resolved
@@ -146,11 +146,8 @@
     
     <maven.compiler.target>1.8</maven.compiler.target>
     <maven.compiler.source>1.8</maven.compiler.source>
-<<<<<<< HEAD
-=======
-    
+
     <api_check_oldVersion>3.1.1</api_check_oldVersion>
->>>>>>> 56194ece
   </properties>
   
   <dependencyManagement>
@@ -185,9 +182,7 @@
       </dependency>
     </dependencies>
   </dependencyManagement>
-<<<<<<< HEAD
-=======
-  
+
   <dependencies>
     <!-- Used to enable findbug rule suppression annotations -->
     <!-- This is the Apache v2 license version -->      
@@ -198,7 +193,6 @@
       <scope>provided</scope>
     </dependency>
   </dependencies>
->>>>>>> 56194ece
 
   <build>
     <plugins>
@@ -223,11 +217,6 @@
         </executions>
       </plugin>
     </plugins>
-<<<<<<< HEAD
-  </build>
-  
-  
-=======
   
     <pluginManagement>
       <plugins>
@@ -313,5 +302,4 @@
       </build>
     </profile>
   </profiles>
->>>>>>> 56194ece
 </project>