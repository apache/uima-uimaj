--- conflicted
+++ resolved
@@ -36,14 +36,9 @@
   </parent>
 
   <artifactId>uimaj-parent</artifactId>
-<<<<<<< HEAD
-  <packaging>pom</packaging>
   <version>4.0.0-SNAPSHOT</version>
-=======
-  <version>3.6.0-SNAPSHOT</version>
   <packaging>pom</packaging>
 
->>>>>>> a6477bb7
   <name>Apache UIMA Java SDK: ${project.artifactId}</name>
   <description>The common parent pom for the UIMA Java SDK</description>
   <url>${uimaWebsiteUrl}</url>
