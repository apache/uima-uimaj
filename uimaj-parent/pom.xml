--- conflicted
+++ resolved
@@ -136,13 +136,8 @@
   </pluginRepositories>
 
   <properties>
-<<<<<<< HEAD
-    <!-- versions >= 2.7.1 seem to have a bug that they embed bundle JARs -->
-    <tycho-version>2.7.3-SNAPSHOT</tycho-version>
     <tycho-include-gpg-signatures>false</tycho-include-gpg-signatures>
   
-=======
->>>>>>> 57bc1bb8
     <!-- 
      Configuring settings is best done through default properties that multiple plugins.
      Local configurations within plugins should be avoided. Where plugins do not pick up default
@@ -341,7 +336,6 @@
 
   <profiles>
     <profile>
-<<<<<<< HEAD
       <id>apache-release</id>
       
       <properties>
@@ -378,8 +372,6 @@
     </profile>
 
     <profile>
-=======
->>>>>>> 57bc1bb8
       <id>jacoco</id>
       <build>
         <plugins>
