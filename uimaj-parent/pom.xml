<?xml version="1.0" encoding="UTF-8"?>
<!--
   Licensed to the Apache Software Foundation (ASF) under one
   or more contributor license agreements.  See the NOTICE file
   distributed with this work for additional information
   regarding copyright ownership.  The ASF licenses this file
   to you under the Apache License, Version 2.0 (the
   "License"); you may not use this file except in compliance
   with the License.  You may obtain a copy of the License at

     http://www.apache.org/licenses/LICENSE-2.0

   Unless required by applicable law or agreed to in writing,
   software distributed under the License is distributed on an
   "AS IS" BASIS, WITHOUT WARRANTIES OR CONDITIONS OF ANY
   KIND, either express or implied.  See the License for the
   specific language governing permissions and limitations
   under the License.
-->

<!-- This pom serves as the the UIMA Java SDK (uimaj) common parent pom,
     and may include overrides to the project-wide parent-pom.
     Over time, things in this pom which apply to
     other projects within UIMA are migrated to the
     project-wide parent pom.
 -->

<project xmlns="http://maven.apache.org/POM/4.0.0" xmlns:xsi="http://www.w3.org/2001/XMLSchema-instance" xsi:schemaLocation="http://maven.apache.org/POM/4.0.0 http://maven.apache.org/maven-v4_0_0.xsd">
  <modelVersion>4.0.0</modelVersion>

  <parent>
    <groupId>org.apache.uima</groupId>
    <artifactId>parent-pom</artifactId>
    <relativePath />
    <version>10</version>
  </parent>

  <groupId>org.apache.uima</groupId>
  <artifactId>uimaj-parent</artifactId>
  <packaging>pom</packaging>
<<<<<<< HEAD
  <version>2.10.0-SNAPSHOT</version>
=======
  <version>3.0.0-alpha</version>
>>>>>>> 08f3c890
  <name>Apache UIMA Java SDK: ${project.artifactId}</name>
  <description>The common parent pom for the uimaj SDK</description>
  <url>${uimaWebsiteUrl}</url>

  <!-- Special inheritance note
       even though the <scm> element that follows is exactly the
       same as those in super poms, it cannot be inherited because
       there is some special code that computes the connection elements
       from the chain of parent poms, if this is omitted.

       Keeping this a bit factored allows cutting/pasting the <scm>
       element, and just changing the following two properties -->
  <scm>
    <connection>
      scm:svn:http://svn.apache.org/repos/asf/uima/uimaj/tags/uimaj-3.0.0-alpha/uimaj-parent
    </connection>
    <developerConnection>
      scm:svn:https://svn.apache.org/repos/asf/uima/uimaj/tags/uimaj-3.0.0-alpha/uimaj-parent
    </developerConnection>
    <url>
      http://svn.apache.org/viewvc/uima/uimaj/tags/uimaj-3.0.0-alpha/uimaj-parent
    </url>
  </scm>

  <!-- The repositories and pluginRepositories section is duplicated from
       the parent pom one, and adds the Apache Snapshot Nexus repository
       where UIMA snapshots are deployed.  This is needed if for instance,
       a project depends on some new SNAPSHOT level of a build tool, 
       where the users hasn't checked out the build tooling.
       
       This allows maven to find the snapshots when looking for the parent of
       this pom -->
  <repositories>
    <repository>
      <id>eclipsePlugins</id>
      <name>Eclipse components</name>
      <layout>default</layout>
      <url>http://repo1.maven.org/eclipse</url>
      
      <releases>
        <updatePolicy>never</updatePolicy>
        <checksumPolicy>fail</checksumPolicy>
      </releases>
      
      <snapshots>
        <enabled>false</enabled>
      </snapshots>
    </repository>

    <!-- modify central repository access:
         Turn on checksum checking-->
    <repository>
      <id>central</id>
      <name>Maven Repository Switchboard</name>
      <layout>default</layout>
      <url>http://repo1.maven.org/maven2</url>

      <releases>
        <enabled>true</enabled>
        <checksumPolicy>fail</checksumPolicy>
        <updatePolicy>never</updatePolicy>
      </releases>

      <snapshots>
        <enabled>false</enabled>
      </snapshots>

    </repository>
    
    <repository>
      <id>apache.snapshots</id>
      <name>Apache Snapshot Repository</name>
      <url>http://repository.apache.org/snapshots</url>
      <releases>
        <enabled>false</enabled>
      </releases>
    </repository>    
    
  </repositories>
  
  <pluginRepositories>
    <pluginRepository>
      <id>apache.snapshots.plugins</id>
      <name>Apache Snapshot Repository - Maven plugins</name>
      <url>http://repository.apache.org/snapshots</url>
      <layout>default</layout>
      <releases>
        <enabled>false</enabled>
      </releases>
      <snapshots>
        <enabled>true</enabled>
        <checksumPolicy>fail</checksumPolicy>
        <updatePolicy>never</updatePolicy>        
      </snapshots>
    </pluginRepository>
  </pluginRepositories>
  
  <properties>
    <uimaScmRoot>uimaj</uimaScmRoot>
    <uimaScmProject>${project.artifactId}</uimaScmProject>
    <!-- 
     BACKWARD_COMPATIBLE_IMPLEMENTER - patch version (=.=.+)
     BACKWARD_COMPATIBLE_USER        - minor version (=.+.0)
     NON_BACKWARD_COMPATIBLE         - major version (+.0.0)
     -->
<<<<<<< HEAD
    <compat.level>BACKWARD_COMPATIBLE_USER</compat.level>
=======
    <compat.level>NON_BACKWARD_COMPATIBLE</compat.level>
>>>>>>> 08f3c890
    <compat.previous.version>2.9.0</compat.previous.version>

    <!-- 
     Configuring settings is best done through default properties that multiple plugins.
     Local configurations within plugins should be avoided. Where plugins do not pick up default
     properties already, they should be injected manually into the plugins. 
    -->    
    <project.build.sourceEncoding>UTF-8</project.build.sourceEncoding>
<<<<<<< HEAD
    <maven.compiler.target>1.7</maven.compiler.target>
    <maven.compiler.source>1.7</maven.compiler.source>
=======
    <maven.compiler.target>1.8</maven.compiler.target>
    <maven.compiler.source>1.8</maven.compiler.source>
>>>>>>> 08f3c890
    <maven.surefire.heap>512m</maven.surefire.heap>
    <maven.surefire.argLine />
    <jacoco.argLine />
  </properties>

  <dependencyManagement>
    <dependencies>
      <dependency>
        <groupId>junit</groupId>
        <artifactId>junit</artifactId>
        <version>4.12</version>
        <scope>test</scope>
      </dependency>
    </dependencies>
  </dependencyManagement>
  
  <dependencyManagement>
    <dependencies>
      <dependency>
        <groupId>junit</groupId>
        <artifactId>junit</artifactId>
        <version>4.12</version>
        <scope>test</scope>
      </dependency>
    </dependencies>
  </dependencyManagement>
  
  <dependencies>
    <!-- Used to enable findbug rule suppression annotations -->
    <!-- This is the Apache v2 license version -->      
    <dependency>
      <groupId>com.github.stephenc.findbugs</groupId>
      <artifactId>findbugs-annotations</artifactId>
      <version>1.3.9-1</version>
      <scope>compile</scope>
    </dependency>
  </dependencies>
  
  <build>
    <pluginManagement>
      <plugins>
        <plugin>
          <artifactId>maven-dependency-plugin</artifactId>
          <version>2.9</version>
        </plugin>
        <plugin>
          <artifactId>maven-compiler-plugin</artifactId>
          <version>3.1</version>
          <configuration>
            <source>${maven.compiler.source}</source>
            <target>${maven.compiler.target}</target>
          </configuration>
        </plugin>
     
        <plugin>
          <groupId>org.apache.maven.plugins</groupId>
          <artifactId>maven-javadoc-plugin</artifactId>
          <configuration>
            <source>8</source>
          </configuration>
          <executions>
            <execution>
              <id>attach-javadocs</id>
              <configuration>
                <source>${maven.compiler.source}</source>
              </configuration> 
            </execution>
            <execution>
              <id>default-cli</id>  <!-- Jenkins runs this apparently 3/2015 -->
              <configuration>
                <source>${maven.compiler.source}</source>
              </configuration> 
            </execution>
          </executions>
        </plugin>
<<<<<<< HEAD

=======
        
>>>>>>> 08f3c890
        <plugin>
          <groupId>org.apache.maven.plugins</groupId>
          <artifactId>maven-surefire-plugin</artifactId>
          <version>2.19.1</version>
          <configuration>
            <argLine>@{jacoco.argLine} -Xmx${maven.surefire.heap} -Xms${maven.surefire.heap} ${maven.surefire.argLine}</argLine>
          </configuration>
        </plugin>
        
        <!-- Code quality checking plugins mostly used for CI builds -->
        <plugin>
          <groupId>org.apache.maven.plugins</groupId>
          <artifactId>maven-pmd-plugin</artifactId>
          <version>3.6</version>
        </plugin>
        <plugin>
          <groupId>org.codehaus.mojo</groupId>
          <artifactId>findbugs-maven-plugin</artifactId>
          <version>3.0.3</version>
        </plugin>
        <plugin>
          <groupId>org.codehaus.mojo</groupId>
          <artifactId>cobertura-maven-plugin</artifactId>
          <version>2.7</version>
        </plugin>               
        <plugin>
          <groupId>org.jacoco</groupId>
          <artifactId>jacoco-maven-plugin</artifactId>
          <version>0.7.6.201602180812</version>
        </plugin>
<<<<<<< HEAD
=======
        <plugin>
          <groupId>org.apache.felix</groupId>
          <artifactId>maven-bundle-plugin</artifactId>
          <!-- version 2.0.0 fails -->
          <!-- version 2.3.4 eliminates spurious warning messages -->
          <!-- version 2.5 has accidental dependency on Java 6 -->
          <!-- version 2.5.0 gives error - default pkg '.' not permitted, o.a.u.cas.impl -->
          <!-- version 2.3.7 failing in some projects  -->  <!-- doesnt support java 8 -->
             <!-- currently only overridden in uimaj-ep-configuration because otherwise, that is excluded from 
                  update site plugins/ folder -->
          <version>3.0.1</version>        
        </plugin>
        
        <plugin>
          <groupId>org.apache.rat</groupId>
          <artifactId>apache-rat-plugin</artifactId>
          <executions>
            <execution>
              <id>default-cli</id>
              <configuration>
                <excludes combine.children="append">
                  <exclude>src/main/run_configuration/*.launch</exclude>
                </excludes>    
              </configuration>
            </execution>
          </executions>
        </plugin>       
>>>>>>> 08f3c890
      </plugins>
    </pluginManagement>
    <plugins>
      <plugin>
        <artifactId>maven-enforcer-plugin</artifactId>
        <executions>
          <execution>
            <id>enforce-versions</id>
            <configuration>
              <rules>
                <requireMavenVersion>
                  <version>3.0</version>
                </requireMavenVersion>
                <requireJavaVersion>
                  <version>${maven.compiler.target}</version>
                </requireJavaVersion>
              </rules>
            </configuration>
          </execution>
        </executions>
      </plugin>
    </plugins>
  </build>
  <profiles>
    <profile>
      <id>pmd</id>
      <build>
        <plugins>
          <plugin>
            <groupId>org.apache.maven.plugins</groupId>
            <artifactId>maven-pmd-plugin</artifactId>
            <executions>
              <execution>
                <phase>package</phase>
                <goals>
                  <goal>cpd</goal>
                  <goal>pmd</goal>
                </goals>
                <configuration>
                  <sourceEncoding>${project.build.sourceEncoding}</sourceEncoding>
                  <targetJdk>${maven.compiler.target}</targetJdk>
                  <linkXRef>false</linkXRef>
                </configuration>
              </execution>
            </executions>
          </plugin>
        </plugins>
      </build>
    </profile>
    <profile>
      <id>findbugs</id>
      <build>
        <plugins>
          <plugin>
            <groupId>org.codehaus.mojo</groupId>
            <artifactId>findbugs-maven-plugin</artifactId>
            <executions>
              <execution>
                <phase>package</phase>
                <goals>
                  <goal>findbugs</goal>
                </goals>
                <configuration>
                  <findbugsXmlOutput>true</findbugsXmlOutput>
                  <xmlOutput>true</xmlOutput>
                </configuration>
              </execution>
            </executions>
          </plugin>
        </plugins>
      </build>
    </profile>
    <profile>
      <id>cobertura</id>
      <build>
        <plugins>
          <plugin>
            <groupId>org.codehaus.mojo</groupId>
            <artifactId>cobertura-maven-plugin</artifactId>
            <executions>
              <execution>
                <phase>package</phase>
                <goals>
                  <goal>cobertura</goal>
                </goals>
                <configuration>
                  <formats>
                    <format>xml</format>
                  </formats>
                </configuration>
              </execution>
            </executions>
          </plugin>
        </plugins>
      </build>
    </profile>
    <profile>
      <id>jacoco</id>
      <build>
        <plugins>
          <plugin>
            <groupId>org.jacoco</groupId>
            <artifactId>jacoco-maven-plugin</artifactId>
            <configuration>
              <excludes>
                <!-- Duplicates on classpath cause an exception in JaCoCo report -->
                <exclude>**/org/apache/uima/examples/SourceDocumentInformation*</exclude>
                <exclude>**/org/apache/uima/examples/SourceDocumentInformation_Type*</exclude>
              </excludes>
            </configuration>
            <executions>
              <execution>
                <id>default-prepare-agent</id>
                <goals>
                  <goal>prepare-agent</goal>
                </goals>
                <configuration>
                  <propertyName>jacoco.argLine</propertyName>
                </configuration>
              </execution>
              <execution>
                <id>default-report</id>
                <phase>prepare-package</phase>
                <goals>
                  <goal>report</goal>
                </goals>
              </execution>
              <execution>
                <id>default-check</id>
                <goals>
                  <goal>check</goal>
                </goals>
                <configuration>
                  <rules />
                </configuration>
              </execution>
            </executions>
          </plugin>
        </plugins>
      </build>
    </profile>
    <profile>
      <id>enforce-compatibility</id>
      <activation>
        <file>
          <exists>marker-file-identifying-api-compatibility-check</exists>
        </file>
      </activation>
      <build>
        <pluginManagement>
          <plugins>
            <plugin>
              <artifactId>maven-enforcer-plugin</artifactId>
              <dependencies>
                <dependency>
                  <groupId>org.semver</groupId>
                  <artifactId>enforcer-rule</artifactId>
                  <version>0.9.33</version>
                </dependency>
              </dependencies>
              <executions>
                <execution>
                  <id>enforce-compatibility</id>
                  <phase>verify</phase>
                  <goals>
                    <goal>enforce</goal>
                  </goals>
                  <configuration>
                    <rules>
                      <requireBackwardCompatibility implementation="org.semver.enforcer.RequireBackwardCompatibility">
                        <previousVersion>${compat.previous.version}</previousVersion>
                        <dumpDetails>true</dumpDetails>
                        <compatibilityType>${compat.level}</compatibilityType>
                        <excludes>
                          <exclude>**/impl/**/*</exclude>
                          <exclude>**/internal/**/*</exclude>
                          <exclude>org/apache/uima/cas/CASRuntimeException</exclude>
                          <exclude>org/apache/uima/cas/SerialFormat</exclude>
                          <exclude>org/apache/uima/util/CasIOUtils</exclude>
                          <exclude>org/apache/uima/util/CasLoadMode</exclude>
                        </excludes>
                      </requireBackwardCompatibility>
                    </rules>
                  </configuration>
                </execution>
              </executions>
            </plugin>
          </plugins>
        </pluginManagement>
      </build>
    </profile>
    <profile>
      <id>m2e</id>
      <activation>
        <property>
          <name>m2e.version</name>
        </property>
      </activation>
      <build>
        <pluginManagement>
          <plugins>
          
            <!--This plugin's configuration is used to store Eclipse m2e settings 
                only. It has no influence on the Maven build itself. -->
            <plugin>
              <groupId>org.eclipse.m2e</groupId>
              <artifactId>lifecycle-mapping</artifactId>
              <version>1.0.0</version>
              <configuration>
                <lifecycleMappingMetadata>
                  <pluginExecutions>
                  
                    <!-- ***************************** -->
                    <!-- IGNORE maven-bundle-plugin    -->
                    <!-- ***************************** -->
                    <pluginExecution>
                      <pluginExecutionFilter>
                        <groupId>org.apache.felix</groupId>
                        <artifactId>
                          maven-bundle-plugin
                        </artifactId>
                        <versionRange>[3,)</versionRange>
                        <goals>
                          <goal>process</goal>
                          <goal>bundle</goal>
                          <goal>manifest</goal>
                        </goals>
                      </pluginExecutionFilter>
                      <action>
                        <ignore />
                      </action>
                    </pluginExecution>
                  </pluginExecutions>
                </lifecycleMappingMetadata>
              </configuration>
            </plugin>
          </plugins>
        </pluginManagement>
      </build>
    </profile>  
  </profiles>
</project>
<|MERGE_RESOLUTION|>--- conflicted
+++ resolved
@@ -1,552 +1,517 @@
-<?xml version="1.0" encoding="UTF-8"?>
-<!--
-   Licensed to the Apache Software Foundation (ASF) under one
-   or more contributor license agreements.  See the NOTICE file
-   distributed with this work for additional information
-   regarding copyright ownership.  The ASF licenses this file
-   to you under the Apache License, Version 2.0 (the
-   "License"); you may not use this file except in compliance
-   with the License.  You may obtain a copy of the License at
-
-     http://www.apache.org/licenses/LICENSE-2.0
-
-   Unless required by applicable law or agreed to in writing,
-   software distributed under the License is distributed on an
-   "AS IS" BASIS, WITHOUT WARRANTIES OR CONDITIONS OF ANY
-   KIND, either express or implied.  See the License for the
-   specific language governing permissions and limitations
-   under the License.
--->
-
-<!-- This pom serves as the the UIMA Java SDK (uimaj) common parent pom,
-     and may include overrides to the project-wide parent-pom.
-     Over time, things in this pom which apply to
-     other projects within UIMA are migrated to the
-     project-wide parent pom.
- -->
-
-<project xmlns="http://maven.apache.org/POM/4.0.0" xmlns:xsi="http://www.w3.org/2001/XMLSchema-instance" xsi:schemaLocation="http://maven.apache.org/POM/4.0.0 http://maven.apache.org/maven-v4_0_0.xsd">
-  <modelVersion>4.0.0</modelVersion>
-
-  <parent>
-    <groupId>org.apache.uima</groupId>
-    <artifactId>parent-pom</artifactId>
-    <relativePath />
-    <version>10</version>
-  </parent>
-
-  <groupId>org.apache.uima</groupId>
-  <artifactId>uimaj-parent</artifactId>
-  <packaging>pom</packaging>
-<<<<<<< HEAD
-  <version>2.10.0-SNAPSHOT</version>
-=======
-  <version>3.0.0-alpha</version>
->>>>>>> 08f3c890
-  <name>Apache UIMA Java SDK: ${project.artifactId}</name>
-  <description>The common parent pom for the uimaj SDK</description>
-  <url>${uimaWebsiteUrl}</url>
-
-  <!-- Special inheritance note
-       even though the <scm> element that follows is exactly the
-       same as those in super poms, it cannot be inherited because
-       there is some special code that computes the connection elements
-       from the chain of parent poms, if this is omitted.
-
-       Keeping this a bit factored allows cutting/pasting the <scm>
-       element, and just changing the following two properties -->
-  <scm>
-    <connection>
-      scm:svn:http://svn.apache.org/repos/asf/uima/uimaj/tags/uimaj-3.0.0-alpha/uimaj-parent
-    </connection>
-    <developerConnection>
-      scm:svn:https://svn.apache.org/repos/asf/uima/uimaj/tags/uimaj-3.0.0-alpha/uimaj-parent
-    </developerConnection>
-    <url>
-      http://svn.apache.org/viewvc/uima/uimaj/tags/uimaj-3.0.0-alpha/uimaj-parent
-    </url>
-  </scm>
-
-  <!-- The repositories and pluginRepositories section is duplicated from
-       the parent pom one, and adds the Apache Snapshot Nexus repository
-       where UIMA snapshots are deployed.  This is needed if for instance,
-       a project depends on some new SNAPSHOT level of a build tool, 
-       where the users hasn't checked out the build tooling.
-       
-       This allows maven to find the snapshots when looking for the parent of
-       this pom -->
-  <repositories>
-    <repository>
-      <id>eclipsePlugins</id>
-      <name>Eclipse components</name>
-      <layout>default</layout>
-      <url>http://repo1.maven.org/eclipse</url>
-      
-      <releases>
-        <updatePolicy>never</updatePolicy>
-        <checksumPolicy>fail</checksumPolicy>
-      </releases>
-      
-      <snapshots>
-        <enabled>false</enabled>
-      </snapshots>
-    </repository>
-
-    <!-- modify central repository access:
-         Turn on checksum checking-->
-    <repository>
-      <id>central</id>
-      <name>Maven Repository Switchboard</name>
-      <layout>default</layout>
-      <url>http://repo1.maven.org/maven2</url>
-
-      <releases>
-        <enabled>true</enabled>
-        <checksumPolicy>fail</checksumPolicy>
-        <updatePolicy>never</updatePolicy>
-      </releases>
-
-      <snapshots>
-        <enabled>false</enabled>
-      </snapshots>
-
-    </repository>
-    
-    <repository>
-      <id>apache.snapshots</id>
-      <name>Apache Snapshot Repository</name>
-      <url>http://repository.apache.org/snapshots</url>
-      <releases>
-        <enabled>false</enabled>
-      </releases>
-    </repository>    
-    
-  </repositories>
-  
-  <pluginRepositories>
-    <pluginRepository>
-      <id>apache.snapshots.plugins</id>
-      <name>Apache Snapshot Repository - Maven plugins</name>
-      <url>http://repository.apache.org/snapshots</url>
-      <layout>default</layout>
-      <releases>
-        <enabled>false</enabled>
-      </releases>
-      <snapshots>
-        <enabled>true</enabled>
-        <checksumPolicy>fail</checksumPolicy>
-        <updatePolicy>never</updatePolicy>        
-      </snapshots>
-    </pluginRepository>
-  </pluginRepositories>
-  
-  <properties>
-    <uimaScmRoot>uimaj</uimaScmRoot>
-    <uimaScmProject>${project.artifactId}</uimaScmProject>
-    <!-- 
-     BACKWARD_COMPATIBLE_IMPLEMENTER - patch version (=.=.+)
-     BACKWARD_COMPATIBLE_USER        - minor version (=.+.0)
-     NON_BACKWARD_COMPATIBLE         - major version (+.0.0)
-     -->
-<<<<<<< HEAD
-    <compat.level>BACKWARD_COMPATIBLE_USER</compat.level>
-=======
-    <compat.level>NON_BACKWARD_COMPATIBLE</compat.level>
->>>>>>> 08f3c890
-    <compat.previous.version>2.9.0</compat.previous.version>
-
-    <!-- 
-     Configuring settings is best done through default properties that multiple plugins.
-     Local configurations within plugins should be avoided. Where plugins do not pick up default
-     properties already, they should be injected manually into the plugins. 
-    -->    
-    <project.build.sourceEncoding>UTF-8</project.build.sourceEncoding>
-<<<<<<< HEAD
-    <maven.compiler.target>1.7</maven.compiler.target>
-    <maven.compiler.source>1.7</maven.compiler.source>
-=======
-    <maven.compiler.target>1.8</maven.compiler.target>
-    <maven.compiler.source>1.8</maven.compiler.source>
->>>>>>> 08f3c890
-    <maven.surefire.heap>512m</maven.surefire.heap>
-    <maven.surefire.argLine />
-    <jacoco.argLine />
-  </properties>
-
-  <dependencyManagement>
-    <dependencies>
-      <dependency>
-        <groupId>junit</groupId>
-        <artifactId>junit</artifactId>
-        <version>4.12</version>
-        <scope>test</scope>
-      </dependency>
-    </dependencies>
-  </dependencyManagement>
-  
-  <dependencyManagement>
-    <dependencies>
-      <dependency>
-        <groupId>junit</groupId>
-        <artifactId>junit</artifactId>
-        <version>4.12</version>
-        <scope>test</scope>
-      </dependency>
-    </dependencies>
-  </dependencyManagement>
-  
-  <dependencies>
-    <!-- Used to enable findbug rule suppression annotations -->
-    <!-- This is the Apache v2 license version -->      
-    <dependency>
-      <groupId>com.github.stephenc.findbugs</groupId>
-      <artifactId>findbugs-annotations</artifactId>
-      <version>1.3.9-1</version>
-      <scope>compile</scope>
-    </dependency>
-  </dependencies>
-  
-  <build>
-    <pluginManagement>
-      <plugins>
-        <plugin>
-          <artifactId>maven-dependency-plugin</artifactId>
-          <version>2.9</version>
-        </plugin>
-        <plugin>
-          <artifactId>maven-compiler-plugin</artifactId>
-          <version>3.1</version>
-          <configuration>
-            <source>${maven.compiler.source}</source>
-            <target>${maven.compiler.target}</target>
-          </configuration>
-        </plugin>
-     
-        <plugin>
-          <groupId>org.apache.maven.plugins</groupId>
-          <artifactId>maven-javadoc-plugin</artifactId>
-          <configuration>
-            <source>8</source>
-          </configuration>
-          <executions>
-            <execution>
-              <id>attach-javadocs</id>
-              <configuration>
-                <source>${maven.compiler.source}</source>
-              </configuration> 
-            </execution>
-            <execution>
-              <id>default-cli</id>  <!-- Jenkins runs this apparently 3/2015 -->
-              <configuration>
-                <source>${maven.compiler.source}</source>
-              </configuration> 
-            </execution>
-          </executions>
-        </plugin>
-<<<<<<< HEAD
-
-=======
-        
->>>>>>> 08f3c890
-        <plugin>
-          <groupId>org.apache.maven.plugins</groupId>
-          <artifactId>maven-surefire-plugin</artifactId>
-          <version>2.19.1</version>
-          <configuration>
-            <argLine>@{jacoco.argLine} -Xmx${maven.surefire.heap} -Xms${maven.surefire.heap} ${maven.surefire.argLine}</argLine>
-          </configuration>
-        </plugin>
-        
-        <!-- Code quality checking plugins mostly used for CI builds -->
-        <plugin>
-          <groupId>org.apache.maven.plugins</groupId>
-          <artifactId>maven-pmd-plugin</artifactId>
-          <version>3.6</version>
-        </plugin>
-        <plugin>
-          <groupId>org.codehaus.mojo</groupId>
-          <artifactId>findbugs-maven-plugin</artifactId>
-          <version>3.0.3</version>
-        </plugin>
-        <plugin>
-          <groupId>org.codehaus.mojo</groupId>
-          <artifactId>cobertura-maven-plugin</artifactId>
-          <version>2.7</version>
-        </plugin>               
-        <plugin>
-          <groupId>org.jacoco</groupId>
-          <artifactId>jacoco-maven-plugin</artifactId>
-          <version>0.7.6.201602180812</version>
-        </plugin>
-<<<<<<< HEAD
-=======
-        <plugin>
-          <groupId>org.apache.felix</groupId>
-          <artifactId>maven-bundle-plugin</artifactId>
-          <!-- version 2.0.0 fails -->
-          <!-- version 2.3.4 eliminates spurious warning messages -->
-          <!-- version 2.5 has accidental dependency on Java 6 -->
-          <!-- version 2.5.0 gives error - default pkg '.' not permitted, o.a.u.cas.impl -->
-          <!-- version 2.3.7 failing in some projects  -->  <!-- doesnt support java 8 -->
-             <!-- currently only overridden in uimaj-ep-configuration because otherwise, that is excluded from 
-                  update site plugins/ folder -->
-          <version>3.0.1</version>        
-        </plugin>
-        
-        <plugin>
-          <groupId>org.apache.rat</groupId>
-          <artifactId>apache-rat-plugin</artifactId>
-          <executions>
-            <execution>
-              <id>default-cli</id>
-              <configuration>
-                <excludes combine.children="append">
-                  <exclude>src/main/run_configuration/*.launch</exclude>
-                </excludes>    
-              </configuration>
-            </execution>
-          </executions>
-        </plugin>       
->>>>>>> 08f3c890
-      </plugins>
-    </pluginManagement>
-    <plugins>
-      <plugin>
-        <artifactId>maven-enforcer-plugin</artifactId>
-        <executions>
-          <execution>
-            <id>enforce-versions</id>
-            <configuration>
-              <rules>
-                <requireMavenVersion>
-                  <version>3.0</version>
-                </requireMavenVersion>
-                <requireJavaVersion>
-                  <version>${maven.compiler.target}</version>
-                </requireJavaVersion>
-              </rules>
-            </configuration>
-          </execution>
-        </executions>
-      </plugin>
-    </plugins>
-  </build>
-  <profiles>
-    <profile>
-      <id>pmd</id>
-      <build>
-        <plugins>
-          <plugin>
-            <groupId>org.apache.maven.plugins</groupId>
-            <artifactId>maven-pmd-plugin</artifactId>
-            <executions>
-              <execution>
-                <phase>package</phase>
-                <goals>
-                  <goal>cpd</goal>
-                  <goal>pmd</goal>
-                </goals>
-                <configuration>
-                  <sourceEncoding>${project.build.sourceEncoding}</sourceEncoding>
-                  <targetJdk>${maven.compiler.target}</targetJdk>
-                  <linkXRef>false</linkXRef>
-                </configuration>
-              </execution>
-            </executions>
-          </plugin>
-        </plugins>
-      </build>
-    </profile>
-    <profile>
-      <id>findbugs</id>
-      <build>
-        <plugins>
-          <plugin>
-            <groupId>org.codehaus.mojo</groupId>
-            <artifactId>findbugs-maven-plugin</artifactId>
-            <executions>
-              <execution>
-                <phase>package</phase>
-                <goals>
-                  <goal>findbugs</goal>
-                </goals>
-                <configuration>
-                  <findbugsXmlOutput>true</findbugsXmlOutput>
-                  <xmlOutput>true</xmlOutput>
-                </configuration>
-              </execution>
-            </executions>
-          </plugin>
-        </plugins>
-      </build>
-    </profile>
-    <profile>
-      <id>cobertura</id>
-      <build>
-        <plugins>
-          <plugin>
-            <groupId>org.codehaus.mojo</groupId>
-            <artifactId>cobertura-maven-plugin</artifactId>
-            <executions>
-              <execution>
-                <phase>package</phase>
-                <goals>
-                  <goal>cobertura</goal>
-                </goals>
-                <configuration>
-                  <formats>
-                    <format>xml</format>
-                  </formats>
-                </configuration>
-              </execution>
-            </executions>
-          </plugin>
-        </plugins>
-      </build>
-    </profile>
-    <profile>
-      <id>jacoco</id>
-      <build>
-        <plugins>
-          <plugin>
-            <groupId>org.jacoco</groupId>
-            <artifactId>jacoco-maven-plugin</artifactId>
-            <configuration>
-              <excludes>
-                <!-- Duplicates on classpath cause an exception in JaCoCo report -->
-                <exclude>**/org/apache/uima/examples/SourceDocumentInformation*</exclude>
-                <exclude>**/org/apache/uima/examples/SourceDocumentInformation_Type*</exclude>
-              </excludes>
-            </configuration>
-            <executions>
-              <execution>
-                <id>default-prepare-agent</id>
-                <goals>
-                  <goal>prepare-agent</goal>
-                </goals>
-                <configuration>
-                  <propertyName>jacoco.argLine</propertyName>
-                </configuration>
-              </execution>
-              <execution>
-                <id>default-report</id>
-                <phase>prepare-package</phase>
-                <goals>
-                  <goal>report</goal>
-                </goals>
-              </execution>
-              <execution>
-                <id>default-check</id>
-                <goals>
-                  <goal>check</goal>
-                </goals>
-                <configuration>
-                  <rules />
-                </configuration>
-              </execution>
-            </executions>
-          </plugin>
-        </plugins>
-      </build>
-    </profile>
-    <profile>
-      <id>enforce-compatibility</id>
-      <activation>
-        <file>
-          <exists>marker-file-identifying-api-compatibility-check</exists>
-        </file>
-      </activation>
-      <build>
-        <pluginManagement>
-          <plugins>
-            <plugin>
-              <artifactId>maven-enforcer-plugin</artifactId>
-              <dependencies>
-                <dependency>
-                  <groupId>org.semver</groupId>
-                  <artifactId>enforcer-rule</artifactId>
-                  <version>0.9.33</version>
-                </dependency>
-              </dependencies>
-              <executions>
-                <execution>
-                  <id>enforce-compatibility</id>
-                  <phase>verify</phase>
-                  <goals>
-                    <goal>enforce</goal>
-                  </goals>
-                  <configuration>
-                    <rules>
-                      <requireBackwardCompatibility implementation="org.semver.enforcer.RequireBackwardCompatibility">
-                        <previousVersion>${compat.previous.version}</previousVersion>
-                        <dumpDetails>true</dumpDetails>
-                        <compatibilityType>${compat.level}</compatibilityType>
-                        <excludes>
-                          <exclude>**/impl/**/*</exclude>
-                          <exclude>**/internal/**/*</exclude>
-                          <exclude>org/apache/uima/cas/CASRuntimeException</exclude>
-                          <exclude>org/apache/uima/cas/SerialFormat</exclude>
-                          <exclude>org/apache/uima/util/CasIOUtils</exclude>
-                          <exclude>org/apache/uima/util/CasLoadMode</exclude>
-                        </excludes>
-                      </requireBackwardCompatibility>
-                    </rules>
-                  </configuration>
-                </execution>
-              </executions>
-            </plugin>
-          </plugins>
-        </pluginManagement>
-      </build>
-    </profile>
-    <profile>
-      <id>m2e</id>
-      <activation>
-        <property>
-          <name>m2e.version</name>
-        </property>
-      </activation>
-      <build>
-        <pluginManagement>
-          <plugins>
-          
-            <!--This plugin's configuration is used to store Eclipse m2e settings 
-                only. It has no influence on the Maven build itself. -->
-            <plugin>
-              <groupId>org.eclipse.m2e</groupId>
-              <artifactId>lifecycle-mapping</artifactId>
-              <version>1.0.0</version>
-              <configuration>
-                <lifecycleMappingMetadata>
-                  <pluginExecutions>
-                  
-                    <!-- ***************************** -->
-                    <!-- IGNORE maven-bundle-plugin    -->
-                    <!-- ***************************** -->
-                    <pluginExecution>
-                      <pluginExecutionFilter>
-                        <groupId>org.apache.felix</groupId>
-                        <artifactId>
-                          maven-bundle-plugin
-                        </artifactId>
-                        <versionRange>[3,)</versionRange>
-                        <goals>
-                          <goal>process</goal>
-                          <goal>bundle</goal>
-                          <goal>manifest</goal>
-                        </goals>
-                      </pluginExecutionFilter>
-                      <action>
-                        <ignore />
-                      </action>
-                    </pluginExecution>
-                  </pluginExecutions>
-                </lifecycleMappingMetadata>
-              </configuration>
-            </plugin>
-          </plugins>
-        </pluginManagement>
-      </build>
-    </profile>  
-  </profiles>
-</project>
+<?xml version="1.0" encoding="UTF-8"?>
+<!--
+   Licensed to the Apache Software Foundation (ASF) under one
+   or more contributor license agreements.  See the NOTICE file
+   distributed with this work for additional information
+   regarding copyright ownership.  The ASF licenses this file
+   to you under the Apache License, Version 2.0 (the
+   "License"); you may not use this file except in compliance
+   with the License.  You may obtain a copy of the License at
+
+     http://www.apache.org/licenses/LICENSE-2.0
+
+   Unless required by applicable law or agreed to in writing,
+   software distributed under the License is distributed on an
+   "AS IS" BASIS, WITHOUT WARRANTIES OR CONDITIONS OF ANY
+   KIND, either express or implied.  See the License for the
+   specific language governing permissions and limitations
+   under the License.
+-->
+
+<!-- This pom serves as the the UIMA Java SDK (uimaj) common parent pom,
+     and may include overrides to the project-wide parent-pom.
+     Over time, things in this pom which apply to
+     other projects within UIMA are migrated to the
+     project-wide parent pom.
+ -->
+
+<project xmlns="http://maven.apache.org/POM/4.0.0" xmlns:xsi="http://www.w3.org/2001/XMLSchema-instance" xsi:schemaLocation="http://maven.apache.org/POM/4.0.0 http://maven.apache.org/maven-v4_0_0.xsd">
+  <modelVersion>4.0.0</modelVersion>
+
+  <parent>
+    <groupId>org.apache.uima</groupId>
+    <artifactId>parent-pom</artifactId>
+    <relativePath />
+    <version>10</version>
+  </parent>
+
+  <groupId>org.apache.uima</groupId>
+  <artifactId>uimaj-parent</artifactId>
+  <packaging>pom</packaging>
+  <version>3.0.0-alpha</version>
+  <name>Apache UIMA Java SDK: ${project.artifactId}</name>
+  <description>The common parent pom for the uimaj SDK</description>
+  <url>${uimaWebsiteUrl}</url>
+
+  <!-- Special inheritance note
+       even though the <scm> element that follows is exactly the
+       same as those in super poms, it cannot be inherited because
+       there is some special code that computes the connection elements
+       from the chain of parent poms, if this is omitted.
+
+       Keeping this a bit factored allows cutting/pasting the <scm>
+       element, and just changing the following two properties -->
+  <scm>
+    <connection>
+      scm:svn:http://svn.apache.org/repos/asf/uima/uimaj/tags/uimaj-3.0.0-alpha/uimaj-parent
+    </connection>
+    <developerConnection>
+      scm:svn:https://svn.apache.org/repos/asf/uima/uimaj/tags/uimaj-3.0.0-alpha/uimaj-parent
+    </developerConnection>
+    <url>
+      http://svn.apache.org/viewvc/uima/uimaj/tags/uimaj-3.0.0-alpha/uimaj-parent
+    </url>
+  </scm>
+
+  <!-- The repositories and pluginRepositories section is duplicated from
+       the parent pom one, and adds the Apache Snapshot Nexus repository
+       where UIMA snapshots are deployed.  This is needed if for instance,
+       a project depends on some new SNAPSHOT level of a build tool, 
+       where the users hasn't checked out the build tooling.
+       
+       This allows maven to find the snapshots when looking for the parent of
+       this pom -->
+  <repositories>
+    <repository>
+      <id>eclipsePlugins</id>
+      <name>Eclipse components</name>
+      <layout>default</layout>
+      <url>http://repo1.maven.org/eclipse</url>
+      
+      <releases>
+        <updatePolicy>never</updatePolicy>
+        <checksumPolicy>fail</checksumPolicy>
+      </releases>
+      
+      <snapshots>
+        <enabled>false</enabled>
+      </snapshots>
+    </repository>
+
+    <!-- modify central repository access:
+         Turn on checksum checking-->
+    <repository>
+      <id>central</id>
+      <name>Maven Repository Switchboard</name>
+      <layout>default</layout>
+      <url>http://repo1.maven.org/maven2</url>
+
+      <releases>
+        <enabled>true</enabled>
+        <checksumPolicy>fail</checksumPolicy>
+        <updatePolicy>never</updatePolicy>
+      </releases>
+
+      <snapshots>
+        <enabled>false</enabled>
+      </snapshots>
+
+    </repository>
+    
+    <repository>
+      <id>apache.snapshots</id>
+      <name>Apache Snapshot Repository</name>
+      <url>http://repository.apache.org/snapshots</url>
+      <releases>
+        <enabled>false</enabled>
+      </releases>
+    </repository>    
+    
+  </repositories>
+  
+  <pluginRepositories>
+    <pluginRepository>
+      <id>apache.snapshots.plugins</id>
+      <name>Apache Snapshot Repository - Maven plugins</name>
+      <url>http://repository.apache.org/snapshots</url>
+      <layout>default</layout>
+      <releases>
+        <enabled>false</enabled>
+      </releases>
+      <snapshots>
+        <enabled>true</enabled>
+        <checksumPolicy>fail</checksumPolicy>
+        <updatePolicy>never</updatePolicy>        
+      </snapshots>
+    </pluginRepository>
+  </pluginRepositories>
+  
+  <properties>
+    <uimaScmRoot>uimaj</uimaScmRoot>
+    <uimaScmProject>${project.artifactId}</uimaScmProject>
+    <!-- 
+     BACKWARD_COMPATIBLE_IMPLEMENTER - patch version (=.=.+)
+     BACKWARD_COMPATIBLE_USER        - minor version (=.+.0)
+     NON_BACKWARD_COMPATIBLE         - major version (+.0.0)
+     -->
+    <compat.level>NON_BACKWARD_COMPATIBLE</compat.level>
+    <compat.previous.version>2.9.0</compat.previous.version>
+
+    <!-- 
+     Configuring settings is best done through default properties that multiple plugins.
+     Local configurations within plugins should be avoided. Where plugins do not pick up default
+     properties already, they should be injected manually into the plugins. 
+    -->    
+    <project.build.sourceEncoding>UTF-8</project.build.sourceEncoding>
+    <maven.compiler.target>1.8</maven.compiler.target>
+    <maven.compiler.source>1.8</maven.compiler.source>
+    <maven.surefire.heap>512m</maven.surefire.heap>
+    <maven.surefire.argLine />
+    <jacoco.argLine />
+  </properties>
+  
+  <dependencyManagement>
+    <dependencies>
+      <dependency>
+        <groupId>junit</groupId>
+        <artifactId>junit</artifactId>
+        <version>4.12</version>
+        <scope>test</scope>
+      </dependency>
+    </dependencies>
+  </dependencyManagement>
+  
+  <dependencies>
+    <!-- Used to enable findbug rule suppression annotations -->
+    <!-- This is the Apache v2 license version -->      
+    <dependency>
+      <groupId>com.github.stephenc.findbugs</groupId>
+      <artifactId>findbugs-annotations</artifactId>
+      <version>1.3.9-1</version>
+      <scope>compile</scope>
+    </dependency>
+  </dependencies>
+  
+  <build>
+    <pluginManagement>
+      <plugins>
+        <plugin>
+          <artifactId>maven-dependency-plugin</artifactId>
+          <version>2.9</version>
+        </plugin>
+        <plugin>
+          <artifactId>maven-compiler-plugin</artifactId>
+          <version>3.1</version>
+          <configuration>
+            <source>${maven.compiler.source}</source>
+            <target>${maven.compiler.target}</target>
+          </configuration>
+        </plugin>
+     
+        <plugin>
+          <groupId>org.apache.maven.plugins</groupId>
+          <artifactId>maven-javadoc-plugin</artifactId>
+          <configuration>
+            <source>8</source>
+          </configuration>
+          <executions>
+            <execution>
+              <id>attach-javadocs</id>
+              <configuration>
+                <source>${maven.compiler.source}</source>
+              </configuration> 
+            </execution>
+            <execution>
+              <id>default-cli</id>  <!-- Jenkins runs this apparently 3/2015 -->
+              <configuration>
+                <source>${maven.compiler.source}</source>
+              </configuration> 
+            </execution>
+          </executions>
+        </plugin>
+        
+        <plugin>
+          <groupId>org.apache.maven.plugins</groupId>
+          <artifactId>maven-surefire-plugin</artifactId>
+          <version>2.19.1</version>
+          <configuration>
+            <argLine>@{jacoco.argLine} -Xmx${maven.surefire.heap} -Xms${maven.surefire.heap} ${maven.surefire.argLine}</argLine>
+          </configuration>
+        </plugin>
+        
+        <!-- Code quality checking plugins mostly used for CI builds -->
+        <plugin>
+          <groupId>org.apache.maven.plugins</groupId>
+          <artifactId>maven-pmd-plugin</artifactId>
+          <version>3.6</version>
+        </plugin>
+        <plugin>
+          <groupId>org.codehaus.mojo</groupId>
+          <artifactId>findbugs-maven-plugin</artifactId>
+          <version>3.0.3</version>
+        </plugin>
+        <plugin>
+          <groupId>org.codehaus.mojo</groupId>
+          <artifactId>cobertura-maven-plugin</artifactId>
+          <version>2.7</version>
+        </plugin>               
+        <plugin>
+          <groupId>org.jacoco</groupId>
+          <artifactId>jacoco-maven-plugin</artifactId>
+          <version>0.7.6.201602180812</version>
+        </plugin>
+        <plugin>
+          <groupId>org.apache.felix</groupId>
+          <artifactId>maven-bundle-plugin</artifactId>
+          <!-- version 2.0.0 fails -->
+          <!-- version 2.3.4 eliminates spurious warning messages -->
+          <!-- version 2.5 has accidental dependency on Java 6 -->
+          <!-- version 2.5.0 gives error - default pkg '.' not permitted, o.a.u.cas.impl -->
+          <!-- version 2.3.7 failing in some projects  -->  <!-- doesnt support java 8 -->
+             <!-- currently only overridden in uimaj-ep-configuration because otherwise, that is excluded from 
+                  update site plugins/ folder -->
+          <version>3.0.1</version>        
+        </plugin>
+        
+        <plugin>
+          <groupId>org.apache.rat</groupId>
+          <artifactId>apache-rat-plugin</artifactId>
+          <executions>
+            <execution>
+              <id>default-cli</id>
+              <configuration>
+                <excludes combine.children="append">
+                  <exclude>src/main/run_configuration/*.launch</exclude>
+                </excludes>    
+              </configuration>
+            </execution>
+          </executions>
+        </plugin>       
+      </plugins>
+    </pluginManagement>
+    <plugins>
+      <plugin>
+        <artifactId>maven-enforcer-plugin</artifactId>
+        <executions>
+          <execution>
+            <id>enforce-versions</id>
+            <configuration>
+              <rules>
+                <requireMavenVersion>
+                  <version>3.0</version>
+                </requireMavenVersion>
+                <requireJavaVersion>
+                  <version>${maven.compiler.target}</version>
+                </requireJavaVersion>
+              </rules>
+            </configuration>
+          </execution>
+        </executions>
+      </plugin>
+    </plugins>
+  </build>
+  <profiles>
+    <profile>
+      <id>pmd</id>
+      <build>
+        <plugins>
+          <plugin>
+            <groupId>org.apache.maven.plugins</groupId>
+            <artifactId>maven-pmd-plugin</artifactId>
+            <executions>
+              <execution>
+                <phase>package</phase>
+                <goals>
+                  <goal>cpd</goal>
+                  <goal>pmd</goal>
+                </goals>
+                <configuration>
+                  <sourceEncoding>${project.build.sourceEncoding}</sourceEncoding>
+                  <targetJdk>${maven.compiler.target}</targetJdk>
+                  <linkXRef>false</linkXRef>
+                </configuration>
+              </execution>
+            </executions>
+          </plugin>
+        </plugins>
+      </build>
+    </profile>
+    <profile>
+      <id>findbugs</id>
+      <build>
+        <plugins>
+          <plugin>
+            <groupId>org.codehaus.mojo</groupId>
+            <artifactId>findbugs-maven-plugin</artifactId>
+            <executions>
+              <execution>
+                <phase>package</phase>
+                <goals>
+                  <goal>findbugs</goal>
+                </goals>
+                <configuration>
+                  <findbugsXmlOutput>true</findbugsXmlOutput>
+                  <xmlOutput>true</xmlOutput>
+                </configuration>
+              </execution>
+            </executions>
+          </plugin>
+        </plugins>
+      </build>
+    </profile>
+    <profile>
+      <id>cobertura</id>
+      <build>
+        <plugins>
+          <plugin>
+            <groupId>org.codehaus.mojo</groupId>
+            <artifactId>cobertura-maven-plugin</artifactId>
+            <executions>
+              <execution>
+                <phase>package</phase>
+                <goals>
+                  <goal>cobertura</goal>
+                </goals>
+                <configuration>
+                  <formats>
+                    <format>xml</format>
+                  </formats>
+                </configuration>
+              </execution>
+            </executions>
+          </plugin>
+        </plugins>
+      </build>
+    </profile>
+    <profile>
+      <id>jacoco</id>
+      <build>
+        <plugins>
+          <plugin>
+            <groupId>org.jacoco</groupId>
+            <artifactId>jacoco-maven-plugin</artifactId>
+            <configuration>
+              <excludes>
+                <!-- Duplicates on classpath cause an exception in JaCoCo report -->
+                <exclude>**/org/apache/uima/examples/SourceDocumentInformation*</exclude>
+                <exclude>**/org/apache/uima/examples/SourceDocumentInformation_Type*</exclude>
+              </excludes>
+            </configuration>
+            <executions>
+              <execution>
+                <id>default-prepare-agent</id>
+                <goals>
+                  <goal>prepare-agent</goal>
+                </goals>
+                <configuration>
+                  <propertyName>jacoco.argLine</propertyName>
+                </configuration>
+              </execution>
+              <execution>
+                <id>default-report</id>
+                <phase>prepare-package</phase>
+                <goals>
+                  <goal>report</goal>
+                </goals>
+              </execution>
+              <execution>
+                <id>default-check</id>
+                <goals>
+                  <goal>check</goal>
+                </goals>
+                <configuration>
+                  <rules />
+                </configuration>
+              </execution>
+            </executions>
+          </plugin>
+        </plugins>
+      </build>
+    </profile>
+    <profile>
+      <id>enforce-compatibility</id>
+      <activation>
+        <file>
+          <exists>marker-file-identifying-api-compatibility-check</exists>
+        </file>
+      </activation>
+      <build>
+        <pluginManagement>
+          <plugins>
+            <plugin>
+              <artifactId>maven-enforcer-plugin</artifactId>
+              <dependencies>
+                <dependency>
+                  <groupId>org.semver</groupId>
+                  <artifactId>enforcer-rule</artifactId>
+                  <version>0.9.33</version>
+                </dependency>
+              </dependencies>
+              <executions>
+                <execution>
+                  <id>enforce-compatibility</id>
+                  <phase>verify</phase>
+                  <goals>
+                    <goal>enforce</goal>
+                  </goals>
+                  <configuration>
+                    <rules>
+                      <requireBackwardCompatibility implementation="org.semver.enforcer.RequireBackwardCompatibility">
+                        <previousVersion>${compat.previous.version}</previousVersion>
+                        <dumpDetails>true</dumpDetails>
+                        <compatibilityType>${compat.level}</compatibilityType>
+                        <excludes>
+                          <exclude>**/impl/**/*</exclude>
+                          <exclude>**/internal/**/*</exclude>
+                        </excludes>
+                      </requireBackwardCompatibility>
+                    </rules>
+                  </configuration>
+                </execution>
+              </executions>
+            </plugin>
+          </plugins>
+        </pluginManagement>
+      </build>
+    </profile>
+    <profile>
+      <id>m2e</id>
+      <activation>
+        <property>
+          <name>m2e.version</name>
+        </property>
+      </activation>
+      <build>
+        <pluginManagement>
+          <plugins>
+          
+            <!--This plugin's configuration is used to store Eclipse m2e settings 
+                only. It has no influence on the Maven build itself. -->
+            <plugin>
+              <groupId>org.eclipse.m2e</groupId>
+              <artifactId>lifecycle-mapping</artifactId>
+              <version>1.0.0</version>
+              <configuration>
+                <lifecycleMappingMetadata>
+                  <pluginExecutions>
+                  
+                    <!-- ***************************** -->
+                    <!-- IGNORE maven-bundle-plugin    -->
+                    <!-- ***************************** -->
+                    <pluginExecution>
+                      <pluginExecutionFilter>
+                        <groupId>org.apache.felix</groupId>
+                        <artifactId>
+                          maven-bundle-plugin
+                        </artifactId>
+                        <versionRange>[3,)</versionRange>
+                        <goals>
+                          <goal>process</goal>
+                          <goal>bundle</goal>
+                          <goal>manifest</goal>
+                        </goals>
+                      </pluginExecutionFilter>
+                      <action>
+                        <ignore />
+                      </action>
+                    </pluginExecution>
+                  </pluginExecutions>
+                </lifecycleMappingMetadata>
+              </configuration>
+            </plugin>
+          </plugins>
+        </pluginManagement>
+      </build>
+    </profile>  
+  </profiles>
+</project>