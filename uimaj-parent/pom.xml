--- conflicted
+++ resolved
@@ -37,17 +37,11 @@
 
   <artifactId>uimaj-parent</artifactId>
   <packaging>pom</packaging>
-<<<<<<< HEAD
-  <version>2.11.1-SNAPSHOT</version>
-=======
   <version>3.2.1-SNAPSHOT</version>
->>>>>>> f0cbe6f2
   <name>Apache UIMA Java SDK: ${project.artifactId}</name>
   <description>The common parent pom for the UIMA Java SDK</description>
   <url>${uimaWebsiteUrl}</url>
 
-<<<<<<< HEAD
-=======
   <!-- Special inheritance note
        even though the <scm> element that follows is exactly the
        same as those in super poms, it cannot be inherited because
@@ -69,7 +63,6 @@
     <tag>uimaj-3.2.0</tag>
   </scm>
 
->>>>>>> f0cbe6f2
   <!-- The repositories and pluginRepositories section is duplicated from
        the parent pom one, and adds the Apache Snapshot Nexus repository
        where UIMA snapshots are deployed.  This is needed if for instance,
@@ -152,10 +145,6 @@
   <properties>
     <uimaScmRoot>uimaj</uimaScmRoot>
     <uimaScmProject>${project.artifactId}</uimaScmProject>
-<<<<<<< HEAD
-    <api_check_oldVersion>2.10.4</api_check_oldVersion>
-=======
->>>>>>> f0cbe6f2
 
     <!-- 
      Configuring settings is best done through default properties that multiple plugins.
@@ -170,13 +159,9 @@
     <maven.compiler.source>1.8</maven.compiler.source>
     
     <eclipseP2RepoId>org.eclipse.p2.201812</eclipseP2RepoId>
-<<<<<<< HEAD
     <eclipseP2RepoUrl>https://download.eclipse.org/releases/2018-12/</eclipseP2RepoUrl>
-=======
-    <eclipseP2RepoUrl>http://download.eclipse.org/releases/2018-12/</eclipseP2RepoUrl>
 
     <api_check_oldVersion>3.1.1</api_check_oldVersion>
->>>>>>> f0cbe6f2
   </properties>
   
   <dependencyManagement>
@@ -251,8 +236,6 @@
         <groupId>com.github.siom79.japicmp</groupId>
         <artifactId>japicmp-maven-plugin</artifactId>
         <version>0.15.3</version>
-<<<<<<< HEAD
-=======
         <configuration>
           <parameter>
             <ignoreMissingClassesByRegularExpressions>
@@ -260,7 +243,6 @@
             </ignoreMissingClassesByRegularExpressions>
           </parameter>
         </configuration>
->>>>>>> f0cbe6f2
         <dependencies>
           <dependency>
             <groupId>org.codehaus.groovy</groupId>
@@ -299,15 +281,6 @@
       </plugin>
     </plugins>
   </build>
-<<<<<<< HEAD
-
-  <scm>
-    <tag>HEAD</tag>
-    <connection>scm:git:https://github.com/apache/uima-uimaj/</connection>
-    <developerConnection>scm:git:https://github.com/apache/uima-uimaj/</developerConnection>
-    <url>https://github.com/apache/uima-uimaj/</url>
-  </scm>
-=======
   
   <profiles>
     <profile>
@@ -376,5 +349,4 @@
       </build>
     </profile>
   </profiles>
->>>>>>> f0cbe6f2
 </project>