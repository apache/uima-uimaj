--- conflicted
+++ resolved
@@ -152,13 +152,9 @@
 
     <eclipseP2RepoId>org.eclipse.p2.201812</eclipseP2RepoId>
 
-<<<<<<< HEAD
     <api_check_oldVersion>3.3.1</api_check_oldVersion>
-=======
-    <api_check_oldVersion>3.3.0</api_check_oldVersion>
 
     <assemblySrcDescriptor>src/main/assembly/src.xml</assemblySrcDescriptor>
->>>>>>> b4fcf041
   </properties>
 
   <dependencyManagement>
