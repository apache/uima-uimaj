<?xml version="1.0" encoding="UTF-8"?>
<!--
   Licensed to the Apache Software Foundation (ASF) under one
   or more contributor license agreements.  See the NOTICE file
   distributed with this work for additional information
   regarding copyright ownership.  The ASF licenses this file
   to you under the Apache License, Version 2.0 (the
   "License"); you may not use this file except in compliance
   with the License.  You may obtain a copy of the License at

     http://www.apache.org/licenses/LICENSE-2.0

   Unless required by applicable law or agreed to in writing,
   software distributed under the License is distributed on an
   "AS IS" BASIS, WITHOUT WARRANTIES OR CONDITIONS OF ANY
   KIND, either express or implied.  See the License for the
   specific language governing permissions and limitations
   under the License.
-->

<!-- This pom serves as the the UIMA Java SDK (uimaj) common parent pom,
     and may include overrides to the project-wide parent-pom.
     Over time, things in this pom which apply to
     other projects within UIMA are migrated to the
     project-wide parent pom.
 -->

<project xmlns="http://maven.apache.org/POM/4.0.0"
  xmlns:xsi="http://www.w3.org/2001/XMLSchema-instance"
  xsi:schemaLocation="http://maven.apache.org/POM/4.0.0 http://maven.apache.org/maven-v4_0_0.xsd">
  <modelVersion>4.0.0</modelVersion>

  <parent>
    <groupId>org.apache.uima</groupId>
    <artifactId>parent-pom</artifactId>
    <relativePath />
    <version>15</version>
  </parent>

  <artifactId>uimaj-parent</artifactId>
  <packaging>pom</packaging>
  <version>3.4.0-SNAPSHOT</version>
  <name>Apache UIMA Java SDK: ${project.artifactId}</name>
  <description>The common parent pom for the UIMA Java SDK</description>
  <url>${uimaWebsiteUrl}</url>

  <scm>
    <tag>uimaj-3.2.0</tag>
    <connection>scm:git:https://github.com/apache/uima-uimaj/</connection>
    <developerConnection>scm:git:https://github.com/apache/uima-uimaj/</developerConnection>
    <url>https://github.com/apache/uima-uimaj/</url>
  </scm>

  <!-- The repositories and pluginRepositories section is duplicated from
       the parent pom one, and adds the Apache Snapshot Nexus repository
       where UIMA snapshots are deployed.  This is needed if for instance,
       a project depends on some new SNAPSHOT level of a build tool, 
       where the users hasn't checked out the build tooling.
       
       This allows maven to find the snapshots when looking for the parent of
       this pom -->
  <repositories>
    <!-- modify central repository access:
         Turn on checksum checking-->
    <repository>
      <id>central</id>
      <name>Maven Repository Switchboard</name>
      <layout>default</layout>
      <url>https://repo1.maven.org/maven2</url>

      <releases>
        <enabled>true</enabled>
        <checksumPolicy>fail</checksumPolicy>
        <updatePolicy>never</updatePolicy>
      </releases>

      <snapshots>
        <enabled>false</enabled>
      </snapshots>
    </repository>
    
    <!--
      - The Eclipse Plugin modules use version ranges for their dependencies. These could resolve to
      - SNAPSHOT versions if we have a SNAPSHOT repo declaration here. Thus, this repo should only
      - be enabled when really needed.
    -->
    <repository>
      <id>apache.snapshots</id>
      <name>Apache Snapshot Repository</name>
      <url>https://repository.apache.org/snapshots</url>
      <releases>
        <enabled>false</enabled>
      </releases>
      <snapshots>
        <enabled>true</enabled>
      </snapshots>
    </repository>

    <repository>
      <id>${eclipseP2RepoId}</id>
      <url>https://download.eclipse.org/releases/2018-12/</url>
      <layout>p2</layout>
    </repository>
  </repositories>

  <pluginRepositories>
    <!--
      - The Eclipse Plugin modules use version ranges for their dependencies. These could resolve to
      - SNAPSHOT versions if we have a SNAPSHOT repo declaration here. Thus, this repo should only
      - be enabled when really needed.
    <pluginRepository>
      <id>apache.snapshots.plugins</id>
      <name>Apache Snapshot Repository - Maven plugins</name>
      <url>https://repository.apache.org/snapshots</url>
      <layout>default</layout>
      <releases>
        <enabled>false</enabled>
      </releases>
      <snapshots>
        <enabled>true</enabled>
        <checksumPolicy>fail</checksumPolicy>
        <updatePolicy>never</updatePolicy>        
      </snapshots>
    </pluginRepository>
    -->
    <pluginRepository>
      <id>artifactory.openntf.org</id>
      <name>artifactory.openntf.org</name>
      <url>https://artifactory.openntf.org/openntf</url>
    </pluginRepository>
  </pluginRepositories>

  <properties>
    <!-- 
     Configuring settings is best done through default properties that multiple plugins.
     Local configurations within plugins should be avoided. Where plugins do not pick up default
     properties already, they should be injected manually into the plugins. 
    -->
    <slf4j-version>1.7.36</slf4j-version>
    <log4j-version>2.17.1</log4j-version>
    <jackson-version>2.13.1</jackson-version>
    <junit-version>5.8.2</junit-version>
    <assertj-version>3.22.0</assertj-version>
    <xmlunit-version>2.9.0</xmlunit-version>

    <maven.compiler.target>1.8</maven.compiler.target>
    <maven.compiler.source>1.8</maven.compiler.source>

    <eclipseP2RepoId>org.eclipse.p2.201812</eclipseP2RepoId>

    <api_check_oldVersion>3.2.0</api_check_oldVersion>
  </properties>

  <dependencyManagement>
    <dependencies>
      <dependency>
        <groupId>org.junit.jupiter</groupId>
        <artifactId>junit-jupiter-engine</artifactId>
        <version>${junit-version}</version>
      </dependency>
      <dependency>
        <groupId>org.junit.jupiter</groupId>
        <artifactId>junit-jupiter-migrationsupport</artifactId>
        <version>${junit-version}</version>
      </dependency>
      <dependency>
        <groupId>org.junit.jupiter</groupId>
        <artifactId>junit-jupiter-params</artifactId>
        <version>${junit-version}</version>
      </dependency>
      <dependency>
        <groupId>org.junit.vintage</groupId>
        <artifactId>junit-vintage-engine</artifactId>
        <version>${junit-version}</version>
      </dependency>
      <dependency>
        <groupId>org.assertj</groupId>
        <artifactId>assertj-core</artifactId>
        <version>${assertj-version}</version>
      </dependency>
      <!-- set dependency versions for logger parts -->
      <dependency>
        <groupId>org.slf4j</groupId>
        <artifactId>slf4j-jdk14</artifactId>
        <version>${slf4j-version}</version>
      </dependency>
      <dependency>
        <groupId>org.slf4j</groupId>
        <artifactId>slf4j-api</artifactId>
        <version>${slf4j-version}</version>
      </dependency>
      <dependency>
        <groupId>org.xmlunit</groupId>
        <artifactId>xmlunit-core</artifactId>
        <version>${xmlunit-version}</version>
      </dependency>
      <dependency>
        <groupId>org.xmlunit</groupId>
        <artifactId>xmlunit-assertj3</artifactId>
        <version>${xmlunit-version}</version>
      </dependency>
      <dependency>
        <groupId>${eclipseP2RepoId}</groupId>
        <artifactId>org.eclipse.jdt.debug</artifactId>
        <exclusions>
          <exclusion>
            <!-- 
              The p2 resolver appears to have trouble with the "icu-data" classifier
             -->
            <groupId>${eclipseP2RepoId}</groupId>
            <artifactId>com.ibm.icu</artifactId>
          </exclusion>
          <exclusion>
            <!-- 
              The p2 resolver appears to have trouble with this one and tries to download it with 
              "tools" as the classifier.
             -->
            <groupId>${eclipseP2RepoId}</groupId>
            <artifactId>org.eclipse.jdt.debug</artifactId>
          </exclusion>
        </exclusions>
      </dependency>
    </dependencies>
  </dependencyManagement>

  <dependencies>
    <!-- Used to enable findbug rule suppression annotations -->
    <!-- This is the Apache v2 license version -->
    <dependency>
      <groupId>com.github.stephenc.findbugs</groupId>
      <artifactId>findbugs-annotations</artifactId>
      <version>1.3.9-1</version>
      <scope>provided</scope>
    </dependency>
  </dependencies>

  <build>
    <pluginManagement>
      <plugins>
        <plugin>
          <!-- Can be removed after updating to the UIMA Parent POM 16 or higher  -->
          <groupId>org.apache.maven.plugins</groupId>
          <artifactId>maven-plugin-plugin</artifactId>
          <version>3.6.4</version>
        </plugin>
      </plugins>
    </pluginManagement>

    <plugins>
      <plugin>
        <groupId>org.apache.maven.plugins</groupId>
        <artifactId>maven-toolchains-plugin</artifactId>
<<<<<<< HEAD
        <!-- Version can be removed after updating to the UIMA Parent POM 16 or higher  -->
        <version>3.1.0</version>
=======
>>>>>>> a79b9abd
        <executions>
          <execution>
            <goals>
              <goal>toolchain</goal>
            </goals>
          </execution>
        </executions>
        <configuration>
          <toolchains>
            <jdk>
              <version>${maven.compiler.target}</version>
            </jdk>
          </toolchains>
        </configuration>
<<<<<<< HEAD
      </plugin>
    
      <plugin>
        <!-- Can be removed after updating to the UIMA Parent POM 16 or higher  -->
        <groupId>com.github.spotbugs</groupId>
        <artifactId>spotbugs-maven-plugin</artifactId>
        <version>4.7.0.0</version>
=======
>>>>>>> a79b9abd
      </plugin>

      <plugin>
        <!-- See: https://issues.apache.org/jira/browse/UIMA-6349 -->
        <groupId>com.github.siom79.japicmp</groupId>
        <artifactId>japicmp-maven-plugin</artifactId>
        <!-- Version can be removed after updating to the UIMA Parent POM 16 or higher  -->
        <version>0.15.7</version>
        <configuration>
          <parameter>
            <ignoreMissingClassesByRegularExpressions>
              <ignoreMissingClassesByRegularExpression>org\.apache\.logging\.log4j\..*</ignoreMissingClassesByRegularExpression>
            </ignoreMissingClassesByRegularExpressions>
          </parameter>
        </configuration>
        <dependencies>
          <dependency>
            <!-- See: https://issues.apache.org/jira/browse/UIMA-6349 -->
            <!-- Can be removed after updating to the UIMA Parent POM 16 or higher  -->
            <groupId>org.codehaus.groovy</groupId>
            <artifactId>groovy-jsr223</artifactId>
            <version>2.5.17</version>
          </dependency>
        </dependencies>
      </plugin>

      <plugin>
        <groupId>org.openntf.maven</groupId>
        <artifactId>p2-layout-resolver</artifactId>
        <version>1.3.0</version>
        <extensions>true</extensions>
      </plugin>

      <plugin>
        <groupId>org.apache.rat</groupId>
        <artifactId>apache-rat-plugin</artifactId>
        <executions>
          <execution>
            <id>default-cli</id>
            <goals>
              <goal>check</goal>
            </goals>
            <phase>verify</phase>
              <!-- default configuration -->
            <configuration>
              <excludes combine.children="append">
                <!-- Eclipse launch files - no need for a license -->
                <exclude>**/run_configuration/*.launch</exclude>
              </excludes>
            </configuration>
          </execution>
        </executions>
      </plugin>
    </plugins>
  </build>

  <profiles>
    <profile>
      <id>jacoco</id>
      <build>
        <plugins>
          <plugin>
            <groupId>org.jacoco</groupId>
            <artifactId>jacoco-maven-plugin</artifactId>
            <configuration>
              <excludes combine.children="append">
                <!-- Duplicates on classpath cause an exception in JaCoCo report -->
                <exclude>**/org/apache/uima/examples/SourceDocumentInformation*</exclude>
              </excludes>
            </configuration>
          </plugin>
        </plugins>
      </build>
    </profile>
    
    <!-- ************** m2e  profile ************* -->
    <profile>
      <id>m2e</id>
      <activation>
        <property>
          <name>m2e.version</name>
        </property>
      </activation>
      <build>
        <pluginManagement>
          <plugins>
            <!-- This plugin's configuration is used to store Eclipse m2e settings 
                only. It has no influence on the Maven build itself. -->
            <plugin>
              <groupId>org.eclipse.m2e</groupId>
              <artifactId>lifecycle-mapping</artifactId>
              <version>1.0.0</version>
              <configuration>
                <lifecycleMappingMetadata>
                  <pluginExecutions>
                  
                    <!-- ***************************** -->
                    <!-- IGNORE maven-bundle-plugin    -->
                    <!-- ***************************** -->
                    <pluginExecution>
                      <pluginExecutionFilter>
                        <groupId>org.apache.felix</groupId>
                        <artifactId>maven-bundle-plugin</artifactId>
                        <versionRange>[3,)</versionRange>
                        <goals>
                          <goal>process</goal>
                          <goal>bundle</goal>
                          <goal>manifest</goal>
                        </goals>
                      </pluginExecutionFilter>
                      <action>
                        <ignore />
                      </action>
                    </pluginExecution>
                  </pluginExecutions>
                </lifecycleMappingMetadata>
              </configuration>
            </plugin>
          </plugins>
        </pluginManagement>
      </build>
    </profile>
    
    <profile>
      <id>spotbugs</id>
      <build>
        <pluginManagement>
          <plugins>
            <plugin>
              <groupId>com.github.spotbugs</groupId>
              <artifactId>spotbugs-maven-plugin</artifactId>
              <version>4.7.0.0</version>
            </plugin>
          </plugins>
        </pluginManagement>
      </build>
    </profile>
  </profiles>
</project><|MERGE_RESOLUTION|>--- conflicted
+++ resolved
@@ -250,11 +250,6 @@
       <plugin>
         <groupId>org.apache.maven.plugins</groupId>
         <artifactId>maven-toolchains-plugin</artifactId>
-<<<<<<< HEAD
-        <!-- Version can be removed after updating to the UIMA Parent POM 16 or higher  -->
-        <version>3.1.0</version>
-=======
->>>>>>> a79b9abd
         <executions>
           <execution>
             <goals>
@@ -269,16 +264,6 @@
             </jdk>
           </toolchains>
         </configuration>
-<<<<<<< HEAD
-      </plugin>
-    
-      <plugin>
-        <!-- Can be removed after updating to the UIMA Parent POM 16 or higher  -->
-        <groupId>com.github.spotbugs</groupId>
-        <artifactId>spotbugs-maven-plugin</artifactId>
-        <version>4.7.0.0</version>
-=======
->>>>>>> a79b9abd
       </plugin>
 
       <plugin>
