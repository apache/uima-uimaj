<!--
	Licensed to the Apache Software Foundation (ASF) under one
	or more contributor license agreements. See the NOTICE file
	distributed with this work for additional information
	regarding copyright ownership. The ASF licenses this file
	to you under the Apache License, Version 2.0 (the
	"License"); you may not use this file except in compliance
	with the License. You may obtain a copy of the License at

	http://www.apache.org/licenses/LICENSE-2.0

	Unless required by applicable law or agreed to in writing,
	software distributed under the License is distributed on an
	"AS IS" BASIS, WITHOUT WARRANTIES OR CONDITIONS OF ANY
	KIND, either express or implied. See the License for the
	specific language governing permissions and limitations
	under the License.
-->
<project xmlns="http://maven.apache.org/POM/4.0.0" xmlns:xsi="http://www.w3.org/2001/XMLSchema-instance"
	xsi:schemaLocation="http://maven.apache.org/POM/4.0.0 http://maven.apache.org/xsd/maven-4.0.0.xsd">
	<modelVersion>4.0.0</modelVersion>
<<<<<<< HEAD
=======

>>>>>>> 488947ef
	<groupId>test</groupId>
	<artifactId>simple</artifactId>
	<version>1.0.0-SNAPSHOT</version>
	<build>
    <!-- https://issues.apache.org/jira/browse/UIMA-5368 -->
    <pluginManagement>
      <plugins>
        <plugin>
          <artifactId>maven-compiler-plugin</artifactId>
          <version>3.1</version>
          <configuration>
            <source>1.7</source>
            <target>1.7</target>
          </configuration>
        </plugin>
      </plugins>
<<<<<<< HEAD
    </pluginManagement>	
=======
    </pluginManagement>    
>>>>>>> 488947ef
		<plugins>
			<plugin>
				<groupId>org.apache.uima</groupId>
				<artifactId>jcasgen-maven-plugin</artifactId>
				<version>@project.version@</version>
				<configuration>
					<typeSystemIncludes>
						<typeSystemInclude>src/main/resources/TypeSystem.xml</typeSystemInclude>
					</typeSystemIncludes>
				</configuration>
				<executions>
					<execution>
						<goals>
							<goal>generate</goal>
						</goals>
					</execution>
				</executions>
			</plugin>
		</plugins>
	</build>
	<dependencies>
		<dependency>
			<groupId>org.apache.uima</groupId>
			<artifactId>uimaj-core</artifactId>
			<version>@project.version@</version>    
		</dependency>
	</dependencies>
</project><|MERGE_RESOLUTION|>--- conflicted
+++ resolved
@@ -19,10 +19,7 @@
 <project xmlns="http://maven.apache.org/POM/4.0.0" xmlns:xsi="http://www.w3.org/2001/XMLSchema-instance"
 	xsi:schemaLocation="http://maven.apache.org/POM/4.0.0 http://maven.apache.org/xsd/maven-4.0.0.xsd">
 	<modelVersion>4.0.0</modelVersion>
-<<<<<<< HEAD
-=======
 
->>>>>>> 488947ef
 	<groupId>test</groupId>
 	<artifactId>simple</artifactId>
 	<version>1.0.0-SNAPSHOT</version>
@@ -39,11 +36,7 @@
           </configuration>
         </plugin>
       </plugins>
-<<<<<<< HEAD
-    </pluginManagement>	
-=======
     </pluginManagement>    
->>>>>>> 488947ef
 		<plugins>
 			<plugin>
 				<groupId>org.apache.uima</groupId>
