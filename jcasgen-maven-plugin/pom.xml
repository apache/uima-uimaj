<!--
	Licensed to the Apache Software Foundation (ASF) under one
	or more contributor license agreements. See the NOTICE file
	distributed with this work for additional information
	regarding copyright ownership. The ASF licenses this file
	to you under the Apache License, Version 2.0 (the
	"License"); you may not use this file except in compliance
	with the License. You may obtain a copy of the License at

	http://www.apache.org/licenses/LICENSE-2.0

	Unless required by applicable law or agreed to in writing,
	software distributed under the License is distributed on an
	"AS IS" BASIS, WITHOUT WARRANTIES OR CONDITIONS OF ANY
	KIND, either express or implied. See the License for the
	specific language governing permissions and limitations
	under the License.
-->
<project xmlns="http://maven.apache.org/POM/4.0.0" xmlns:xsi="http://www.w3.org/2001/XMLSchema-instance" xsi:schemaLocation="http://maven.apache.org/POM/4.0.0 http://maven.apache.org/xsd/maven-4.0.0.xsd">
  <modelVersion>4.0.0</modelVersion>
  <parent>
    <groupId>org.apache.uima</groupId>
<<<<<<< HEAD
    <artifactId>uimaj-parent</artifactId>
    <version>4.0.0-SNAPSHOT</version>
    <relativePath>../uimaj-parent/pom.xml</relativePath>
=======
    <artifactId>uimaj-parent-internal</artifactId>
    <version>3.6.0-SNAPSHOT</version>
    <relativePath>../uimaj-parent-internal/pom.xml</relativePath>
>>>>>>> a6477bb7
  </parent>

  <!-- This artifact name follows the conventions described
  http://books.sonatype.com/mvnref-book/reference/writing-plugins-sect-custom-plugin.html
       where patterns like xxx-maven-plugin and maven-xxx-plugin can be invoked just
  using xxx if the right settings are in place -->
  <artifactId>jcasgen-maven-plugin</artifactId>
  <packaging>maven-plugin</packaging>

  <name>Apache UIMA Tools: ${project.artifactId}</name>
  <description>A Maven Plugin for using JCasGen to generate Java classes from
    XML type system descriptions</description>

  <prerequisites>
    <maven>${maven.version}</maven>
  </prerequisites>

  <dependencies>
    <dependency>
      <groupId>org.apache.uima</groupId>
      <artifactId>uimaj-tools</artifactId>
      <version>${project.version}</version>
    </dependency>
    <dependency>
      <groupId>org.apache.uima</groupId>
      <artifactId>uimaj-core</artifactId>
      <version>${project.version}</version>
    </dependency>
    <dependency>
      <groupId>org.apache.uima</groupId>
      <artifactId>uimaj-cpe</artifactId>
      <version>${project.version}</version>
    </dependency>
    <dependency>
      <groupId>org.apache.uima</groupId>
      <artifactId>uimaj-adapter-vinci</artifactId>
      <version>${project.version}</version>
    </dependency>
    <dependency>
      <groupId>org.apache.uima</groupId>
      <artifactId>jVinci</artifactId>
      <version>${project.version}</version>
    </dependency>

    <dependency>
      <groupId>org.sonatype.plexus</groupId>
      <artifactId>plexus-build-api</artifactId>
    </dependency>

    <dependency>
      <groupId>junit</groupId>
      <artifactId>junit</artifactId>
      <scope>test</scope>
    </dependency>
    <dependency>
      <groupId>org.assertj</groupId>
      <artifactId>assertj-core</artifactId>
      <scope>test</scope>
    </dependency>
    <dependency>
      <groupId>org.apache.maven</groupId>
      <artifactId>maven-compat</artifactId>
      <scope>test</scope>
    </dependency>
    <dependency>
      <groupId>org.apache.maven.plugin-testing</groupId>
      <artifactId>maven-plugin-testing-harness</artifactId>
      <scope>test</scope>
    </dependency>
    <dependency>
      <groupId>org.slf4j</groupId>
      <artifactId>slf4j-jdk14</artifactId>
      <scope>test</scope>
    </dependency>
  </dependencies>
  <build>
    <pluginManagement>
      <plugins>
        <plugin>
          <artifactId>maven-javadoc-plugin</artifactId>
          <configuration>
            <!-- avoiding javadoc warnings caused by Mojo annotations -->
            <tagletArtifacts>
              <tagletArtifact>
                <groupId>org.apache.maven.plugin-tools</groupId>
                <artifactId>maven-plugin-tools-javadoc</artifactId>
                <version>3.5.2</version>
              </tagletArtifact>
            </tagletArtifacts>
          </configuration>
        </plugin>
      </plugins>
    </pluginManagement>

    <plugins>
      <plugin>
        <artifactId>maven-invoker-plugin</artifactId>
        <configuration>
          <projectsDirectory>src/it</projectsDirectory>
          <cloneProjectsTo>${project.build.directory}/it</cloneProjectsTo>
          <pomIncludes>
            <pomInclude>*/pom.xml</pomInclude>
          </pomIncludes>
          <settingsFile>src/it/settings.xml</settingsFile>
          <localRepositoryPath>${project.build.directory}/local-repo</localRepositoryPath>
          <postBuildHookScript>verify.bsh</postBuildHookScript>
          <goals>
            <goal>clean</goal>
            <goal>package</goal>
            <goal>integration-test</goal>
          </goals>
          <!-- change this next line by toggling the "!" character to include /
          exclude the long-running m2e test
               It is normally excluded -->
          <invokerTest>classpath,multimodule,simple,!m2e</invokerTest>
        </configuration>
        <executions>
          <execution>
            <id>integration-test</id>
            <goals>
              <goal>install</goal>
              <goal>run</goal>
            </goals>
          </execution>
        </executions>
      </plugin>
    </plugins>
  </build>
</project><|MERGE_RESOLUTION|>--- conflicted
+++ resolved
@@ -20,15 +20,9 @@
   <modelVersion>4.0.0</modelVersion>
   <parent>
     <groupId>org.apache.uima</groupId>
-<<<<<<< HEAD
     <artifactId>uimaj-parent</artifactId>
     <version>4.0.0-SNAPSHOT</version>
-    <relativePath>../uimaj-parent/pom.xml</relativePath>
-=======
-    <artifactId>uimaj-parent-internal</artifactId>
-    <version>3.6.0-SNAPSHOT</version>
     <relativePath>../uimaj-parent-internal/pom.xml</relativePath>
->>>>>>> a6477bb7
   </parent>
 
   <!-- This artifact name follows the conventions described
