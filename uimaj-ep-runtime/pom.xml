<?xml version="1.0" encoding="UTF-8"?>
<!--
   Licensed to the Apache Software Foundation (ASF) under one
   or more contributor license agreements.  See the NOTICE file
   distributed with this work for additional information
   regarding copyright ownership.  The ASF licenses this file
   to you under the Apache License, Version 2.0 (the
   "License"); you may not use this file except in compliance
   with the License.  You may obtain a copy of the License at

     http://www.apache.org/licenses/LICENSE-2.0

   Unless required by applicable law or agreed to in writing,
   software distributed under the License is distributed on an
   "AS IS" BASIS, WITHOUT WARRANTIES OR CONDITIONS OF ANY
   KIND, either express or implied.  See the License for the
   specific language governing permissions and limitations
   under the License.    
-->
<project xmlns="http://maven.apache.org/POM/4.0.0" xmlns:xsi="http://www.w3.org/2001/XMLSchema-instance" xsi:schemaLocation="http://maven.apache.org/POM/4.0.0 http://maven.apache.org/maven-v4_0_0.xsd">
  <modelVersion>4.0.0</modelVersion>
  
  <parent>
    <groupId>org.apache.uima</groupId>
    <artifactId>uimaj-parent</artifactId>
<<<<<<< HEAD
    <version>2.10.5-SNAPSHOT</version>
=======
    <version>3.1.1-SNAPSHOT</version>
>>>>>>> 488947ef
    <relativePath>../uimaj-parent/pom.xml</relativePath>
  </parent>
  
  <artifactId>uimaj-ep-runtime</artifactId>
  <packaging>jar</packaging>  <!-- can't be bundle because it doesn't handle property substitution -->
  <name>Apache UIMA Eclipse: ${project.artifactId}</name>
  <description>Provides the core UIMA Framework to other Eclipse 
    plugins for their use</description>
  <url>${uimaWebsiteUrl}</url>

  <!-- Special inheritance note
       even though the <scm> element that follows is exactly the 
       same as those in super poms, it cannot be inherited because 
       there is some special code that incorrectly computes the 
       connection elements from the chain of parent poms, if this is omitted. 
       
       Keeping this a bit factored allows cutting/pasting the <scm>
       element, and just changing the following two properties -->  
  <scm>
    <connection>
<<<<<<< HEAD
      scm:svn:https://svn.apache.org/repos/asf/uima/uimaj/trunk/uimaj-ep-runtime
=======
      scm:svn:https://svn.apache.org/repos/asf/uima/uv3/uimaj-v3/trunk/uimaj-ep-runtime
>>>>>>> 488947ef
    </connection>
    <developerConnection>
      scm:svn:https://svn.apache.org/repos/asf/uima/uv3/uimaj-v3/trunk/uimaj-ep-runtime
    </developerConnection>
    <url>
<<<<<<< HEAD
      https://svn.apache.org/viewvc/uima/uimaj/trunk/uimaj-ep-runtime
=======
      https://svn.apache.org/viewvc/uima/uv3/uimaj-v3/trunk/uimaj-ep-runtime
>>>>>>> 488947ef
    </url>
  </scm>
  
  <properties>
    <uimaScmProject>${project.artifactId}</uimaScmProject>
  </properties>
  
  <!-- These dependencies should just be all the jars that
       need to be included in the library plugin -->
  <dependencies>

    <dependency>
      <groupId>org.apache.uima</groupId>
      <artifactId>uimaj-core</artifactId>
      <version>${project.parent.version}</version>
      <scope>compile</scope>
      <!-- exclude log4j -->
      <exclusions>
        <exclusion>
          <groupId>org.apache.logging.log4j</groupId>
          <artifactId>log4j-slf4j-impl</artifactId>
        </exclusion>
        <exclusion>
          <groupId>org.apache.logging.log4j</groupId>
          <artifactId>log4j-api</artifactId>
        </exclusion>
        <exclusion>
          <groupId>org.apache.logging.log4j</groupId>
          <artifactId>log4j-core</artifactId>
        </exclusion>       
      </exclusions>
    </dependency>

    <dependency>
      <groupId>org.apache.uima</groupId>
      <artifactId>uimaj-cpe</artifactId>
      <version>${project.parent.version}</version>
      <scope>compile</scope>
    </dependency>

    <dependency>
      <groupId>org.apache.uima</groupId>
      <artifactId>uimaj-tools</artifactId>
      <version>${project.parent.version}</version>
      <scope>compile</scope>
    </dependency>

    <dependency>
      <groupId>org.apache.uima</groupId>
      <artifactId>uimaj-adapter-vinci</artifactId>
      <version>${project.parent.version}</version>
      <scope>compile</scope>
    </dependency>

    <!-- dropping the soap component 2/2008 because
         it requires axis jars to be in the plugin
         and those are not distributed by us

         Users who want this functionality will need to
         build their own version of the runtime plugin
      -->
    <!--dependency>
      <groupId>org.apache.uima</groupId>
      <artifactId>uimaj-adapter-soap</artifactId>
      <version>${uimaj-release-version}</version>
      <scope>compile</scope>
    </dependency-->

    <dependency>
      <groupId>org.apache.uima</groupId>
      <artifactId>jVinci</artifactId>
      <version>${project.parent.version}</version>
      <scope>compile</scope>
    </dependency>
    
  </dependencies>

  <build>
    <!-- don't use artifactId as first part of finalName, follow instead the eclipse convention -->  
    <finalName>org.apache.uima.runtime_${parsedVersion.osgiVersion}</finalName>
    <plugins>
      <plugin>
        <groupId>org.apache.felix</groupId>
        <artifactId>maven-bundle-plugin</artifactId>
        <executions>
          <execution>
            <id>uima-bundle</id>
            <configuration>
              <instructions>
                <!-- turn off "uses" generation because Eclipse 3.2.x doesn't work with them -->
                <_nouses>true</_nouses>
                <!-- export contents because we don't want the actual
                     java code included (although we could... as an
                     alternative to the jars - but might have a
                     versioning / control issue -->
                <_exportcontents>
                   org.apache.uima,
                   org.apache.uima.adapter.vinci,
                   org.apache.uima.adapter.vinci.util,
                   org.apache.uima.analysis_component,
                   org.apache.uima.analysis_engine,
                   org.apache.uima.analysis_engine.annotator,
                   org.apache.uima.analysis_engine.asb,
                   org.apache.uima.analysis_engine.asb.impl,
                   org.apache.uima.analysis_engine.impl,
                   org.apache.uima.analysis_engine.impl.compatibility,
                   org.apache.uima.analysis_engine.metadata,
                   org.apache.uima.analysis_engine.metadata.impl,
                   org.apache.uima.analysis_engine.service.impl,
                   org.apache.uima.cas,
                   org.apache.uima.cas.admin,
                   org.apache.uima.cas.function,
                   org.apache.uima.cas.impl,
                   org.apache.uima.cas.text,
                   org.apache.uima.cas_data,
                   org.apache.uima.cas_data.impl,
                   org.apache.uima.cas_data.impl.vinci,
                   org.apache.uima.collection,
                   org.apache.uima.collection.base_cpm,
                   org.apache.uima.collection.impl,
                   org.apache.uima.collection.impl.base_cpm.container,
                   org.apache.uima.collection.impl.base_cpm.container.deployer,
                   org.apache.uima.collection.impl.cpm,
                   org.apache.uima.collection.impl.cpm.container,
                   org.apache.uima.collection.impl.cpm.container.deployer,
                   org.apache.uima.collection.impl.cpm.container.deployer.socket,
                   org.apache.uima.collection.impl.cpm.container.deployer.vinci,
                   org.apache.uima.collection.impl.cpm.container.deployer.vns,
                   org.apache.uima.collection.impl.cpm.engine,
                   org.apache.uima.collection.impl.cpm.utils,
                   org.apache.uima.collection.impl.cpm.vinci,
                   org.apache.uima.collection.impl.cpm.vinci.cas_data,
                   org.apache.uima.collection.impl.metadata,
                   org.apache.uima.collection.impl.metadata.cpe,
                   org.apache.uima.collection.metadata,
                   org.apache.uima.flow,
                   org.apache.uima.flow.impl,
                   org.apache.uima.impl,
                   org.apache.uima.internal.util,
                   org.apache.uima.internal.util.rb_trees,
                   org.apache.uima.jcas,
                   org.apache.uima.jcas.cas,
                   org.apache.uima.jcas.impl,
                   org.apache.uima.jcas.tcas,
                   org.apache.uima.pear.tools,
                   org.apache.uima.pear.util,
                   org.apache.uima.resource,
                   org.apache.uima.resource.impl,
                   org.apache.uima.resource.metadata,
                   org.apache.uima.resource.metadata.impl,
                   org.apache.uima.resource.service.impl,
                   org.apache.uima.search,
                   org.apache.uima.search.impl,
                   org.apache.uima.tools,
                   org.apache.uima.tools.annot_view,
                   org.apache.uima.tools.cpm,
                   org.apache.uima.tools.cvd,
                   org.apache.uima.tools.cvd.control,
                   org.apache.uima.tools.cvd.tsview,
                   org.apache.uima.tools.docanalyzer,
                   org.apache.uima.tools.images,
                   org.apache.uima.tools.jcasgen,
                   org.apache.uima.tools.pear.install,
                   org.apache.uima.tools.pear.merger,
                   org.apache.uima.tools.stylemap,
                   org.apache.uima.tools.util.gui,
                   org.apache.uima.tools.util.htmlview,
                   org.apache.uima.tools.viewer,
                   org.apache.uima.uimacpp,
                   org.apache.uima.util,
                   org.apache.uima.util.impl,
                   org.apache.vinci.debug,
                   org.apache.vinci.transport,
                   org.apache.vinci.transport.context,
                   org.apache.vinci.transport.document,
                   org.apache.vinci.transport.util,
                   org.apache.vinci.transport.vns,
                   org.apache.vinci.transport.vns.client,
                   org.apache.vinci.transport.vns.service
                </_exportcontents>
    
                <!-- excluded packages:
                   org.apache.uima.adapter.soap,
                   org.apache.uima.adapter.soap.axis11,
                 -->
                <Import-Package>org.slf4j*,
                   !com.strobel.assembler,
                   !com.strobel.assembler.metadata,
                   !com.strobel.decompiler,
                   !javax.annotation.meta,
                   !org.apache.logging.slf4j*,
                   !org.apache.logging.log4j*,
                   *
                </Import-Package>
                <!-- causes the other Jars from the maven
                     dependencies, at the proper version, to be
                     included in this, and also sets up the bundle
                     classpath to include them -->
                <Embed-Dependency>*;scope=compile</Embed-Dependency>
    
                <!-- These just get made into the corresponding manifest entries -->
                <Bundle-SymbolicName>org.apache.uima.runtime;singleton:=true</Bundle-SymbolicName>
                <Bundle-RequiredExecutionEnvironment>JavaSE-1.8</Bundle-RequiredExecutionEnvironment>
                <Eclipse-ExtensibleAPI>true</Eclipse-ExtensibleAPI>
                <Eclipse-BuddyPolicy>registered</Eclipse-BuddyPolicy>
              </instructions>
            </configuration>            
          </execution>
        </executions>
      </plugin>

      <plugin>
        <artifactId>maven-dependency-plugin</artifactId>
        <executions>
          <execution>
            <id>copyDependentJars</id>
            <goals><goal>copy-dependencies</goal></goals>
            <configuration>
              <outputDirectory>${project.build.outputDirectory}</outputDirectory>
            </configuration>
          </execution>
        </executions>
      </plugin>
    </plugins>
  </build>
</project>
<|MERGE_RESOLUTION|>--- conflicted
+++ resolved
@@ -1,291 +1,279 @@
-<?xml version="1.0" encoding="UTF-8"?>
-<!--
-   Licensed to the Apache Software Foundation (ASF) under one
-   or more contributor license agreements.  See the NOTICE file
-   distributed with this work for additional information
-   regarding copyright ownership.  The ASF licenses this file
-   to you under the Apache License, Version 2.0 (the
-   "License"); you may not use this file except in compliance
-   with the License.  You may obtain a copy of the License at
-
-     http://www.apache.org/licenses/LICENSE-2.0
-
-   Unless required by applicable law or agreed to in writing,
-   software distributed under the License is distributed on an
-   "AS IS" BASIS, WITHOUT WARRANTIES OR CONDITIONS OF ANY
-   KIND, either express or implied.  See the License for the
-   specific language governing permissions and limitations
-   under the License.    
--->
-<project xmlns="http://maven.apache.org/POM/4.0.0" xmlns:xsi="http://www.w3.org/2001/XMLSchema-instance" xsi:schemaLocation="http://maven.apache.org/POM/4.0.0 http://maven.apache.org/maven-v4_0_0.xsd">
-  <modelVersion>4.0.0</modelVersion>
-  
-  <parent>
-    <groupId>org.apache.uima</groupId>
-    <artifactId>uimaj-parent</artifactId>
-<<<<<<< HEAD
-    <version>2.10.5-SNAPSHOT</version>
-=======
-    <version>3.1.1-SNAPSHOT</version>
->>>>>>> 488947ef
-    <relativePath>../uimaj-parent/pom.xml</relativePath>
-  </parent>
-  
-  <artifactId>uimaj-ep-runtime</artifactId>
-  <packaging>jar</packaging>  <!-- can't be bundle because it doesn't handle property substitution -->
-  <name>Apache UIMA Eclipse: ${project.artifactId}</name>
-  <description>Provides the core UIMA Framework to other Eclipse 
-    plugins for their use</description>
-  <url>${uimaWebsiteUrl}</url>
-
-  <!-- Special inheritance note
-       even though the <scm> element that follows is exactly the 
-       same as those in super poms, it cannot be inherited because 
-       there is some special code that incorrectly computes the 
-       connection elements from the chain of parent poms, if this is omitted. 
-       
-       Keeping this a bit factored allows cutting/pasting the <scm>
-       element, and just changing the following two properties -->  
-  <scm>
-    <connection>
-<<<<<<< HEAD
-      scm:svn:https://svn.apache.org/repos/asf/uima/uimaj/trunk/uimaj-ep-runtime
-=======
-      scm:svn:https://svn.apache.org/repos/asf/uima/uv3/uimaj-v3/trunk/uimaj-ep-runtime
->>>>>>> 488947ef
-    </connection>
-    <developerConnection>
-      scm:svn:https://svn.apache.org/repos/asf/uima/uv3/uimaj-v3/trunk/uimaj-ep-runtime
-    </developerConnection>
-    <url>
-<<<<<<< HEAD
-      https://svn.apache.org/viewvc/uima/uimaj/trunk/uimaj-ep-runtime
-=======
-      https://svn.apache.org/viewvc/uima/uv3/uimaj-v3/trunk/uimaj-ep-runtime
->>>>>>> 488947ef
-    </url>
-  </scm>
-  
-  <properties>
-    <uimaScmProject>${project.artifactId}</uimaScmProject>
-  </properties>
-  
-  <!-- These dependencies should just be all the jars that
-       need to be included in the library plugin -->
-  <dependencies>
-
-    <dependency>
-      <groupId>org.apache.uima</groupId>
-      <artifactId>uimaj-core</artifactId>
-      <version>${project.parent.version}</version>
-      <scope>compile</scope>
-      <!-- exclude log4j -->
-      <exclusions>
-        <exclusion>
-          <groupId>org.apache.logging.log4j</groupId>
-          <artifactId>log4j-slf4j-impl</artifactId>
-        </exclusion>
-        <exclusion>
-          <groupId>org.apache.logging.log4j</groupId>
-          <artifactId>log4j-api</artifactId>
-        </exclusion>
-        <exclusion>
-          <groupId>org.apache.logging.log4j</groupId>
-          <artifactId>log4j-core</artifactId>
-        </exclusion>       
-      </exclusions>
-    </dependency>
-
-    <dependency>
-      <groupId>org.apache.uima</groupId>
-      <artifactId>uimaj-cpe</artifactId>
-      <version>${project.parent.version}</version>
-      <scope>compile</scope>
-    </dependency>
-
-    <dependency>
-      <groupId>org.apache.uima</groupId>
-      <artifactId>uimaj-tools</artifactId>
-      <version>${project.parent.version}</version>
-      <scope>compile</scope>
-    </dependency>
-
-    <dependency>
-      <groupId>org.apache.uima</groupId>
-      <artifactId>uimaj-adapter-vinci</artifactId>
-      <version>${project.parent.version}</version>
-      <scope>compile</scope>
-    </dependency>
-
-    <!-- dropping the soap component 2/2008 because
-         it requires axis jars to be in the plugin
-         and those are not distributed by us
-
-         Users who want this functionality will need to
-         build their own version of the runtime plugin
-      -->
-    <!--dependency>
-      <groupId>org.apache.uima</groupId>
-      <artifactId>uimaj-adapter-soap</artifactId>
-      <version>${uimaj-release-version}</version>
-      <scope>compile</scope>
-    </dependency-->
-
-    <dependency>
-      <groupId>org.apache.uima</groupId>
-      <artifactId>jVinci</artifactId>
-      <version>${project.parent.version}</version>
-      <scope>compile</scope>
-    </dependency>
-    
-  </dependencies>
-
-  <build>
-    <!-- don't use artifactId as first part of finalName, follow instead the eclipse convention -->  
-    <finalName>org.apache.uima.runtime_${parsedVersion.osgiVersion}</finalName>
-    <plugins>
-      <plugin>
-        <groupId>org.apache.felix</groupId>
-        <artifactId>maven-bundle-plugin</artifactId>
-        <executions>
-          <execution>
-            <id>uima-bundle</id>
-            <configuration>
-              <instructions>
-                <!-- turn off "uses" generation because Eclipse 3.2.x doesn't work with them -->
-                <_nouses>true</_nouses>
-                <!-- export contents because we don't want the actual
-                     java code included (although we could... as an
-                     alternative to the jars - but might have a
-                     versioning / control issue -->
-                <_exportcontents>
-                   org.apache.uima,
-                   org.apache.uima.adapter.vinci,
-                   org.apache.uima.adapter.vinci.util,
-                   org.apache.uima.analysis_component,
-                   org.apache.uima.analysis_engine,
-                   org.apache.uima.analysis_engine.annotator,
-                   org.apache.uima.analysis_engine.asb,
-                   org.apache.uima.analysis_engine.asb.impl,
-                   org.apache.uima.analysis_engine.impl,
-                   org.apache.uima.analysis_engine.impl.compatibility,
-                   org.apache.uima.analysis_engine.metadata,
-                   org.apache.uima.analysis_engine.metadata.impl,
-                   org.apache.uima.analysis_engine.service.impl,
-                   org.apache.uima.cas,
-                   org.apache.uima.cas.admin,
-                   org.apache.uima.cas.function,
-                   org.apache.uima.cas.impl,
-                   org.apache.uima.cas.text,
-                   org.apache.uima.cas_data,
-                   org.apache.uima.cas_data.impl,
-                   org.apache.uima.cas_data.impl.vinci,
-                   org.apache.uima.collection,
-                   org.apache.uima.collection.base_cpm,
-                   org.apache.uima.collection.impl,
-                   org.apache.uima.collection.impl.base_cpm.container,
-                   org.apache.uima.collection.impl.base_cpm.container.deployer,
-                   org.apache.uima.collection.impl.cpm,
-                   org.apache.uima.collection.impl.cpm.container,
-                   org.apache.uima.collection.impl.cpm.container.deployer,
-                   org.apache.uima.collection.impl.cpm.container.deployer.socket,
-                   org.apache.uima.collection.impl.cpm.container.deployer.vinci,
-                   org.apache.uima.collection.impl.cpm.container.deployer.vns,
-                   org.apache.uima.collection.impl.cpm.engine,
-                   org.apache.uima.collection.impl.cpm.utils,
-                   org.apache.uima.collection.impl.cpm.vinci,
-                   org.apache.uima.collection.impl.cpm.vinci.cas_data,
-                   org.apache.uima.collection.impl.metadata,
-                   org.apache.uima.collection.impl.metadata.cpe,
-                   org.apache.uima.collection.metadata,
-                   org.apache.uima.flow,
-                   org.apache.uima.flow.impl,
-                   org.apache.uima.impl,
-                   org.apache.uima.internal.util,
-                   org.apache.uima.internal.util.rb_trees,
-                   org.apache.uima.jcas,
-                   org.apache.uima.jcas.cas,
-                   org.apache.uima.jcas.impl,
-                   org.apache.uima.jcas.tcas,
-                   org.apache.uima.pear.tools,
-                   org.apache.uima.pear.util,
-                   org.apache.uima.resource,
-                   org.apache.uima.resource.impl,
-                   org.apache.uima.resource.metadata,
-                   org.apache.uima.resource.metadata.impl,
-                   org.apache.uima.resource.service.impl,
-                   org.apache.uima.search,
-                   org.apache.uima.search.impl,
-                   org.apache.uima.tools,
-                   org.apache.uima.tools.annot_view,
-                   org.apache.uima.tools.cpm,
-                   org.apache.uima.tools.cvd,
-                   org.apache.uima.tools.cvd.control,
-                   org.apache.uima.tools.cvd.tsview,
-                   org.apache.uima.tools.docanalyzer,
-                   org.apache.uima.tools.images,
-                   org.apache.uima.tools.jcasgen,
-                   org.apache.uima.tools.pear.install,
-                   org.apache.uima.tools.pear.merger,
-                   org.apache.uima.tools.stylemap,
-                   org.apache.uima.tools.util.gui,
-                   org.apache.uima.tools.util.htmlview,
-                   org.apache.uima.tools.viewer,
-                   org.apache.uima.uimacpp,
-                   org.apache.uima.util,
-                   org.apache.uima.util.impl,
-                   org.apache.vinci.debug,
-                   org.apache.vinci.transport,
-                   org.apache.vinci.transport.context,
-                   org.apache.vinci.transport.document,
-                   org.apache.vinci.transport.util,
-                   org.apache.vinci.transport.vns,
-                   org.apache.vinci.transport.vns.client,
-                   org.apache.vinci.transport.vns.service
-                </_exportcontents>
-    
-                <!-- excluded packages:
-                   org.apache.uima.adapter.soap,
-                   org.apache.uima.adapter.soap.axis11,
-                 -->
-                <Import-Package>org.slf4j*,
-                   !com.strobel.assembler,
-                   !com.strobel.assembler.metadata,
-                   !com.strobel.decompiler,
-                   !javax.annotation.meta,
-                   !org.apache.logging.slf4j*,
-                   !org.apache.logging.log4j*,
-                   *
-                </Import-Package>
-                <!-- causes the other Jars from the maven
-                     dependencies, at the proper version, to be
-                     included in this, and also sets up the bundle
-                     classpath to include them -->
-                <Embed-Dependency>*;scope=compile</Embed-Dependency>
-    
-                <!-- These just get made into the corresponding manifest entries -->
-                <Bundle-SymbolicName>org.apache.uima.runtime;singleton:=true</Bundle-SymbolicName>
-                <Bundle-RequiredExecutionEnvironment>JavaSE-1.8</Bundle-RequiredExecutionEnvironment>
-                <Eclipse-ExtensibleAPI>true</Eclipse-ExtensibleAPI>
-                <Eclipse-BuddyPolicy>registered</Eclipse-BuddyPolicy>
-              </instructions>
-            </configuration>            
-          </execution>
-        </executions>
-      </plugin>
-
-      <plugin>
-        <artifactId>maven-dependency-plugin</artifactId>
-        <executions>
-          <execution>
-            <id>copyDependentJars</id>
-            <goals><goal>copy-dependencies</goal></goals>
-            <configuration>
-              <outputDirectory>${project.build.outputDirectory}</outputDirectory>
-            </configuration>
-          </execution>
-        </executions>
-      </plugin>
-    </plugins>
-  </build>
-</project>
+<?xml version="1.0" encoding="UTF-8"?>
+<!--
+   Licensed to the Apache Software Foundation (ASF) under one
+   or more contributor license agreements.  See the NOTICE file
+   distributed with this work for additional information
+   regarding copyright ownership.  The ASF licenses this file
+   to you under the Apache License, Version 2.0 (the
+   "License"); you may not use this file except in compliance
+   with the License.  You may obtain a copy of the License at
+
+     http://www.apache.org/licenses/LICENSE-2.0
+
+   Unless required by applicable law or agreed to in writing,
+   software distributed under the License is distributed on an
+   "AS IS" BASIS, WITHOUT WARRANTIES OR CONDITIONS OF ANY
+   KIND, either express or implied.  See the License for the
+   specific language governing permissions and limitations
+   under the License.    
+-->
+<project xmlns="http://maven.apache.org/POM/4.0.0" xmlns:xsi="http://www.w3.org/2001/XMLSchema-instance" xsi:schemaLocation="http://maven.apache.org/POM/4.0.0 http://maven.apache.org/maven-v4_0_0.xsd">
+  <modelVersion>4.0.0</modelVersion>
+  
+  <parent>
+    <groupId>org.apache.uima</groupId>
+    <artifactId>uimaj-parent</artifactId>
+    <version>3.1.1-SNAPSHOT</version>
+    <relativePath>../uimaj-parent/pom.xml</relativePath>
+  </parent>
+  
+  <artifactId>uimaj-ep-runtime</artifactId>
+  <packaging>jar</packaging>  <!-- can't be bundle because it doesn't handle property substitution -->
+  <name>Apache UIMA Eclipse: ${project.artifactId}</name>
+  <description>Provides the core UIMA Framework to other Eclipse 
+    plugins for their use</description>
+  <url>${uimaWebsiteUrl}</url>
+
+  <!-- Special inheritance note
+       even though the <scm> element that follows is exactly the 
+       same as those in super poms, it cannot be inherited because 
+       there is some special code that incorrectly computes the 
+       connection elements from the chain of parent poms, if this is omitted. 
+       
+       Keeping this a bit factored allows cutting/pasting the <scm>
+       element, and just changing the following two properties -->  
+  <scm>
+    <connection>
+      scm:svn:https://svn.apache.org/repos/asf/uima/uv3/uimaj-v3/trunk/uimaj-ep-runtime
+    </connection>
+    <developerConnection>
+      scm:svn:https://svn.apache.org/repos/asf/uima/uv3/uimaj-v3/trunk/uimaj-ep-runtime
+    </developerConnection>
+    <url>
+      https://svn.apache.org/viewvc/uima/uv3/uimaj-v3/trunk/uimaj-ep-runtime
+    </url>
+  </scm>
+  
+  <properties>
+    <uimaScmProject>${project.artifactId}</uimaScmProject>
+  </properties>
+  
+  <!-- These dependencies should just be all the jars that
+       need to be included in the library plugin -->
+  <dependencies>
+
+    <dependency>
+      <groupId>org.apache.uima</groupId>
+      <artifactId>uimaj-core</artifactId>
+      <version>${project.parent.version}</version>
+      <scope>compile</scope>
+      <!-- exclude log4j -->
+      <exclusions>
+        <exclusion>
+          <groupId>org.apache.logging.log4j</groupId>
+          <artifactId>log4j-slf4j-impl</artifactId>
+        </exclusion>
+        <exclusion>
+          <groupId>org.apache.logging.log4j</groupId>
+          <artifactId>log4j-api</artifactId>
+        </exclusion>
+        <exclusion>
+          <groupId>org.apache.logging.log4j</groupId>
+          <artifactId>log4j-core</artifactId>
+        </exclusion>       
+      </exclusions>
+    </dependency>
+
+    <dependency>
+      <groupId>org.apache.uima</groupId>
+      <artifactId>uimaj-cpe</artifactId>
+      <version>${project.parent.version}</version>
+      <scope>compile</scope>
+    </dependency>
+
+    <dependency>
+      <groupId>org.apache.uima</groupId>
+      <artifactId>uimaj-tools</artifactId>
+      <version>${project.parent.version}</version>
+      <scope>compile</scope>
+    </dependency>
+
+    <dependency>
+      <groupId>org.apache.uima</groupId>
+      <artifactId>uimaj-adapter-vinci</artifactId>
+      <version>${project.parent.version}</version>
+      <scope>compile</scope>
+    </dependency>
+
+    <!-- dropping the soap component 2/2008 because
+         it requires axis jars to be in the plugin
+         and those are not distributed by us
+
+         Users who want this functionality will need to
+         build their own version of the runtime plugin
+      -->
+    <!--dependency>
+      <groupId>org.apache.uima</groupId>
+      <artifactId>uimaj-adapter-soap</artifactId>
+      <version>${uimaj-release-version}</version>
+      <scope>compile</scope>
+    </dependency-->
+
+    <dependency>
+      <groupId>org.apache.uima</groupId>
+      <artifactId>jVinci</artifactId>
+      <version>${project.parent.version}</version>
+      <scope>compile</scope>
+    </dependency>
+    
+  </dependencies>
+
+  <build>
+    <!-- don't use artifactId as first part of finalName, follow instead the eclipse convention -->  
+    <finalName>org.apache.uima.runtime_${parsedVersion.osgiVersion}</finalName>
+    <plugins>
+      <plugin>
+        <groupId>org.apache.felix</groupId>
+        <artifactId>maven-bundle-plugin</artifactId>
+        <executions>
+          <execution>
+            <id>uima-bundle</id>
+            <configuration>
+              <instructions>
+                <!-- turn off "uses" generation because Eclipse 3.2.x doesn't work with them -->
+                <_nouses>true</_nouses>
+                <!-- export contents because we don't want the actual
+                     java code included (although we could... as an
+                     alternative to the jars - but might have a
+                     versioning / control issue -->
+                <_exportcontents>
+                   org.apache.uima,
+                   org.apache.uima.adapter.vinci,
+                   org.apache.uima.adapter.vinci.util,
+                   org.apache.uima.analysis_component,
+                   org.apache.uima.analysis_engine,
+                   org.apache.uima.analysis_engine.annotator,
+                   org.apache.uima.analysis_engine.asb,
+                   org.apache.uima.analysis_engine.asb.impl,
+                   org.apache.uima.analysis_engine.impl,
+                   org.apache.uima.analysis_engine.impl.compatibility,
+                   org.apache.uima.analysis_engine.metadata,
+                   org.apache.uima.analysis_engine.metadata.impl,
+                   org.apache.uima.analysis_engine.service.impl,
+                   org.apache.uima.cas,
+                   org.apache.uima.cas.admin,
+                   org.apache.uima.cas.function,
+                   org.apache.uima.cas.impl,
+                   org.apache.uima.cas.text,
+                   org.apache.uima.cas_data,
+                   org.apache.uima.cas_data.impl,
+                   org.apache.uima.cas_data.impl.vinci,
+                   org.apache.uima.collection,
+                   org.apache.uima.collection.base_cpm,
+                   org.apache.uima.collection.impl,
+                   org.apache.uima.collection.impl.base_cpm.container,
+                   org.apache.uima.collection.impl.base_cpm.container.deployer,
+                   org.apache.uima.collection.impl.cpm,
+                   org.apache.uima.collection.impl.cpm.container,
+                   org.apache.uima.collection.impl.cpm.container.deployer,
+                   org.apache.uima.collection.impl.cpm.container.deployer.socket,
+                   org.apache.uima.collection.impl.cpm.container.deployer.vinci,
+                   org.apache.uima.collection.impl.cpm.container.deployer.vns,
+                   org.apache.uima.collection.impl.cpm.engine,
+                   org.apache.uima.collection.impl.cpm.utils,
+                   org.apache.uima.collection.impl.cpm.vinci,
+                   org.apache.uima.collection.impl.cpm.vinci.cas_data,
+                   org.apache.uima.collection.impl.metadata,
+                   org.apache.uima.collection.impl.metadata.cpe,
+                   org.apache.uima.collection.metadata,
+                   org.apache.uima.flow,
+                   org.apache.uima.flow.impl,
+                   org.apache.uima.impl,
+                   org.apache.uima.internal.util,
+                   org.apache.uima.internal.util.rb_trees,
+                   org.apache.uima.jcas,
+                   org.apache.uima.jcas.cas,
+                   org.apache.uima.jcas.impl,
+                   org.apache.uima.jcas.tcas,
+                   org.apache.uima.pear.tools,
+                   org.apache.uima.pear.util,
+                   org.apache.uima.resource,
+                   org.apache.uima.resource.impl,
+                   org.apache.uima.resource.metadata,
+                   org.apache.uima.resource.metadata.impl,
+                   org.apache.uima.resource.service.impl,
+                   org.apache.uima.search,
+                   org.apache.uima.search.impl,
+                   org.apache.uima.tools,
+                   org.apache.uima.tools.annot_view,
+                   org.apache.uima.tools.cpm,
+                   org.apache.uima.tools.cvd,
+                   org.apache.uima.tools.cvd.control,
+                   org.apache.uima.tools.cvd.tsview,
+                   org.apache.uima.tools.docanalyzer,
+                   org.apache.uima.tools.images,
+                   org.apache.uima.tools.jcasgen,
+                   org.apache.uima.tools.pear.install,
+                   org.apache.uima.tools.pear.merger,
+                   org.apache.uima.tools.stylemap,
+                   org.apache.uima.tools.util.gui,
+                   org.apache.uima.tools.util.htmlview,
+                   org.apache.uima.tools.viewer,
+                   org.apache.uima.uimacpp,
+                   org.apache.uima.util,
+                   org.apache.uima.util.impl,
+                   org.apache.vinci.debug,
+                   org.apache.vinci.transport,
+                   org.apache.vinci.transport.context,
+                   org.apache.vinci.transport.document,
+                   org.apache.vinci.transport.util,
+                   org.apache.vinci.transport.vns,
+                   org.apache.vinci.transport.vns.client,
+                   org.apache.vinci.transport.vns.service
+                </_exportcontents>
+    
+                <!-- excluded packages:
+                   org.apache.uima.adapter.soap,
+                   org.apache.uima.adapter.soap.axis11,
+                 -->
+                <Import-Package>org.slf4j*,
+                   !com.strobel.assembler,
+                   !com.strobel.assembler.metadata,
+                   !com.strobel.decompiler,
+                   !javax.annotation.meta,
+                   !org.apache.logging.slf4j*,
+                   !org.apache.logging.log4j*,
+                   *
+                </Import-Package>
+                <!-- causes the other Jars from the maven
+                     dependencies, at the proper version, to be
+                     included in this, and also sets up the bundle
+                     classpath to include them -->
+                <Embed-Dependency>*;scope=compile</Embed-Dependency>
+    
+                <!-- These just get made into the corresponding manifest entries -->
+                <Bundle-SymbolicName>org.apache.uima.runtime;singleton:=true</Bundle-SymbolicName>
+                <Bundle-RequiredExecutionEnvironment>JavaSE-1.8</Bundle-RequiredExecutionEnvironment>
+                <Eclipse-ExtensibleAPI>true</Eclipse-ExtensibleAPI>
+                <Eclipse-BuddyPolicy>registered</Eclipse-BuddyPolicy>
+              </instructions>
+            </configuration>            
+          </execution>
+        </executions>
+      </plugin>
+
+      <plugin>
+        <artifactId>maven-dependency-plugin</artifactId>
+        <executions>
+          <execution>
+            <id>copyDependentJars</id>
+            <goals><goal>copy-dependencies</goal></goals>
+            <configuration>
+              <outputDirectory>${project.build.outputDirectory}</outputDirectory>
+            </configuration>
+          </execution>
+        </executions>
+      </plugin>
+    </plugins>
+  </build>
+</project>