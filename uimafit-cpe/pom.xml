<?xml version="1.0" encoding="UTF-8"?>
<!--
  Licensed to the Apache Software Foundation (ASF) under one
  or more contributor license agreements. See the NOTICE file
  distributed with this work for additional information
  regarding copyright ownership. The ASF licenses this file
  to you under the Apache License, Version 2.0 (the
  "License"); you may not use this file except in compliance
  with the License. You may obtain a copy of the License at

  http://www.apache.org/licenses/LICENSE-2.0

  Unless required by applicable law or agreed to in writing,
  software distributed under the License is distributed on an
  "AS IS" BASIS, WITHOUT WARRANTIES OR CONDITIONS OF ANY
  KIND, either express or implied. See the License for the
  specific language governing permissions and limitations
  under the License.
-->
<project xmlns="http://maven.apache.org/POM/4.0.0" xmlns:xsi="http://www.w3.org/2001/XMLSchema-instance" xsi:schemaLocation="http://maven.apache.org/POM/4.0.0 http://maven.apache.org/xsd/maven-4.0.0.xsd">
<<<<<<< HEAD
	<modelVersion>4.0.0</modelVersion>
	<parent>
		<groupId>org.apache.uima</groupId>
		<artifactId>uimafit-parent</artifactId>
		<version>2.5.0-SNAPSHOT</version>
		<relativePath>../uimafit-parent</relativePath>
	</parent>
	<artifactId>uimafit-cpe</artifactId>
	<name>Apache UIMA uimaFIT - Collection Processing Engine support</name>
	<dependencies>
		<dependency>
			<groupId>org.apache.uima</groupId>
			<artifactId>uimafit-core</artifactId>
			<version>2.5.0-SNAPSHOT</version>
		</dependency>
		<dependency>
			<groupId>org.apache.uima</groupId>
			<artifactId>uimaj-cpe</artifactId>
		</dependency>
		<dependency>
			<groupId>org.apache.uima</groupId>
			<artifactId>uimaj-core</artifactId>
		</dependency>
		<dependency>
			<groupId>commons-io</groupId>
			<artifactId>commons-io</artifactId>
		</dependency>
	</dependencies>
=======
  <modelVersion>4.0.0</modelVersion>
  <parent>
    <groupId>org.apache.uima</groupId>
    <artifactId>uimafit-parent</artifactId>
    <version>3.0.1-SNAPSHOT</version>
    <relativePath>../uimafit-parent</relativePath>
  </parent>
  <artifactId>uimafit-cpe</artifactId>
  <name>Apache UIMA uimaFIT - Collection Processing Engine support</name>
  <dependencies>
    <dependency>
      <groupId>org.apache.uima</groupId>
      <artifactId>uimafit-core</artifactId>
      <version>3.0.1-SNAPSHOT</version>
    </dependency>
    <dependency>
      <groupId>org.apache.uima</groupId>
      <artifactId>uimaj-cpe</artifactId>
    </dependency>
    <dependency>
      <groupId>org.apache.uima</groupId>
      <artifactId>uimaj-core</artifactId>
    </dependency>
    
    <dependency>
      <groupId>org.slf4j</groupId>
      <artifactId>slf4j-simple</artifactId>
      <scope>test</scope>
    </dependency>    
  </dependencies>
>>>>>>> 8647022d
</project><|MERGE_RESOLUTION|>--- conflicted
+++ resolved
@@ -18,36 +18,6 @@
   under the License.
 -->
 <project xmlns="http://maven.apache.org/POM/4.0.0" xmlns:xsi="http://www.w3.org/2001/XMLSchema-instance" xsi:schemaLocation="http://maven.apache.org/POM/4.0.0 http://maven.apache.org/xsd/maven-4.0.0.xsd">
-<<<<<<< HEAD
-	<modelVersion>4.0.0</modelVersion>
-	<parent>
-		<groupId>org.apache.uima</groupId>
-		<artifactId>uimafit-parent</artifactId>
-		<version>2.5.0-SNAPSHOT</version>
-		<relativePath>../uimafit-parent</relativePath>
-	</parent>
-	<artifactId>uimafit-cpe</artifactId>
-	<name>Apache UIMA uimaFIT - Collection Processing Engine support</name>
-	<dependencies>
-		<dependency>
-			<groupId>org.apache.uima</groupId>
-			<artifactId>uimafit-core</artifactId>
-			<version>2.5.0-SNAPSHOT</version>
-		</dependency>
-		<dependency>
-			<groupId>org.apache.uima</groupId>
-			<artifactId>uimaj-cpe</artifactId>
-		</dependency>
-		<dependency>
-			<groupId>org.apache.uima</groupId>
-			<artifactId>uimaj-core</artifactId>
-		</dependency>
-		<dependency>
-			<groupId>commons-io</groupId>
-			<artifactId>commons-io</artifactId>
-		</dependency>
-	</dependencies>
-=======
   <modelVersion>4.0.0</modelVersion>
   <parent>
     <groupId>org.apache.uima</groupId>
@@ -78,5 +48,4 @@
       <scope>test</scope>
     </dependency>    
   </dependencies>
->>>>>>> 8647022d
 </project>