/*
 * Licensed to the Apache Software Foundation (ASF) under one
 * or more contributor license agreements.  See the NOTICE file
 * distributed with this work for additional information
 * regarding copyright ownership.  The ASF licenses this file
 * to you under the Apache License, Version 2.0 (the
 * "License"); you may not use this file except in compliance
 * with the License.  You may obtain a copy of the License at
 * 
 *   http://www.apache.org/licenses/LICENSE-2.0
 * 
 * Unless required by applicable law or agreed to in writing,
 * software distributed under the License is distributed on an
 * "AS IS" BASIS, WITHOUT WARRANTIES OR CONDITIONS OF ANY
 * KIND, either express or implied.  See the License for the
 * specific language governing permissions and limitations
 * under the License.
 */
package org.apache.uima.fit.cpe;

import static java.lang.Runtime.getRuntime;
import static org.apache.uima.fit.factory.AnalysisEngineFactory.createEngineDescription;

import java.io.IOException;
import java.util.ArrayList;
import java.util.List;

import org.apache.uima.analysis_engine.AnalysisEngineDescription;
import org.apache.uima.analysis_engine.AnalysisEngineProcessException;
import org.apache.uima.cas.CAS;
import org.apache.uima.collection.CollectionProcessingEngine;
import org.apache.uima.collection.CollectionReaderDescription;
import org.apache.uima.collection.EntityProcessStatus;
import org.apache.uima.collection.StatusCallbackListener;
import org.apache.uima.collection.metadata.CpeDescriptorException;
import org.apache.uima.resource.ResourceInitializationException;
import org.apache.uima.resource.metadata.Import;
import org.apache.uima.resource.metadata.MetaDataObject;
import org.apache.uima.util.InvalidXMLException;
import org.xml.sax.SAXException;

public final class CpePipeline {
  private CpePipeline() {
    // No instances
  }

  /**
   * Run the CollectionReader and AnalysisEngines as a multi-threaded pipeline. This call uses a
   * number of threads equal to the number of available processors (as reported by Java, so usually
   * boiling down to cores) minus 1 - minimum of 1.
   * 
   * @param readerDesc
   *          The CollectionReader that loads the documents into the CAS.
   * @param descs
   *          Primitive AnalysisEngineDescriptions that process the CAS, in order. If you have a mix
   *          of primitive and aggregate engines, then please create the AnalysisEngines yourself
   *          and call the other runPipeline method.
   * @throws SAXException
   *           if there was a XML-related problem materializing the component descriptors that are
   *           referenced from the CPE descriptor
   * @throws InvalidXMLException
   *           if there was a XML-related problem materializing the component descriptors that are
   *           referenced from the CPE descriptor
   * @throws IOException
   *           if there was a I/O-related problem materializing the component descriptors that are
   *           referenced from the CPE descriptor
   * @throws CpeDescriptorException
   *           if there was a problem configuring the CPE descriptor
   * @throws ResourceInitializationException
   *           if there was a problem initializing or running the CPE.
   * @throws AnalysisEngineProcessException
   *           if there was a problem initializing or running the CPE.
   */
  public static void runPipeline(final CollectionReaderDescription readerDesc,
          final AnalysisEngineDescription... descs)
          throws SAXException, CpeDescriptorException, IOException, ResourceInitializationException,
          InvalidXMLException, AnalysisEngineProcessException {

    runPipeline(Math.max(1, getRuntime().availableProcessors() - 1), readerDesc, descs);
  }

  /**
   * Run the CollectionReader and AnalysisEngines as a multi-threaded pipeline.
   * 
   * @param parallelism
   *          Number of threads to use when running the analysis engines in the CPE.
   * @param readerDesc
   *          The CollectionReader that loads the documents into the CAS.
   * @param descs
   *          Primitive AnalysisEngineDescriptions that process the CAS, in order. If you have a mix
   *          of primitive and aggregate engines, then please create the AnalysisEngines yourself
   *          and call the other runPipeline method.
   * @throws SAXException
   *           if there was a XML-related problem materializing the component descriptors that are
   *           referenced from the CPE descriptor
   * @throws IOException
   *           if there was a I/O-related problem materializing the component descriptors that are
   *           referenced from the CPE descriptor
   * @throws CpeDescriptorException
   *           if there was a problem configuring the CPE descriptor
   * @throws ResourceInitializationException
   *           if there was a problem initializing or running the CPE.
   * @throws InvalidXMLException
   *           if there was a problem initializing or running the CPE.
   * @throws AnalysisEngineProcessException
   *           if there was a problem running the CPE.
   */
  public static void runPipeline(final int parallelism,
          final CollectionReaderDescription readerDesc, final AnalysisEngineDescription... descs)
          throws SAXException, CpeDescriptorException, IOException, ResourceInitializationException,
          InvalidXMLException, AnalysisEngineProcessException {
    AnalysisEngineDescription topLevelAnalysisEngine;

    if (descs.length == 1 && !mayContainCasMultiplier(descs[0])) {
      topLevelAnalysisEngine = descs[0];
    } else {
      topLevelAnalysisEngine = createEngineDescription(descs);
      topLevelAnalysisEngine.getMetaData().setName("Top-level CPE Aggregate");
    }

    CpeBuilder builder = new CpeBuilder();
    builder.setReader(readerDesc);
<<<<<<< HEAD
    builder.setAnalysisEngine(aaeDesc);
=======
    builder.setAnalysisEngine(topLevelAnalysisEngine);
>>>>>>> e9109356
    builder.setMaxProcessingUnitThreadCount(parallelism);

    StatusCallbackListenerImpl status = new StatusCallbackListenerImpl();
    CollectionProcessingEngine engine = builder.createCpe(status);

    engine.process();
    try {
      synchronized (status) {
        while (status.isProcessing) {
          status.wait();
        }
      }
    } catch (InterruptedException e) {
      // Do nothing
    }

    if (status.exceptions.size() > 0) {
      throw new AnalysisEngineProcessException(status.exceptions.get(0));
    }
  }
  
  private static boolean mayContainCasMultiplier(final AnalysisEngineDescription desc) {
    if (desc.isPrimitive()) {
      return desc.getAnalysisEngineMetaData().getOperationalProperties().isMultipleDeploymentAllowed();
    }
    
    for (MetaDataObject mdo : desc.getDelegateAnalysisEngineSpecifiersWithImports().values()) {
      if (mdo instanceof Import) {
        // The imported delegate might be a CAS multiplier, but we cannot really tell without
        // risking an exception. So let's just assume it does.
        return true;
      }
      
      if (mdo instanceof AnalysisEngineDescription) {
        AnalysisEngineDescription aed = (AnalysisEngineDescription) mdo;
        if (aed.getAnalysisEngineMetaData().getOperationalProperties().getOutputsNewCASes()) {
          return true;
        }
      }
    }
    
    return false;
  }

  private static class StatusCallbackListenerImpl implements StatusCallbackListener {

    private final List<Exception> exceptions = new ArrayList<Exception>();

    private boolean isProcessing = true;

    @Override
    public void entityProcessComplete(CAS arg0, EntityProcessStatus arg1) {
      if (arg1.isException()) {
        for (Exception e : arg1.getExceptions()) {
          exceptions.add(e);
        }
      }
    }

    @Override
    public void aborted() {
      synchronized (this) {
        if (isProcessing) {
          isProcessing = false;
          notify();
        }
      }
    }

    @Override
    public void batchProcessComplete() {
      // Do nothing
    }

    @Override
    public void collectionProcessComplete() {
      synchronized (this) {
        if (isProcessing) {
          isProcessing = false;
          notify();
        }
      }
    }

    @Override
    public void initializationComplete() {
      // Do nothing
    }

    @Override
    public void paused() {
      // Do nothing
    }

    @Override
    public void resumed() {
      // Do nothing
    }
  }
}<|MERGE_RESOLUTION|>--- conflicted
+++ resolved
@@ -120,11 +120,7 @@
 
     CpeBuilder builder = new CpeBuilder();
     builder.setReader(readerDesc);
-<<<<<<< HEAD
-    builder.setAnalysisEngine(aaeDesc);
-=======
     builder.setAnalysisEngine(topLevelAnalysisEngine);
->>>>>>> e9109356
     builder.setMaxProcessingUnitThreadCount(parallelism);
 
     StatusCallbackListenerImpl status = new StatusCallbackListenerImpl();
