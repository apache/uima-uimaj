<?xml version="1.0" encoding="UTF-8"?>
<!--
  Licensed to the Apache Software Foundation (ASF) under one
  or more contributor license agreements. See the NOTICE file
  distributed with this work for additional information
  regarding copyright ownership. The ASF licenses this file
  to you under the Apache License, Version 2.0 (the
  "License"); you may not use this file except in compliance
  with the License. You may obtain a copy of the License at

  http://www.apache.org/licenses/LICENSE-2.0

  Unless required by applicable law or agreed to in writing,
  software distributed under the License is distributed on an
  "AS IS" BASIS, WITHOUT WARRANTIES OR CONDITIONS OF ANY
  KIND, either express or implied. See the License for the
  specific language governing permissions and limitations
  under the License.
-->
<project xmlns="http://maven.apache.org/POM/4.0.0" xmlns:xsi="http://www.w3.org/2001/XMLSchema-instance" xsi:schemaLocation="http://maven.apache.org/POM/4.0.0 http://maven.apache.org/maven-v4_0_0.xsd">
  <modelVersion>4.0.0</modelVersion>

  <parent>
    <groupId>org.apache.uima</groupId>
    <artifactId>uimaj-parent</artifactId>
<<<<<<< HEAD
    <version>2.11.1-SNAPSHOT</version>
=======
    <version>3.2.1-SNAPSHOT</version>
>>>>>>> f0cbe6f2
    <relativePath>../uimaj-parent/pom.xml</relativePath>
  </parent>

  <artifactId>uimaj-ep-debug</artifactId>
  <packaging>jar</packaging>
  <name>Apache UIMA Eclipse: ${project.artifactId}</name>
  <!-- continuation lines need to start in col 1 else manifest has extra blanks -->
  <description>Adds structure knowledge for common
UIMA data structures to the Eclipse Debug displays</description>
  <url>${uimaWebsiteUrl}</url>

<<<<<<< HEAD
=======
  <!-- Special inheritance note
    even though the <scm> element that follows is exactly the
    same as those in super poms, it cannot be inherited because
    there is some special code that incorrectly computes the
    connection elements from the chain of parent poms, if this is omitted.

    Keeping this a bit factored allows cutting/pasting the <scm>
    element, and just changing the following two properties -->
  <scm>
    <connection>
      scm:git:https://github.com/apache/uima-uimaj/
    </connection>
    <developerConnection>
      scm:git:https://github.com/apache/uima-uimaj/
    </developerConnection>
    <url>
      https://github.com/apache/uima-uimaj/
    </url>
    <tag>uimaj-3.2.0</tag>
  </scm>

>>>>>>> f0cbe6f2
  <properties>
    <uimaScmProject>${project.artifactId}</uimaScmProject>
  </properties>

  <dependencies>
    <dependency>
      <groupId>org.apache.uima</groupId>
      <artifactId>uimaj-core</artifactId>
      <version>${project.parent.version}</version>
      <scope>compile</scope>
      <exclusions>
        <exclusion>
          <groupId>org.bitbucket.mstrobel</groupId>
          <artifactId>procyon-compilertools</artifactId>
        </exclusion>
        <exclusion>
          <groupId>org.bitbucket.mstrobel</groupId>
          <artifactId>procyon-core</artifactId>
        </exclusion>
      </exclusions>
    </dependency>
    <dependency>
      <groupId>${eclipseP2RepoId}</groupId>
      <artifactId>org.eclipse.jdt.debug.ui</artifactId>
      <version>[3.8.0, 4.0.0)</version>
      <scope>provided</scope>
    </dependency>
  </dependencies>

  <build>
    <!-- don't use artifactId as first part of finalName, follow instead the eclipse convention -->
    <finalName>org.apache.uima.debug_${parsedVersion.osgiVersion}</finalName>
    <plugins>
      <plugin>
        <groupId>org.apache.felix</groupId>
        <artifactId>maven-bundle-plugin</artifactId>
        <configuration>
          <instructions>
            <Export-Package>
              org.apache.uima.ep_debug
            </Export-Package>
            <Bundle-Activator>org.apache.uima.ep_debug.DebugPlugin</Bundle-Activator>
            <Bundle-SymbolicName>org.apache.uima.debug;singleton:=true</Bundle-SymbolicName>
            <Require-Bundle>
              org.eclipse.core.runtime
            </Require-Bundle>
            <Import-Package>
              !org.eclipse.core.runtime,
              *,
              org.eclipse.ui.plugin
            </Import-Package>
            <Eclipse-AutoStart>true</Eclipse-AutoStart>
          </instructions>
        </configuration>
      </plugin>
    </plugins>
  </build>
</project><|MERGE_RESOLUTION|>--- conflicted
+++ resolved
@@ -23,11 +23,7 @@
   <parent>
     <groupId>org.apache.uima</groupId>
     <artifactId>uimaj-parent</artifactId>
-<<<<<<< HEAD
-    <version>2.11.1-SNAPSHOT</version>
-=======
     <version>3.2.1-SNAPSHOT</version>
->>>>>>> f0cbe6f2
     <relativePath>../uimaj-parent/pom.xml</relativePath>
   </parent>
 
@@ -39,8 +35,6 @@
 UIMA data structures to the Eclipse Debug displays</description>
   <url>${uimaWebsiteUrl}</url>
 
-<<<<<<< HEAD
-=======
   <!-- Special inheritance note
     even though the <scm> element that follows is exactly the
     same as those in super poms, it cannot be inherited because
@@ -62,7 +56,6 @@
     <tag>uimaj-3.2.0</tag>
   </scm>
 
->>>>>>> f0cbe6f2
   <properties>
     <uimaScmProject>${project.artifactId}</uimaScmProject>
   </properties>
