--- conflicted
+++ resolved
@@ -96,11 +96,7 @@
       <dependency>
         <groupId>org.assertj</groupId>
         <artifactId>assertj-core</artifactId>
-<<<<<<< HEAD
-        <version>3.14.0</version>
-=======
         <version>3.15.0</version>
->>>>>>> e4043e7d
       </dependency>
       <dependency>
         <groupId>org.mockito</groupId>
@@ -198,16 +194,12 @@
         </executions>
         <configuration>
           <failOnWarning>true</failOnWarning>
-<<<<<<< HEAD
-          <ignoredDependencies>
-            <ignoredDependency>junit:junit</ignoredDependency>
-=======
           <ignoredDependencies combine.children="append">
             <!-- 
               - Logging is used via reflection and cannot be detected by Maven
             -->
+            <ignoredDependency>junit:junit</ignoredDependency>
             <ignoredDependency>org.slf4j:slf4j-simple</ignoredDependency>
->>>>>>> e4043e7d
           </ignoredDependencies>
         </configuration>
       </plugin>
