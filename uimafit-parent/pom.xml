<?xml version="1.0" encoding="UTF-8"?>
<!--
  Licensed to the Apache Software Foundation (ASF) under one
  or more contributor license agreements. See the NOTICE file
  distributed with this work for additional information
  regarding copyright ownership. The ASF licenses this file
  to you under the Apache License, Version 2.0 (the
  "License"); you may not use this file except in compliance
  with the License. You may obtain a copy of the License at

  http://www.apache.org/licenses/LICENSE-2.0

  Unless required by applicable law or agreed to in writing,
  software distributed under the License is distributed on an
  "AS IS" BASIS, WITHOUT WARRANTIES OR CONDITIONS OF ANY
  KIND, either express or implied. See the License for the
  specific language governing permissions and limitations
  under the License.
-->
<project xmlns="http://maven.apache.org/POM/4.0.0" xmlns:xsi="http://www.w3.org/2001/XMLSchema-instance" xsi:schemaLocation="http://maven.apache.org/POM/4.0.0 http://maven.apache.org/xsd/maven-4.0.0.xsd">
  <modelVersion>4.0.0</modelVersion>
  <parent>
    <groupId>org.apache.uima</groupId>
    <artifactId>parent-pom</artifactId>
    <relativePath />
    <version>14-SNAPSHOT</version>
  </parent>
  <artifactId>uimafit-parent</artifactId>
  <version>3.2.0-SNAPSHOT</version>
  <packaging>pom</packaging>
  <name>Apache UIMA uimaFIT - Parent</name>
  <url>${uimaWebsiteUrl}</url>
  <inceptionYear>2012</inceptionYear>
  <properties>
    <spring.version>4.3.26.RELEASE</spring.version>
    <uima.version>3.2.0-SNAPSHOT</uima.version>
    <slf4j.version>1.7.26</slf4j.version>
    <maven.compiler.source>1.8</maven.compiler.source>
    <maven.compiler.target>1.8</maven.compiler.target>
<<<<<<< HEAD
    <!-- 
     BACKWARD_COMPATIBLE_IMPLEMENTER - patch version (=.=.+)
     BACKWARD_COMPATIBLE_USER        - minor version (=.+.0)
     NON_BACKWARD_COMPATIBLE         - major version (+.0.0)
    -->
    <api_check_oldVersion>2.4.0</api_check_oldVersion>
=======
    <api_check_oldVersion>3.0.0</api_check_oldVersion>
>>>>>>> 707403f9
  </properties>
  <repositories>
    <!--
      - For UIMA/uimaFIT SNAPSHOTs
    -->
    <repository>
      <id>apache.snapshots</id>
      <name>Apache Snapshot Repository</name>
      <url>https://repository.apache.org/snapshots</url>
      <releases>
        <enabled>false</enabled>
      </releases>
    </repository>
  </repositories>
  <pluginRepositories>
    <!--
      - For UIMA/uimaFIT SNAPSHOTs
    -->
    <pluginRepository>
      <id>apache.snapshots.plugins</id>
      <name>Apache Snapshot Repository - Maven plugins</name>
      <url>https://repository.apache.org/snapshots</url>
      <layout>default</layout>
      <releases>
        <enabled>false</enabled>
      </releases>
      <snapshots>
        <enabled>true</enabled>
        <checksumPolicy>fail</checksumPolicy>
        <updatePolicy>never</updatePolicy>
      </snapshots>
    </pluginRepository>
  </pluginRepositories>

  <dependencies>
    <dependency>
      <groupId>junit</groupId>
      <artifactId>junit</artifactId>
      <scope>test</scope>
    </dependency>
  </dependencies>
  <dependencyManagement>
    <dependencies>
      <dependency>
        <groupId>junit</groupId>
        <artifactId>junit</artifactId>
        <version>4.12</version>
      </dependency>
      <dependency>
        <groupId>xmlunit</groupId>
        <artifactId>xmlunit</artifactId>
        <version>1.6</version>
      </dependency>
      <dependency>
        <groupId>org.assertj</groupId>
        <artifactId>assertj-core</artifactId>
        <version>3.15.0</version>
      </dependency>
      <dependency>
        <groupId>org.xmlunit</groupId>
        <artifactId>xmlunit-assertj</artifactId>
        <version>2.6.4</version>
      </dependency>
      <dependency>
        <groupId>org.mockito</groupId>
        <artifactId>mockito-core</artifactId>
        <version>3.2.4</version>
      </dependency>
      <dependency>
        <groupId>org.apache.commons</groupId>
        <artifactId>commons-lang3</artifactId>
        <version>3.8.1</version>
      </dependency>
      <dependency>
        <groupId>commons-io</groupId>
        <artifactId>commons-io</artifactId>
        <version>2.6</version>
      </dependency>
      <dependency>
        <groupId>org.slf4j</groupId>
        <artifactId>slf4j-api</artifactId>
        <version>${slf4j.version}</version>
      </dependency>
      <dependency>
        <groupId>org.slf4j</groupId>
        <artifactId>slf4j-simple</artifactId>
        <version>${slf4j.version}</version>
      </dependency>    
      <dependency>
        <groupId>org.apache.uima</groupId>
        <artifactId>uimaj-core</artifactId>
        <version>${uima.version}</version>
      </dependency>
      <dependency>
        <groupId>org.apache.uima</groupId>
        <artifactId>uimaj-cpe</artifactId>
        <version>${uima.version}</version>
      </dependency>
      <dependency>
        <groupId>org.apache.uima</groupId>
        <artifactId>uimaj-tools</artifactId>
        <version>${uima.version}</version>
      </dependency>
      <dependency>
        <groupId>org.springframework</groupId>
        <artifactId>spring-core</artifactId>
        <version>${spring.version}</version>
      </dependency>
      <dependency>
        <groupId>org.springframework</groupId>
        <artifactId>spring-beans</artifactId>
        <version>${spring.version}</version>
      </dependency>
      <dependency>
        <groupId>org.springframework</groupId>
        <artifactId>spring-context</artifactId>
        <version>${spring.version}</version>
        <!--
          - This is excluded in the assembly and not here to avoid unwanted side-effects
          - on users' projects.
          <exclusions>
          <exclusion>
          <groupId>org.springframework</groupId>
          <artifactId>spring-aop</artifactId>
          </exclusion>
          </exclusions>
        -->
      </dependency>
      <dependency>
        <groupId>org.springframework</groupId>
        <artifactId>spring-test</artifactId>
        <version>${spring.version}</version>
      </dependency>
    </dependencies>
  </dependencyManagement>
  <licenses>
    <license>
      <name>Apache License, Version 2.0</name>
      <url>http://www.apache.org/licenses/LICENSE-2.0.txt</url>
      <distribution>repo</distribution>
    </license>
  </licenses>

  <build>
    <plugins>
      <plugin>
        <groupId>org.apache.maven.plugins</groupId>
        <artifactId>maven-dependency-plugin</artifactId>
        <executions>
          <execution>
            <id>default</id>
            <phase>verify</phase>
            <goals>
              <goal>analyze-only</goal>
            </goals>
          </execution>
        </executions>
        <configuration>
          <failOnWarning>true</failOnWarning>
          <ignoredDependencies combine.children="append">
            <!-- 
              - Logging is used via reflection and cannot be detected by Maven
            -->
            <ignoredDependency>junit:junit</ignoredDependency>
            <ignoredDependency>org.slf4j:slf4j-simple</ignoredDependency>
          </ignoredDependencies>
        </configuration>
      </plugin>
      <plugin>
        <groupId>org.codehaus.gmaven</groupId>
        <artifactId>groovy-maven-plugin</artifactId>
        <version>2.1.1</version>
        <executions>
          <execution>
            <!-- Load postNoticeText from NOTICE file -->
            <id>read-notice</id>
            <phase>generate-sources</phase>
            <goals>
              <goal>execute</goal>
            </goals>
            <configuration>
              <source>
                def noticeFile = new File(project.basedir.path + "/NOTICE");
                if (noticeFile.exists()) {
                  project.properties.postNoticeText = noticeFile.text;
                  println "Loaded NOTICE file content into property [postNoticeText]"
                }
                else {
                  println "No NOTICE file was found - content not loaded into property [postNoticeText]"
                }
              </source>
            </configuration>
          </execution>
        </executions>
        <dependencies>
          <dependency>
            <groupId>org.codehaus.groovy</groupId>
            <artifactId>groovy-all</artifactId>
            <version>3.0.3</version>
            <type>pom</type>
          </dependency>
        </dependencies>
      </plugin>
      <plugin>
        <groupId>org.apache.rat</groupId>
        <artifactId>apache-rat-plugin</artifactId>
        <!-- 
          Normally this only gets executed during releases, but we want licenses to be checked on
          every build to make sure the licenses are included in the PRs.
         -->
      </plugin>
    </plugins>
    <pluginManagement>
      <plugins>
        <plugin>
          <groupId>org.apache.maven.plugins</groupId>
          <artifactId>maven-gpg-plugin</artifactId>
          <version>1.6</version>
        </plugin>
        <plugin>
          <groupId>org.apache.rat</groupId>
          <artifactId>apache-rat-plugin</artifactId>
          <version>0.13</version>
          <executions>
            <execution>
              <id>default-cli</id>
              <configuration>
                <consoleOutput>true</consoleOutput>
                <excludes combine.children="append">
                  <!-- Plain documentation -->
                  <exclude>README*</exclude>
                  <!-- Eclipse config files -->
                  <exclude>uimafit-docbook/.settings/**</exclude>
                  <exclude>uimafit-docbook/.project</exclude>
                  <!-- GitHub templates -->
                  <exclude>.github/**</exclude>
                  <!-- Release files -->
                  <exclude>RELEASE_NOTES*</exclude>
                  <exclude>issuesFixed/**</exclude>
                  <exclude>release.properties</exclude>
                  <!-- Build controls -->
                  <exclude>.activate-enforce-compatibility</exclude>
                  <!-- Logging configuration files -->
                  <exclude>**/simplelogger.properties</exclude>
                </excludes>
              </configuration>
            </execution>
          </executions>
          <dependencies>
            <!-- https://issues.apache.org/jira/browse/RAT-158 -->
            <dependency>
              <groupId>org.apache.maven.doxia</groupId>
              <artifactId>doxia-core</artifactId>
              <version>1.7</version>
            </dependency>
          </dependencies>
        </plugin>
        <plugin>
          <groupId>org.apache.maven.plugins</groupId>
          <artifactId>maven-compiler-plugin</artifactId>
          <version>3.8.0</version>
          <configuration>
            <source>${maven.compiler.source}</source>
            <target>${maven.compiler.target}</target>
            <!--encoding>UTF-8</encoding this inherited from apache pom 7 -->
          </configuration>
        </plugin>
        <plugin>
          <groupId>org.apache.maven.plugins</groupId>
          <artifactId>maven-javadoc-plugin</artifactId>
          <version>3.1.0</version>
          <executions>
            <execution>
              <id>attach-javadocs</id>
              <configuration>
                <source>${maven.compiler.source}</source>
              </configuration>
            </execution>
            <execution>
              <id>default-cli</id>  <!-- Jenkins runs this apparently 3/2015 -->
              <configuration>
                <source>${maven.compiler.source}</source>
              </configuration>
            </execution>
          </executions>
        </plugin>
        <plugin>
          <groupId>org.apache.uima</groupId>
          <artifactId>jcasgen-maven-plugin</artifactId>
          <version>${uima.version}</version>
        </plugin>
        <!--This plugin's configuration is used to store Eclipse m2e settings
          only. It has no influence on the Maven build itself. -->
        <plugin>
          <groupId>org.eclipse.m2e</groupId>
          <artifactId>lifecycle-mapping</artifactId>
          <version>1.0.0</version>
          <configuration>
            <lifecycleMappingMetadata>
              <pluginExecutions>
                <pluginExecution>
                  <pluginExecutionFilter>
                    <groupId>org.codehaus.gmaven</groupId>
                    <artifactId>groovy-maven-plugin</artifactId>
                    <versionRange>[1.4,)</versionRange>
                    <goals>
                      <goal>execute</goal>
                    </goals>
                  </pluginExecutionFilter>
                  <action>
                    <ignore />
                  </action>
                </pluginExecution>
                <!-- *********************************************** -->
                <!-- The Maven Dev Connector for Eclipse m2e is no   -->
                <!-- longer maintained. We copy the relevant part    --> 
                <!-- of the lifecycle mapping for the                -->
                <!-- maven-plugin-plugin here.                       -->
                <!--                                                 -->
                <!-- See https://github.com/ifedorenko/com.ifedorenko.m2e.mavendev/blob/master/com.ifedorenko.m2e.mavendev/lifecycle-mapping-metadata.xml -->
                <!-- *********************************************** -->
                <pluginExecution>
                  <pluginExecutionFilter>
                    <groupId>org.apache.maven.plugins</groupId>
                    <artifactId>maven-plugin-plugin</artifactId>
                    <versionRange>[3.5.2,)</versionRange>
                    <goals>
                      <goal>descriptor</goal>
                    </goals>
                  </pluginExecutionFilter>
                  <action>
                    <execute>
                      <runOnIncremental>false</runOnIncremental>
                    </execute>
                  </action>
                </pluginExecution>
                <pluginExecution>
                  <pluginExecutionFilter>
                    <groupId>org.apache.maven.plugins</groupId>
                    <artifactId>maven-plugin-plugin</artifactId>
                    <versionRange>[3.5.2,)</versionRange>
                    <goals>
                      <goal>helpmojo</goal>
                    </goals>
                  </pluginExecutionFilter>
                  <action>
                    <ignore />
                  </action>
                </pluginExecution>
              </pluginExecutions>
            </lifecycleMappingMetadata>
          </configuration>
        </plugin>
        <plugin>
          <artifactId>maven-enforcer-plugin</artifactId>
          <version>3.0.0-M3</version>
          <executions>
            <execution>
              <id>enforce-prerequisites</id>
              <phase>verify</phase>
              <goals>
                <goal>enforce</goal>
              </goals>
              <configuration>
                <rules>
                  <requireJavaVersion>
                    <version>[1.8.0,)</version>
                  </requireJavaVersion>
                </rules>
              </configuration>
            </execution>
          </executions>
        </plugin>
      </plugins>
    </pluginManagement>
  </build>
</project><|MERGE_RESOLUTION|>--- conflicted
+++ resolved
@@ -37,16 +37,7 @@
     <slf4j.version>1.7.26</slf4j.version>
     <maven.compiler.source>1.8</maven.compiler.source>
     <maven.compiler.target>1.8</maven.compiler.target>
-<<<<<<< HEAD
-    <!-- 
-     BACKWARD_COMPATIBLE_IMPLEMENTER - patch version (=.=.+)
-     BACKWARD_COMPATIBLE_USER        - minor version (=.+.0)
-     NON_BACKWARD_COMPATIBLE         - major version (+.0.0)
-    -->
-    <api_check_oldVersion>2.4.0</api_check_oldVersion>
-=======
     <api_check_oldVersion>3.0.0</api_check_oldVersion>
->>>>>>> 707403f9
   </properties>
   <repositories>
     <!--
