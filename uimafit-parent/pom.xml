--- conflicted
+++ resolved
@@ -383,8 +383,6 @@
             </lifecycleMappingMetadata>
           </configuration>
         </plugin>
-<<<<<<< HEAD
-=======
         <plugin>
           <artifactId>maven-enforcer-plugin</artifactId>
           <version>3.0.0-M3</version>
@@ -405,7 +403,6 @@
             </execution>
           </executions>
         </plugin>
->>>>>>> d2b8df35
       </plugins>
     </pluginManagement>
   </build>
