--- conflicted
+++ resolved
@@ -378,10 +378,7 @@
           <plugin>
             <groupId>com.github.siom79.japicmp</groupId>
             <artifactId>japicmp-maven-plugin</artifactId>
-<<<<<<< HEAD
-=======
             <version>0.14.3</version>
->>>>>>> 6a6865a9
             <configuration>
               <parameter combine.children="append">
                 <breakBuildBasedOnSemanticVersioning>true</breakBuildBasedOnSemanticVersioning>
