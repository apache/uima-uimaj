--- conflicted
+++ resolved
@@ -1,5 +1,3 @@
-<<<<<<< HEAD
-=======
 <?xml version="1.0" encoding="UTF-8"?>
 <!--
   Licensed to the Apache Software Foundation (ASF) under one
@@ -19,7 +17,6 @@
   specific language governing permissions and limitations
   under the License.
 -->
->>>>>>> 8647022d
 <project xmlns="http://maven.apache.org/POM/4.0.0" xmlns:xsi="http://www.w3.org/2001/XMLSchema-instance" xsi:schemaLocation="http://maven.apache.org/POM/4.0.0 http://maven.apache.org/xsd/maven-4.0.0.xsd">
   <modelVersion>4.0.0</modelVersion>
   <parent>
@@ -29,34 +26,17 @@
     <version>12</version>
   </parent>
   <artifactId>uimafit-parent</artifactId>
-<<<<<<< HEAD
-  <version>2.5.0-SNAPSHOT</version>
-=======
   <version>3.0.1-SNAPSHOT</version>
->>>>>>> 8647022d
   <packaging>pom</packaging>
   <name>Apache UIMA uimaFIT - Parent</name>
   <url>${uimaWebsiteUrl}</url>
   <inceptionYear>2012</inceptionYear>
   <properties>
-<<<<<<< HEAD
-    <spring.version>3.2.16.RELEASE</spring.version>
-    <uima.version>2.10.3</uima.version>
-    <maven.compiler.source>1.8</maven.compiler.source>
-    <maven.compiler.target>1.8</maven.compiler.target>
-    <!-- 
-     BACKWARD_COMPATIBLE_IMPLEMENTER - patch version (=.=.+)
-     BACKWARD_COMPATIBLE_USER        - minor version (=.+.0)
-     NON_BACKWARD_COMPATIBLE         - major version (+.0.0)
-    -->
-    <compat.level>BACKWARD_COMPATIBLE_USER</compat.level>
-=======
     <spring.version>4.3.22.RELEASE</spring.version>
     <uima.version>3.0.2</uima.version>
     <slf4j.version>1.7.26</slf4j.version>
     <maven.compiler.source>1.8</maven.compiler.source>
     <maven.compiler.target>1.8</maven.compiler.target>
->>>>>>> 8647022d
     <compat.previous.version>2.4.0</compat.previous.version>
   </properties>
   <repositories>
@@ -107,16 +87,6 @@
         <version>4.12</version>
       </dependency>
       <dependency>
-<<<<<<< HEAD
-        <groupId>org.assertj</groupId>
-        <artifactId>assertj-core</artifactId>
-        <version>3.10.0</version>
-      </dependency>
-      <dependency>
-        <groupId>commons-lang</groupId>
-        <artifactId>commons-lang</artifactId>
-        <version>2.6</version>
-=======
         <groupId>xmlunit</groupId>
         <artifactId>xmlunit</artifactId>
         <version>1.6</version>
@@ -130,7 +100,6 @@
         <groupId>org.apache.commons</groupId>
         <artifactId>commons-lang3</artifactId>
         <version>3.8.1</version>
->>>>>>> 8647022d
       </dependency>
       <dependency>
         <groupId>commons-io</groupId>
@@ -362,26 +331,6 @@
             </lifecycleMappingMetadata>
           </configuration>
         </plugin>
-        <plugin>
-          <artifactId>maven-enforcer-plugin</artifactId>
-          <version>1.4.1</version>
-          <executions>
-            <execution>
-              <id>enforce-prerequisites</id>
-              <phase>verify</phase>
-              <goals>
-                <goal>enforce</goal>
-              </goals>
-              <configuration>
-                <rules>
-                  <requireJavaVersion>
-                    <version>[1.8.0,)</version>
-                  </requireJavaVersion>
-                </rules>
-              </configuration>
-            </execution>
-          </executions>
-        </plugin>
       </plugins>
     </pluginManagement>
   </build>
@@ -425,35 +374,6 @@
         <pluginManagement>
           <plugins>
             <plugin>
-              <artifactId>maven-enforcer-plugin</artifactId>
-              <dependencies>
-                <dependency>
-                  <groupId>org.semver</groupId>
-                  <artifactId>enforcer-rule</artifactId>
-                  <version>0.9.33</version>
-                </dependency>
-              </dependencies>
-              <executions>
-                <execution>
-                  <id>enforce-compatibility</id>
-                  <phase>verify</phase>
-                  <goals>
-                    <goal>enforce</goal>
-                  </goals>
-                  <configuration>
-                    <rules>
-                      <requireBackwardCompatibility implementation="org.semver.enforcer.RequireBackwardCompatibility">
-                        <previousVersion>${compat.previous.version}</previousVersion>
-                        <dumpDetails>true</dumpDetails>
-                        <compatibilityType>${compat.level}</compatibilityType>
-                      </requireBackwardCompatibility>
-                    </rules>
-                  </configuration>
-                </execution>
-              </executions>
-            </plugin>
-
-            <plugin>
               <groupId>org.apache.rat</groupId>
               <artifactId>apache-rat-plugin</artifactId>
               <executions>
@@ -488,8 +408,6 @@
                 <onlyModified>true</onlyModified>
                 <!-- filter out classes with impl in their package or class name -->
                 <postAnalysisScript>${project.basedir}/../uimafit-parent/src/main/groovy/api-report.groovy</postAnalysisScript>
-                <breakBuildBasedOnSemanticVersioning>true</breakBuildBasedOnSemanticVersioning>
-                <reportOnlyFilename>true</reportOnlyFilename>
               </parameter>
             </configuration>
             <executions>
