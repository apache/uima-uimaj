<?xml version="1.0" encoding="UTF-8"?>
<!--
  Licensed to the Apache Software Foundation (ASF) under one
  or more contributor license agreements. See the NOTICE file
  distributed with this work for additional information
  regarding copyright ownership. The ASF licenses this file
  to you under the Apache License, Version 2.0 (the
  "License"); you may not use this file except in compliance
  with the License. You may obtain a copy of the License at

  http://www.apache.org/licenses/LICENSE-2.0

  Unless required by applicable law or agreed to in writing,
  software distributed under the License is distributed on an
  "AS IS" BASIS, WITHOUT WARRANTIES OR CONDITIONS OF ANY
  KIND, either express or implied. See the License for the
  specific language governing permissions and limitations
  under the License.
-->
<project xmlns="http://maven.apache.org/POM/4.0.0" xmlns:xsi="http://www.w3.org/2001/XMLSchema-instance" xsi:schemaLocation="http://maven.apache.org/POM/4.0.0 http://maven.apache.org/xsd/maven-4.0.0.xsd">
  <modelVersion>4.0.0</modelVersion>
  <parent>
    <groupId>org.apache.uima</groupId>
    <artifactId>parent-pom</artifactId>
    <relativePath />
    <version>15</version>
  </parent>
  <artifactId>uimafit-parent</artifactId>
  <version>3.3.0-SNAPSHOT</version>
  <packaging>pom</packaging>
  <name>Apache UIMA uimaFIT - Parent</name>
  <url>${uimaWebsiteUrl}</url>
  <inceptionYear>2012</inceptionYear>
  <scm>
    <tag>HEAD</tag>
    <connection>scm:git:git://github.com/apache/uima-uimafit</connection>
    <developerConnection>scm:git:git@github.com:apache/uima-uimafit.git</developerConnection>
    <url>https://github.com/apache/uima-uimafit</url>
  </scm>
  <properties>
    <maven.compiler.source>1.8</maven.compiler.source>
    <maven.compiler.target>1.8</maven.compiler.target>
    <api_check_oldVersion>3.2.0</api_check_oldVersion>

    <assertj-version>3.22.0</assertj-version>
    <commons-io-version>2.11.0</commons-io-version>
    <commons-lang3-version>3.12.0</commons-lang3-version>
    <junit-version>5.8.2</junit-version>
    <groovy-version>3.0.10</groovy-version>
    <mockito-version>4.4.0</mockito-version>
    <spring-version>5.3.20</spring-version>
    <slf4j-version>1.7.36</slf4j-version>
    <uima-version>3.3.0</uima-version>
    <xmlunit-version>2.9.0</xmlunit-version>
  </properties>
<<<<<<< HEAD
  
=======

>>>>>>> e67b593f
  <dependencies>
    <dependency>
      <groupId>org.junit.jupiter</groupId>
      <artifactId>junit-jupiter-api</artifactId>
      <scope>test</scope>
    </dependency>
    <dependency>
      <groupId>org.junit.jupiter</groupId>
      <artifactId>junit-jupiter-engine</artifactId>
      <scope>test</scope>
    </dependency>
    <dependency>
      <groupId>org.assertj</groupId>
      <artifactId>assertj-core</artifactId>
      <scope>test</scope>
    </dependency>
    <dependency>
      <groupId>org.slf4j</groupId>
      <artifactId>slf4j-simple</artifactId>
      <scope>test</scope>
    </dependency>
  </dependencies>

  <dependencyManagement>
    <dependencies>
      <dependency>
        <groupId>org.junit.jupiter</groupId>
        <artifactId>junit-jupiter-api</artifactId>
        <version>${junit-version}</version>
      </dependency>
      <dependency>
        <groupId>org.junit.jupiter</groupId>
        <artifactId>junit-jupiter-engine</artifactId>
        <version>${junit-version}</version>
      </dependency>
      <dependency>
        <groupId>org.junit.jupiter</groupId>
        <artifactId>junit-jupiter-migrationsupport</artifactId>
        <version>${junit-version}</version>
      </dependency>
      <dependency>
        <groupId>org.junit.jupiter</groupId>
        <artifactId>junit-jupiter-params</artifactId>
        <version>${junit-version}</version>
      </dependency>
      <dependency>
        <groupId>org.junit.vintage</groupId>
        <artifactId>junit-vintage-engine</artifactId>
        <version>${junit-version}</version>
      </dependency>
      <dependency>
        <groupId>org.assertj</groupId>
        <artifactId>assertj-core</artifactId>
        <version>${assertj-version}</version>
      </dependency>
      <dependency>
        <groupId>org.xmlunit</groupId>
        <artifactId>xmlunit-core</artifactId>
        <version>${xmlunit-version}</version>
      </dependency>
      <dependency>
        <groupId>org.xmlunit</groupId>
        <artifactId>xmlunit-assertj3</artifactId>
        <version>${xmlunit-version}</version>
      </dependency>
      <dependency>
        <groupId>org.mockito</groupId>
        <artifactId>mockito-core</artifactId>
        <version>${mockito-version}</version>
      </dependency>
      <dependency>
        <groupId>org.apache.commons</groupId>
        <artifactId>commons-lang3</artifactId>
        <version>${commons-lang3-version}</version>
      </dependency>
      <dependency>
        <groupId>commons-io</groupId>
        <artifactId>commons-io</artifactId>
        <version>${commons-io-version}</version>
      </dependency>
      <dependency>
        <groupId>org.slf4j</groupId>
        <artifactId>slf4j-api</artifactId>
        <version>${slf4j-version}</version>
      </dependency>
      <dependency>
        <groupId>org.slf4j</groupId>
        <artifactId>slf4j-simple</artifactId>
        <version>${slf4j-version}</version>
      </dependency>
      <dependency>
        <groupId>org.apache.uima</groupId>
        <artifactId>uimaj-core</artifactId>
        <version>${uima-version}</version>
      </dependency>
      <dependency>
        <groupId>org.apache.uima</groupId>
        <artifactId>uimaj-cpe</artifactId>
        <version>${uima-version}</version>
      </dependency>
      <dependency>
        <groupId>org.apache.uima</groupId>
        <artifactId>uimaj-tools</artifactId>
        <version>${uima-version}</version>
      </dependency>
      <dependency>
        <groupId>org.springframework</groupId>
        <artifactId>spring-core</artifactId>
        <version>${spring-version}</version>
      </dependency>
      <dependency>
        <groupId>org.springframework</groupId>
        <artifactId>spring-beans</artifactId>
        <version>${spring-version}</version>
      </dependency>
      <dependency>
        <groupId>org.springframework</groupId>
        <artifactId>spring-context</artifactId>
        <version>${spring-version}</version>
      </dependency>
      <dependency>
        <groupId>org.springframework</groupId>
        <artifactId>spring-test</artifactId>
        <version>${spring-version}</version>
      </dependency>
    </dependencies>
  </dependencyManagement>
  
  <licenses>
    <license>
      <name>Apache License, Version 2.0</name>
      <url>http://www.apache.org/licenses/LICENSE-2.0.txt</url>
      <distribution>repo</distribution>
    </license>
  </licenses>

  <build>
    <plugins>
      <plugin>
        <groupId>org.apache.maven.plugins</groupId>
        <artifactId>maven-toolchains-plugin</artifactId>
        <executions>
          <execution>
            <goals>
              <goal>toolchain</goal>
            </goals>
          </execution>
        </executions>
        <configuration>
          <toolchains>
            <jdk>
              <version>${maven.compiler.target}</version>
            </jdk>
          </toolchains>
        </configuration>
      </plugin>
      <plugin>
        <!-- See: https://issues.apache.org/jira/browse/UIMA-6351 -->
        <groupId>com.github.siom79.japicmp</groupId>
        <artifactId>japicmp-maven-plugin</artifactId>
        <version>0.15.7</version>
        <dependencies>
          <dependency>
            <groupId>org.codehaus.groovy</groupId>
            <artifactId>groovy-jsr223</artifactId>
            <version>${groovy-version}</version>
          </dependency>
        </dependencies>
      </plugin>
      <plugin>
        <groupId>org.apache.maven.plugins</groupId>
        <artifactId>maven-dependency-plugin</artifactId>
        <executions>
          <execution>
            <id>default</id>
            <phase>verify</phase>
            <goals>
              <goal>analyze-only</goal>
            </goals>
          </execution>
        </executions>
        <configuration>
          <failOnWarning>true</failOnWarning>
          <ignoredDependencies combine.children="append">
            <ignoredDependency>org.assertj:assertj-core</ignoredDependency>
            <ignoredDependency>org.slf4j:slf4j-simple</ignoredDependency>
            <ignoredDependency>org.junit.jupiter:junit-jupiter-api</ignoredDependency>
            <ignoredDependency>org.junit.jupiter:junit-jupiter-engine</ignoredDependency>
            <!-- 
              - Logging is used via reflection and cannot be detected by Maven
            -->
            <ignoredDependency>org.slf4j:slf4j-simple</ignoredDependency>
          </ignoredDependencies>
        </configuration>
      </plugin>
      <plugin>
        <groupId>org.codehaus.gmaven</groupId>
        <artifactId>groovy-maven-plugin</artifactId>
        <version>2.1.1</version>
        <executions>
          <execution>
            <!-- Load postNoticeText from NOTICE file -->
            <id>read-notice</id>
            <phase>generate-sources</phase>
            <goals>
              <goal>execute</goal>
            </goals>
            <configuration>
              <source><![CDATA[
                def noticeFile = new File(project.basedir.path + "/NOTICE");
                if (noticeFile.exists()) {
                  project.properties.postNoticeText = noticeFile.text;
                  println "Loaded NOTICE file content into property [postNoticeText]"
                } else {
                  println "No NOTICE file was found - content not loaded into property [postNoticeText]"
                }
              ]]></source>
            </configuration>
          </execution>
        </executions>
        <dependencies>
          <dependency>
            <groupId>org.codehaus.groovy</groupId>
            <artifactId>groovy-all</artifactId>
            <version>${groovy-version}</version>
            <type>pom</type>
          </dependency>
        </dependencies>
      </plugin>
      <plugin>
        <groupId>org.apache.rat</groupId>
        <artifactId>apache-rat-plugin</artifactId>
        <!-- 
          Normally this only gets executed during releases, but we want licenses to be checked on
          every build to make sure the licenses are included in the PRs.
         -->
      </plugin>
    </plugins>
    <pluginManagement>
      <plugins>
        <plugin>
          <groupId>org.apache.maven.plugins</groupId>
          <artifactId>maven-gpg-plugin</artifactId>
          <version>3.0.1</version>
        </plugin>
        <plugin>
          <groupId>org.apache.rat</groupId>
          <artifactId>apache-rat-plugin</artifactId>
          <version>0.13</version>
          <executions>
            <execution>
              <id>default-cli</id>
              <configuration>
                <consoleOutput>true</consoleOutput>
                <excludes combine.children="append">
                  <!-- Plain documentation -->
                  <exclude>README*</exclude>
                  <!-- Eclipse config files -->
                  <exclude>uimafit-docbook/.settings/**</exclude>
                  <exclude>uimafit-docbook/.project</exclude>
                  <!-- GitHub templates -->
                  <exclude>.github/**</exclude>
                  <!-- Release files -->
                  <exclude>RELEASE_NOTES*</exclude>
                  <exclude>issuesFixed/**</exclude>
                  <exclude>release.properties</exclude>
                  <!-- Build controls -->
                  <exclude>.activate-enforce-compatibility</exclude>
                  <!-- Logging configuration files -->
                  <exclude>**/simplelogger.properties</exclude>
                </excludes>
              </configuration>
            </execution>
          </executions>
          <dependencies>
            <!-- https://issues.apache.org/jira/browse/RAT-158 -->
            <dependency>
              <groupId>org.apache.maven.doxia</groupId>
              <artifactId>doxia-core</artifactId>
              <version>1.11.1</version>
            </dependency>
          </dependencies>
        </plugin>
        <plugin>
          <groupId>org.apache.maven.plugins</groupId>
          <artifactId>maven-compiler-plugin</artifactId>
          <version>3.10.1</version>
          <configuration>
            <source>${maven.compiler.source}</source>
            <target>${maven.compiler.target}</target>
            <!--encoding>UTF-8</encoding this inherited from apache pom 7 -->
          </configuration>
        </plugin>
        <plugin>
          <groupId>org.apache.maven.plugins</groupId>
          <artifactId>maven-javadoc-plugin</artifactId>
          <version>3.3.2</version>
          <executions>
            <execution>
              <id>attach-javadocs</id>
              <configuration>
                <source>${maven.compiler.source}</source>
              </configuration>
            </execution>
            <execution>
              <id>default-cli</id>  <!-- Jenkins runs this apparently 3/2015 -->
              <configuration>
                <source>${maven.compiler.source}</source>
              </configuration>
            </execution>
          </executions>
        </plugin>
        <plugin>
          <groupId>org.apache.uima</groupId>
          <artifactId>jcasgen-maven-plugin</artifactId>
          <version>${uima-version}</version>
        </plugin>
        <!--This plugin's configuration is used to store Eclipse m2e settings
          only. It has no influence on the Maven build itself. -->
        <plugin>
          <groupId>org.eclipse.m2e</groupId>
          <artifactId>lifecycle-mapping</artifactId>
          <version>1.0.0</version>
          <configuration>
            <lifecycleMappingMetadata>
              <pluginExecutions>
                <pluginExecution>
                  <pluginExecutionFilter>
                    <groupId>org.codehaus.gmaven</groupId>
                    <artifactId>groovy-maven-plugin</artifactId>
                    <versionRange>[1.4,)</versionRange>
                    <goals>
                      <goal>execute</goal>
                    </goals>
                  </pluginExecutionFilter>
                  <action>
                    <ignore />
                  </action>
                </pluginExecution>
              </pluginExecutions>
            </lifecycleMappingMetadata>
          </configuration>
        </plugin>
      </plugins>
    </pluginManagement>
  </build>
</project><|MERGE_RESOLUTION|>--- conflicted
+++ resolved
@@ -53,11 +53,7 @@
     <uima-version>3.3.0</uima-version>
     <xmlunit-version>2.9.0</xmlunit-version>
   </properties>
-<<<<<<< HEAD
-  
-=======
-
->>>>>>> e67b593f
+
   <dependencies>
     <dependency>
       <groupId>org.junit.jupiter</groupId>
