--- conflicted
+++ resolved
@@ -338,26 +338,6 @@
     <profile>
       <id>spotbugs</id>
       <build>
-<<<<<<< HEAD
-        <pluginManagement>
-          <plugins>
-            <plugin>
-              <groupId>org.codehaus.mojo</groupId>
-              <artifactId>findbugs-maven-plugin</artifactId>
-              <version>3.0.5</version>
-              <executions>
-                <execution>
-                  <phase>package</phase>
-                  <goals>
-                    <goal>findbugs</goal>
-                  </goals>
-                </execution>
-              </executions>
-            </plugin>
-          </plugins>
-        </pluginManagement>
-=======
->>>>>>> 37323a20
         <plugins>
           <plugin>
             <groupId>com.github.spotbugs</groupId>
