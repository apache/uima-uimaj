--- conflicted
+++ resolved
@@ -25,36 +25,20 @@
   <parent>
     <groupId>org.apache.uima</groupId>
     <artifactId>uimaj-parent</artifactId>
-<<<<<<< HEAD
-    <version>3.3.0-SNAPSHOT</version>
+    <version>3.4.0-SNAPSHOT</version>
     <relativePath>../uimaj-parent/pom.xml</relativePath>
   </parent>
 
   <artifactId>uimaj-eclipse-update-site</artifactId>
   <packaging>eclipse-repository</packaging>
-=======
-    <version>3.3.0</version>
-    <relativePath />
-  </parent>
-
-  <artifactId>uimaj-eclipse-update-site</artifactId>
-  <version>3.3.0</version>
-  <packaging>pom</packaging>
->>>>>>> e31cd1ad
 
   <name>Apache UIMA Eclipse: ${project.artifactId}</name>
   <description>The UIMA Java SDK Eclipse update site</description>
   <url>${uimaWebsiteUrl}</url>
 
   <properties>
-<<<<<<< HEAD
     <maven.install.skip>true</maven.install.skip>
     <maven.deploy.skip>true</maven.deploy.skip>
-=======
-    <eclipseUpdateSiteComponent>uimaj</eclipseUpdateSiteComponent>
-    <eclipseUpdateSubSite>${project.build.directory}/eclipse-update-site-v3/${eclipseUpdateSiteComponent}</eclipseUpdateSubSite>
-    <dropPrevVersions>true</dropPrevVersions>
->>>>>>> e31cd1ad
   </properties>
 
   <dependencies>
@@ -83,7 +67,6 @@
     </plugins>
   </build>
 
-<<<<<<< HEAD
   <profiles>
     <profile>
       <id>apache-release</id>
@@ -103,153 +86,6 @@
                     <checksum algorithm="SHA-512" fileext=".sha512" format="MD5SUM" forceoverwrite="yes">
                       <fileset dir="target/repository">
                         <exclude name="META-INF/**/*" />
-=======
-      <plugin>
-        <artifactId>maven-antrun-plugin</artifactId>
-        <executions>
-
-           <!-- ==================================================== -->
-           <!--                                                      -->
-           <!--       P O S T   JAR   S I G N I N G by Digicert      -->
-           <!--                                                      -->
-           <!--       is not here, it was                            -->
-           <!--       moved to uima-wide parent pom 10/2018          -->
-           <!-- ==================================================== -->
-
-          <execution>
-            <id>BuildUpdateSite-pack-svnget-buildMetadata-commit-to-dev</id>
-            <phase>package</phase>
-            <goals>
-              <goal>run</goal>
-            </goals>
-            <configuration>
-              <target>
-                <taskdef classname="net.sf.antcontrib.logic.IfTask" name="if" />
-
-                <condition property="eclipse.home"
-                  value="${uima-maven-build-eclipse-home}">
-                  <not>
-                    <equals arg1="${uima-maven-build-eclipse-home}"
-                      arg2="$${uima-maven-build-eclipse-home}" />
-                  </not>
-                </condition>
-
-                <property environment="envVar" />
-                <condition property="eclipse.home" value="${envVar.ECLIPSE_HOME}">
-                  <isset property="envVar.ECLIPSE_HOME" />
-                </condition>
-
-                <fail unless="eclipse.home"
-                  message="********** Please set up and use an ant property eclipse.home set to an Eclipse installation at level 3.3 or later, e.g. c:/eclipses/3.3/eclipse" />
-                <fail unless="uima-eclipse-jar-processor"
-                  message="********** Please add to your settings.xml file the property uima-eclipse-jar-processor, point to this within an Eclipse installation at level 4.2 or later, e.g. \$\{uima-maven-build-eclipse-home\}/plugins/org.eclipse.equinox.p2.jarprocessor_1.0.200.v20110808-1657.jar" />
-                <!--  skip this when dropping previous versions -->
-                <if>
-                  <equals arg1="${dropPrevVersions}" arg2="false" />
-                  <then>
-                    <if>
-                      <equals arg1="${isApacheRelease}" arg2="true" />
-                      <then>
-
-                        <echo>checking out eclipse update subsite ${eclipseUpdateSiteComponent} from
-                          dist ...release...</echo>
-                        <delete dir="${eclipseUpdateSubSite}" quiet="true" />
-                        <exec executable="svn" failonerror="true">
-                          <arg value="checkout" />
-                          <arg
-                            value="${distsvnroot}repos/dist/release/uima/eclipse-update-site-v3/${eclipseUpdateSiteComponent}" />
-                          <arg value="${eclipseUpdateSubSite}" />
-                        </exec>
-
-                        <echo>Saving original content and artifacts for the site</echo>
-                        <copy todir="${project.build.directory}/saved" failonerror="true">
-                          <fileset dir="${eclipseUpdateSubSite}"
-                            includes="content.jar,artifacts.jar" />
-                        </copy>
-
-                      </then>
-                      <else>
-                        <echo>skipping checkout of current svn dist release (because not
-                          apache-release)</echo>
-	                        <!-- https://issues.apache.org/jira/browse/UIMA-3501 -->
-                        <delete dir="${eclipseUpdateSubSite}" quiet="true" />
-                      </else>
-                    </if>
-                  </then>
-                </if>
-
-                <echo>Save conditioned Jars prior to signing, in case of redo</echo>
-                <echo>-------------------------------------------------------</echo>
-                <copy todir="${project.build.directory}/saved/features" failonerror="true">
-                  <fileset dir="${eusWork}/features" includes="*.jar" />
-                </copy>
-                <copy todir="${project.build.directory}/saved/plugins" failonerror="true">
-                  <fileset dir="${eusWork}/plugins" includes="*.jar" />
-                </copy>
-
-                <echo>Generate the p2 metadata and publish new artifacts</echo>
-                <java fork="true" maxmemory="256m" jar="${eclipse-equinox-launcher}"
-                  failonerror="true">
-                  <arg
-                    line="-application org.eclipse.equinox.p2.publisher.FeaturesAndBundlesPublisher" />
-                  <arg line="-metadataRepository file:///${eclipseUpdateSubSite}" />
-                  <arg line="-artifactRepository file:///${eclipseUpdateSubSite}" />
-                  <arg line="-source ${eusWork}" />
-                  <arg line="-configs ANY.ANY.ANY" />
-                  <arg line="-publishArtifacts" />
-                  <arg line="-compress" />
-                  <arg line="-append" />
-                </java>
-                <echo>Augment p2 metadata with category information</echo>
-                <java fork="true" maxmemory="256m" jar="${eclipse-equinox-launcher}"
-                  failonerror="true">
-                  <arg line="-application org.eclipse.equinox.p2.publisher.CategoryPublisher" />
-                  <arg line="-metadataRepository file:///${eclipseUpdateSubSite}" />
-                  <arg line="-categoryDefinition file:///${basedir}/category.xml" />
-                  <arg line="-categoryQualifier apache-uima" />
-                  <arg line="-compress" />
-                </java>
-                <if>
-                  <equals arg2="true" arg1="${isApacheRelease}" />
-                  <then>
-                    <echo message="Generating checksums for new features and plugins" />
-                    <checksum algorithm="SHA-512" fileext=".sha512" format="MD5SUM"
-                      forceoverwrite="yes">
-                      <fileset dir="${eusWork}">
-                        <include name="**/*.gz" />
-                        <include name="**/*.jar" />
-                      </fileset>
-                    </checksum>
-
-                    <echo message="Generating gpg signatures for new features and plugins" />
-                    <apply failonerror="true" dir="${eusWork}" executable="gpg">
-                      <arg value="--detach-sign" />
-                      <arg value="--armor" />
-                      <arg value="--batch" />
-                      <fileset dir="${eusWork}">
-                        <include name="**/*.jar" />
-                      </fileset>
-                    </apply>
-                    <echo message="Copying the checksums and signatures to the update subsite" />
-                    <copy todir="${eclipseUpdateSubSite}" failonerror="true">
-                      <fileset dir="${eusWork}">
-                        <include name="**/*.asc" />
-                        <include name="**/*.sha512" />
-                      </fileset>
-                    </copy>
-                    <echo
-                      message="Clearing previous checksums and signatures for update artifacts.jar and content.jar" />
-                    <delete dir="${eclipseUpdateSubSite}">
-                      <include name="*.sha512" />
-                      <include name="*.asc" />
-                    </delete>
-                    <echo
-                      message="Generating checksums for updated artifacts.jar and content.jar" />
-                    <checksum algorithm="SHA-512" fileext=".sha512" format="MD5SUM"
-                      forceoverwrite="yes">
-                      <fileset dir="${eclipseUpdateSubSite}">
-                        <include name="*.jar" />
->>>>>>> e31cd1ad
                       </fileset>
                     </checksum>
                     <apply executable="gpg" dir="target/repository" failonerror="true">
