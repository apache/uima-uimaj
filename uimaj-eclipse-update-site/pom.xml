--- conflicted
+++ resolved
@@ -132,11 +132,7 @@
             <goals>
               <goal>run</goal>
             </goals>
-<<<<<<< HEAD
             <configuration>
-=======
-            <configuration combine.self="override">
->>>>>>> dac01761
               <target>
                 <taskdef classname="net.sf.antcontrib.logic.IfTask" name="if" />
 
@@ -281,4 +277,4 @@
    </plugins>
   </build>
 
-</project>
+</project>