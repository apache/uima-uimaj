--- conflicted
+++ resolved
@@ -1,418 +1,411 @@
-<?xml version="1.0" encoding="UTF-8"?>
-<!DOCTYPE chapter PUBLIC "-//OASIS//DTD DocBook XML V4.4//EN"
-"http://www.oasis-open.org/docbook/xml/4.4/docbookx.dtd" [
-<!ENTITY % uimaents SYSTEM "../../target/docbook-shared/entities.ent" >  
-%uimaents;
-]>
-<!--
-Licensed to the Apache Software Foundation (ASF) under one
-or more contributor license agreements.  See the NOTICE file
-distributed with this work for additional information
-regarding copyright ownership.  The ASF licenses this file
-to you under the Apache License, Version 2.0 (the
-"License"); you may not use this file except in compliance
-with the License.  You may obtain a copy of the License at
-
-   http://www.apache.org/licenses/LICENSE-2.0
-
-Unless required by applicable law or agreed to in writing,
-software distributed under the License is distributed on an
-"AS IS" BASIS, WITHOUT WARRANTIES OR CONDITIONS OF ANY
-KIND, either express or implied.  See the License for the
-specific language governing permissions and limitations
-under the License.
--->
-<chapter id="ugr.faqs">
-  <title>UIMA Frequently Asked Questions (FAQ&apos;s)</title>
-  <titleabbrev>UIMA FAQ&apos;s</titleabbrev>
-
-  <variablelist>
-    <varlistentry id="ugr.faqs.what_is_uima">
-    <term><emphasis role="bold">What is UIMA?</emphasis></term>
-        <listitem><para>UIMA stands for Unstructured Information Management
-          Architecture. It is component software architecture for the development,
-          discovery, composition and deployment of multi-modal analytics for the analysis
-          of unstructured information.</para>
-          <para>UIMA processing occurs through a series of modules called 
-            <link linkend="ugr.faqs.annotator_versus_ae">analysis engines</link>. The result of analysis is an assignment of semantics to the elements of
-            unstructured data, for example, the indication that the phrase
-            <quote>Washington</quote> refers to a person&apos;s name or that it refers to a
-            place.</para>
-          
-          <para>Analysis Engine&apos;s output can be saved in conventional structures,
-            for example, relational databases or search engine indices, where the content
-            of the original unstructured information may be efficiently accessed
-            according to its inferred semantics. </para>
-          
-          <para>UIMA supports developers in creating,
-            integrating, and deploying components across platforms and among dispersed
-            teams working to develop unstructured information management
-            applications.</para>
-        </listitem>
-      </varlistentry>
-      <varlistentry id="ugr.faqs.pronounce">
-        <term><emphasis role="bold">How do you pronounce UIMA?</emphasis></term>
-        <listitem><para>You &ndash; eee &ndash; muh. 
-        <!-- Or, in IPA notation, /juːiːmə/ (which does not
-        display correctly in our PDF documentation, so it's commented out). --></para></listitem>
-      </varlistentry>
-      <varlistentry id="ugr.faqs.difference_apache_uima">
-        <term><emphasis role="bold">What&apos;s the difference between UIMA and the Apache UIMA?</emphasis></term>
-        <listitem><para>UIMA is an architecture which specifies component interfaces,
-          design patterns, data representations and development roles.</para>
-          
-          <para>Apache UIMA is an open source, Apache-licensed software project.  It includes run-time
-            frameworks in Java and C++, APIs and tools for implementing, composing, packaging
-            and deploying UIMA components.</para>
-          
-          <para>The UIMA run-time framework allows developers to plug-in their components
-            and applications and run them on different platforms and according to different
-            deployment options that range from tightly-coupled (running in the same
-            process space) to loosely-coupled (distributed across different processes or
-            machines for greater scale, flexibility and recoverability).</para>
-            
-          <para>The UIMA project has several significant subprojects, including UIMA-AS (for flexibly
-          scaling out UIMA pipelines over clusters of machines), uimaFIT (for a way of using UIMA without the xml descriptors; also provides 
-          many convenience methods), UIMA-DUCC (for managing clusters of 
-          machines running scaled-out UIMA "jobs" in a "fair" way), RUTA (Eclipse-based tooling and \
-          a runtime framework for development of rule-based
-          Annotators), Addons (where you can find many extensions), and uimaFIT supplying a Java centric
-          set of friendlier interfaces and avoiding XML.</para>
-        </listitem>
-      </varlistentry> 
-      
-      <varlistentry id="ugr.faqs.what_is_an_annotation">
-        
-        <term><emphasis role="bold">What is an Annotation?</emphasis></term>
-        <listitem><para>An annotation is metadata that is associated with a region of a
-          document. It often is a label, typically represented as string of characters. The
-          region may be the whole document. </para>
-          
-          <para>An example is the label <quote>Person</quote> associated with the span of
-            text <quote>George Washington</quote>. We say that <quote>Person</quote>
-            annotates <quote>George Washington</quote> in the sentence <quote>George
-            Washington was the first president of the United States</quote>. The
-            association of the label
-            <quote>Person</quote> with a particular span of text is an annotation. Another
-            example may have an annotation represent a topic, like <quote>American
-            Presidents</quote> and be used to label an entire document.</para>
-          
-          <para>Annotations are not limited to regions of texts. An annotation may annotate
-            a region of an image or a segment of audio. The same concepts apply.</para>
-        </listitem>
-      </varlistentry>
- 
-  
-      <varlistentry id="ugr.faqs.what_is_the_cas">
-        <term><emphasis role="bold">What is the CAS?</emphasis></term>
-        <listitem><para>The CAS stands for Common Analysis Structure. It provides
-          cooperating UIMA components with a common representation and mechanism for
-          shared access to the artifact being analyzed (e.g., a document, audio file, video
-          stream etc.) and the current analysis results.</para></listitem>
-      </varlistentry>
-      <varlistentry id="ugr.faqs.what_does_the_cas_contain">
-        <term><emphasis role="bold">What does the CAS contain?</emphasis></term>
-        <listitem><para>The CAS is a data structure for which UIMA provides multiple
-          interfaces. It contains and provides the analysis algorithm or application
-          developer with access to</para>
-          
-          <itemizedlist spacing="compact">
-            
-            <listitem><para>the subject of analysis (the artifact being analyzed, like
-              the document),</para></listitem>
-            
-            <listitem><para>the analysis results or metadata(e.g., annotations, parse
-              trees, relations, entities etc.),</para></listitem>
-            
-            <listitem><para>indices to the analysis results, and</para></listitem>
-            
-            <listitem><para>the type system (a schema for the analysis results).</para>
-            </listitem>
-          </itemizedlist>
-          
-          <para>A CAS can hold multiple versions of the artifact being analyzed (for
-            instance, a raw html document, and a detagged version, or an English version and a
-            corresponding German version, or an audio sample, and the text that
-            corresponds, etc.). For each version there is a separate instance of the results
-            indices.</para></listitem>
-      </varlistentry>
-      
-      <varlistentry id="ugr.faqs.only_annotations">
-        <term><emphasis role="bold">Does the CAS only contain Annotations?</emphasis></term>
-        <listitem><para>No. The CAS contains the artifact being analyzed plus the analysis
-          results. Analysis results are those metadata recorded by <link linkend="ugr.faqs.annotator_versus_ae">analysis engines</link> in the
-          CAS. The most common form of analysis result is the addition of an annotation. But an
-          analysis engine may write any structure that conforms to the CAS&apos;s type
-          system into the CAS. These may not be annotations but may be other things, for
-          example links between annotations and properties of objects associated with
-          annotations.</para>
-          <para>The CAS may have multiple representations of the artifact being analyzed, each one
-            represented in the CAS as a particular Subject of Analysis. or <link linkend="ugr.faqs.what_is_a_sofa">Sofa</link></para></listitem>
-      </varlistentry>
-      
-      <varlistentry id="ugr.faqs.just_xml">
-        <term><emphasis role="bold">Is the CAS just XML?</emphasis></term>
-        <listitem><para>No, in fact there are many possible representations of the CAS. If all
-          of the <link linkend="ugr.faqs.annotator_versus_ae">analysis engines</link> are running in the same process, an efficient, in-memory
-          data object is used. If a CAS must be sent to an analysis engine on a remote machine, it
-          can be done via an XML or a binary serialization of the CAS. </para>
-          
-          <para>The UIMA framework provides multiple serialization and de-serialization methods
-            in various formats, including XML.  See the Javadocs for the CasIOUtils class.
-            </para></listitem>
-      </varlistentry>
-      
-      <varlistentry id="ugr.faqs.what_is_a_type_system">
-        <term><emphasis role="bold">What is a Type System?</emphasis></term>
-        <listitem><para>Think of a type system as a schema or class model for the <link linkend="ugr.faqs.what_is_the_cas">CAS</link>. It defines
-          the types of objects and their properties (or features) that may be instantiated in
-          a CAS. A specific CAS conforms to a particular type system. UIMA components declare
-          their input and output with respect to a type system. </para>
-          
-          <para>Type Systems include the definitions of types, their properties, range
-            types (these can restrict the value of properties to other types) and
-            single-inheritance hierarchy of types.</para></listitem>
-      </varlistentry>
-      
-      <varlistentry id="ugr.faqs.what_is_a_sofa">
-        <term><emphasis role="bold">What is a Sofa?</emphasis></term>
-        <listitem><para>Sofa stands for &ldquo;Subject of Analysis&quot;. A <link linkend="ugr.faqs.what_is_the_cas">CAS</link> is
-          associated with a single artifact being analysed by a collection of UIMA analysis
-          engines. But a single artifact may have multiple independent views, each of which
-          may be analyzed separately by a different set of <link linkend="ugr.faqs.annotator_versus_ae">analysis engines</link>. For example,
-          given a document it may have different translations, each of which are associated
-          with the original document but each potentially analyzed by different engines. A
-          CAS may have multiple Views, each containing a different Subject of Analysis
-          corresponding to some version of the original artifact. This feature is ideal for
-          multi-modal analysis, where for example, one view of a video stream may be the video
-          frames and the other the close-captions.</para></listitem>
-      </varlistentry>
-      
-      <varlistentry id="ugr.faqs.annotator_versus_ae">
-        <term><emphasis role="bold">What's the difference between an Annotator and an Analysis
-          Engine?</emphasis></term>
-        <listitem><para>In the terminology of UIMA, an annotator is simply some code that
-          analyzes documents and outputs <link linkend="ugr.faqs.what_is_an_annotation">annotations</link> on the content of the documents. The
-          UIMA framework takes the annotator, together with metadata describing such
-          things as the input requirements and outputs types of the annotator, and produces
-          an analysis engine. </para>
-          
-          <para>Analysis Engines contain the framework-provided infrastructure that
-            allows them to be easily combined with other analysis engines in different flows
-            and according to different deployment options (collocated or as web services,
-            for example). </para>
-          
-          <para>Analysis Engines are the framework-generated objects that an Application
-            interacts with. An Annotator is a user-written class that implements the one of
-            the supported Annotator interfaces.</para></listitem>
-      </varlistentry>
-      
-      <varlistentry id="ugr.faqs.web_services">
-        <term><emphasis role="bold">Are UIMA analysis engines web services?</emphasis></term>
-        <listitem><para>They can be deployed as such. Deploying an analysis engine as a web
-          service is one of the deployment options supported by the UIMA framework.</para>
-        </listitem>
-      </varlistentry>
-      
-      <varlistentry id="ugr.faqs.stateless_aes">
-        <term><emphasis role="bold">Do Analysis Engines have to be
-          &quot;stateless&quot;?</emphasis></term>
-        <listitem><para>This is a user-specifyable option. The XML metadata for the
-          component includes an
-          <code>operationalProperties</code> element which can specify if multiple
-          deployment is allowed. If true, then a particular instance of an Engine might not
-          see all the CASes being processed. If false, then that component will see all of the
-          CASes being processed. In this case, it can accumulate state information among all
-          the CASes. Typically, Analysis Engines in the main analysis pipeline are marked
-          multipleDeploymentAllowed = true. The CAS Consumer component, on the other hand,
-          defaults to having this property set to false, and is typically associated with
-          some resource like a database or search engine that aggregates analysis results
-          across an entire collection.</para>
-          
-          <para>Analysis Engines developers are encouraged not to maintain state between
-            documents that would prevent their engine from working as advertised if
-            operated in a parallelized environment.</para></listitem>
-      </varlistentry>
-      
-      <varlistentry id="ugr.faqs.uddi">
-        <term><emphasis role="bold">Is engine meta-data compatible with web services and
-          UDDI?</emphasis></term>
-        <listitem><para>All UIMA component implementations are associated with Component
-          Descriptors which represents metadata describing various properties about the
-          component to support discovery, reuse, validation, automatic composition and
-          development tooling. In principle, UIMA component descriptors are compatible
-          with web services and UDDI. However, the UIMA framework currently uses its own XML
-          representation for component metadata. It would not be difficult to convert
-          between UIMA&apos;s XML representation and other standard representations.</para>
-        </listitem>
-      </varlistentry>
-      
-      <varlistentry id="ugr.faqs.scaling">
-        <term><emphasis role="bold">How do you scale a UIMA application?</emphasis></term>
-        <listitem><para>The UIMA framework allows components such as 
-          <link linkend="ugr.faqs.annotator_versus_ae">analysis engines</link> and
-          CAS Consumers to be easily deployed as services or in other containers and managed
-          by systems middleware designed to scale. UIMA applications tend to naturally
-          scale-out across documents allowing many documents to be analyzed in
-          parallel.</para>
-          <para>The UIMA-AS project has extensive capabilities to flexibly scale a UIMA
-            pipeline across multiple machines.  The UIMA-DUCC project supports a 
-            unified management of large clusters of machines running multiple "jobs" 
-            each consisting of a pipeline with data sources and sinks.</para>
-          <para>Within the core UIMA framework, there is a component called the CPM (Collection Processing
-            Manager) which has features and configuration settings for scaling an
-            application to increase its throughput and recoverability; 
-            the CPM was the earlier version of scaleout technology, and has been 
-            superceded by the UIMA-AS effort (although it is still supported).</para></listitem>
-      </varlistentry>
-      
-      <varlistentry id="ugr.faqs.embedding">
-        <term><emphasis role="bold">What does it mean to embed UIMA in systems middleware?</emphasis></term>
-        <listitem><para>An example of an embedding would be the deployment of a UIMA analysis
-          engine as an Enterprise Java Bean inside an application server such as IBM
-          WebSphere. Such an embedding allows the deployer to take advantage of the features
-          and tools provided by WebSphere for achieving scalability, service management,
-          recoverability etc. UIMA is independent of any particular systems middleware, so
-          <link linkend="ugr.faqs.annotator_versus_ae">analysis engines</link> could be deployed on other application servers as well.</para>
-        </listitem>
-      </varlistentry>
-      
-      <varlistentry id="ugr.faqs.cpm_versus_cpe">
-        <term><emphasis role="bold">How is the CPM different from a CPE?</emphasis></term>
-        <listitem><para>These name complimentary aspects of collection processing. The CPM
-          (Collection Processing <emphasis role="bold">Manager</emphasis> is the part of 
-          the UIMA framework that manages the execution of a workflow of UIMA
-          components orchestrated to analyze a large collection of documents. The UIMA
-          developer does not implement or describe a CPM. It is a piece of infrastructure code
-          that handles CAS transport, instance management, batching, check-pointing,
-          statistics collection and failure recovery in the execution of a collection
-          processing workflow.</para>
-          
-          <para>A Collection Processing Engine (CPE) is component created by the framework
-            from a specific CPE descriptor. A CPE descriptor refers to a series of UIMA
-            components including a Collection Reader, CAS Initializer, Analysis
-            Engine(s) and CAS Consumers. These components are organized in a work flow and
-            define a collection analysis job or CPE. A CPE acquires documents from a source
-            collection, initializes CASs with document content, performs document
-            analysis and then produces collection level results (e.g., search engine
-            index, database etc). The CPM is the execution engine for a CPE.</para>
-        </listitem>
-      </varlistentry>
-      
-      <!-- 
-      <varlistentry id="ugr.faqs.semantic_search">
-        <term><emphasis role="bold">What is Semantic Search and what is its relationship to
-          UIMA?</emphasis></term>
-        <listitem><para>Semantic Search refers to a document search paradigm that allows
-          users to search based not just on the keywords contained in the documents, but also
-          on the semantics associated with the text by <link linkend="ugr.faqs.annotator_versus_ae">analysis engines</link>. UIMA applications
-          perform analysis on text documents and generate semantics in the form of
-          <link linkend="ugr.faqs.what_is_an_annotation">annotations</link> on regions of text. For example, a UIMA analysis engine may discover
-          the text <quote>First Financial Bank</quote> to refer to an organization and
-          annotated it as such. With traditional keyword search, the query
-          <command>first</command> will return all documents that contain that word.
-          <command>First</command> is a frequent and ambiguous term &ndash; it occurs a lot
-          and can mean different things in different places. If the user is looking for
-          organizations that contain that word <command>first</command> in their names,
-          s/he will likely have to sift through lots of documents containing the word
-          <quote>first</quote> used in different ways. Semantic Search exploits the
-          results of analysis to allow more precise queries. For example, the semantic
-          search query <emphasis>&lt;organization&gt; first
-          &lt;/organization&gt;</emphasis> will rank first documents that contain the
-          word <quote>first</quote> as part of the name of an organization. The UIMA SDK
-          documentation demonstrates how UIMA applications can be built using semantic
-          search. It provides details about the XML Fragment Query language. This is the
-          particular query language used by the semantic search engine that comes with the
-          SDK.</para>
-          </listitem>
-      </varlistentry>
-       
-      
-      <varlistentry id="ugr.faqs.xml_fragment_not_xml">
-        <term><emphasis role="bold">Is an XML Fragment Query valid XML?</emphasis></term>
-        <listitem><para>Not necessarily. The XML Fragment Query syntax is used to formulate
-          queries interpreted by the semantic search engine that ships with the UIMA SDK.
-          This query language relies on basic XML syntax as an intuitive way to describe
-          hierarchical patterns of annotations that may occur in a <link linkend="ugr.faqs.what_is_the_cas">CAS</link>. The language
-          deviates from valid XML in order to support queries over
-          <quote>overlapping</quote> or <quote>cross-over</quote> annotations and
-          other features that affect the interpretation of the query by the query processor.
-          For example, it admits notations in the query to indicate whether a keyword or an
-          annotation is optional or required to match a document.</para></listitem>
-      </varlistentry>
-      -->
-      
-      <varlistentry id="ugr.faqs.modalities_other_than_text">
-        <term><emphasis role="bold">Does UIMA support modalities other than text?</emphasis></term>
-        <listitem><para>The UIMA architecture supports the development, discovery,
-          composition and deployment of multi-modal analytics including text, audio and
-          video. Applications that process text, speech and video have been developed using
-          UIMA. This release of the SDK, however, does not include examples of these
-          multi-modal applications. </para>
-          
-          <para>It does however include documentation and programming examples for using
-            the key feature required for building multi-modal applications. UIMA supports
-            multiple subjects of analysis or <link linkend="ugr.faqs.what_is_a_sofa">Sofas</link>. These allow multiple views of a single
-            artifact to be associated with a <link linkend="ugr.faqs.what_is_the_cas">CAS</link>. For example, if an artifact is a video
-            stream, one Sofa could be associated with the video frames and another with the
-            closed-captions text. UIMA&apos;s multiple Sofa feature is included and
-            described in this release of the SDK.</para></listitem>
-      </varlistentry>
-      
-      <varlistentry id="ugr.faqs.compare">
-        <term><emphasis role="bold">How does UIMA compare to other similar work?</emphasis></term>
-        <listitem><para>A number of different frameworks for NLP have preceded UIMA. Two of
-          them were developed at IBM Research and represent UIMA&apos;s early roots. For
-          details please refer to the UIMA article that appears in the IBM Systems Journal
-          Vol. 43, No. 3 (<ulink
-            url="http://www.research.ibm.com/journal/sj/433/ferrucci.html"/>
-          ).</para>
-          
-          <para>UIMA has advanced that state of the art along a number of dimensions
-            including: support for distributed deployments in different middleware
-            environments, easy framework embedding in different software product
-            platforms (key for commercial applications), broader architectural converge
-            with its collection processing architecture, support for
-            multiple-modalities, support for efficient integration across programming
-            languages, support for a modern software engineering discipline calling out
-            different roles in the use of UIMA to develop applications, the extensive use of
-            descriptive component metadata to support development tooling, component
-            discovery and composition. (Please note that not all of these features are
-            available in this release of the SDK.)</para></listitem>
-      </varlistentry>
-      
-      <varlistentry id="ugr.faqs.open_source">
-        <term><emphasis role="bold">Is UIMA Open Source?</emphasis></term>
-        <listitem><para>Yes. As of version 2, UIMA development has moved to Apache and is being
-          developed within the Apache open source processes. It is licensed under the Apache
-          version 2 license. 
-            </para>
-        </listitem>
-      </varlistentry>
-      
-      <varlistentry id="ugr.faqs.levels_required">
-        <term><emphasis role="bold">What Java level and OS are required for the UIMA SDK?</emphasis></term>
-<<<<<<< HEAD
-        <listitem><para>As of release 2.10.4, the UIMA SDK requires Java 1.8. Releases from 2.6.0 to 2.10.3 require Java 1.6 or later. Releases from 2.2.1 to
-        2.5.0 require Java 1.5 level (or later).  Releases prior to 2.2.1
-          require as a minimum the Java 1.4 level; they will not run on 1.3 (or earlier levels). 
-          We routinely test releases with the most modern Javas (e.g. Java 8) as well. 
-=======
-        <listitem><para>As of release 3.0.0, the UIMA SDK requires Java 1.8.  
->>>>>>> 971ccdfb
-          It has been tested on mainly on Windows and Linux platforms, with some
-          testing on the MacOSX. Other
-          platforms and JDK implementations will likely work, but have
-          not been as significantly tested.</para></listitem>
-      </varlistentry>
-      
-      <varlistentry id="ugr.faqs.building_apps_on_top_of_uima">
-        <term><emphasis role="bold">Can I build my UIM application on top of UIMA?</emphasis></term>
-        <listitem><para>Yes. Apache UIMA is licensed under the Apache version 2 license,
-          enabling you to build and distribute applications which include the framework.
-          </para></listitem>
-      </varlistentry>
-      
-
- </variablelist>
-</chapter>
+<?xml version="1.0" encoding="UTF-8"?>
+<!DOCTYPE chapter PUBLIC "-//OASIS//DTD DocBook XML V4.4//EN"
+"http://www.oasis-open.org/docbook/xml/4.4/docbookx.dtd" [
+<!ENTITY % uimaents SYSTEM "../../target/docbook-shared/entities.ent" >  
+%uimaents;
+]>
+<!--
+Licensed to the Apache Software Foundation (ASF) under one
+or more contributor license agreements.  See the NOTICE file
+distributed with this work for additional information
+regarding copyright ownership.  The ASF licenses this file
+to you under the Apache License, Version 2.0 (the
+"License"); you may not use this file except in compliance
+with the License.  You may obtain a copy of the License at
+
+   http://www.apache.org/licenses/LICENSE-2.0
+
+Unless required by applicable law or agreed to in writing,
+software distributed under the License is distributed on an
+"AS IS" BASIS, WITHOUT WARRANTIES OR CONDITIONS OF ANY
+KIND, either express or implied.  See the License for the
+specific language governing permissions and limitations
+under the License.
+-->
+<chapter id="ugr.faqs">
+  <title>UIMA Frequently Asked Questions (FAQ&apos;s)</title>
+  <titleabbrev>UIMA FAQ&apos;s</titleabbrev>
+
+  <variablelist>
+    <varlistentry id="ugr.faqs.what_is_uima">
+    <term><emphasis role="bold">What is UIMA?</emphasis></term>
+        <listitem><para>UIMA stands for Unstructured Information Management
+          Architecture. It is component software architecture for the development,
+          discovery, composition and deployment of multi-modal analytics for the analysis
+          of unstructured information.</para>
+          <para>UIMA processing occurs through a series of modules called 
+            <link linkend="ugr.faqs.annotator_versus_ae">analysis engines</link>. The result of analysis is an assignment of semantics to the elements of
+            unstructured data, for example, the indication that the phrase
+            <quote>Washington</quote> refers to a person&apos;s name or that it refers to a
+            place.</para>
+          
+          <para>Analysis Engine&apos;s output can be saved in conventional structures,
+            for example, relational databases or search engine indices, where the content
+            of the original unstructured information may be efficiently accessed
+            according to its inferred semantics. </para>
+          
+          <para>UIMA supports developers in creating,
+            integrating, and deploying components across platforms and among dispersed
+            teams working to develop unstructured information management
+            applications.</para>
+        </listitem>
+      </varlistentry>
+      <varlistentry id="ugr.faqs.pronounce">
+        <term><emphasis role="bold">How do you pronounce UIMA?</emphasis></term>
+        <listitem><para>You &ndash; eee &ndash; muh. 
+        <!-- Or, in IPA notation, /juːiːmə/ (which does not
+        display correctly in our PDF documentation, so it's commented out). --></para></listitem>
+      </varlistentry>
+      <varlistentry id="ugr.faqs.difference_apache_uima">
+        <term><emphasis role="bold">What&apos;s the difference between UIMA and the Apache UIMA?</emphasis></term>
+        <listitem><para>UIMA is an architecture which specifies component interfaces,
+          design patterns, data representations and development roles.</para>
+          
+          <para>Apache UIMA is an open source, Apache-licensed software project.  It includes run-time
+            frameworks in Java and C++, APIs and tools for implementing, composing, packaging
+            and deploying UIMA components.</para>
+          
+          <para>The UIMA run-time framework allows developers to plug-in their components
+            and applications and run them on different platforms and according to different
+            deployment options that range from tightly-coupled (running in the same
+            process space) to loosely-coupled (distributed across different processes or
+            machines for greater scale, flexibility and recoverability).</para>
+            
+          <para>The UIMA project has several significant subprojects, including UIMA-AS (for flexibly
+          scaling out UIMA pipelines over clusters of machines), uimaFIT (for a way of using UIMA without the xml descriptors; also provides 
+          many convenience methods), UIMA-DUCC (for managing clusters of 
+          machines running scaled-out UIMA "jobs" in a "fair" way), RUTA (Eclipse-based tooling and \
+          a runtime framework for development of rule-based
+          Annotators), Addons (where you can find many extensions), and uimaFIT supplying a Java centric
+          set of friendlier interfaces and avoiding XML.</para>
+        </listitem>
+      </varlistentry> 
+      
+      <varlistentry id="ugr.faqs.what_is_an_annotation">
+        
+        <term><emphasis role="bold">What is an Annotation?</emphasis></term>
+        <listitem><para>An annotation is metadata that is associated with a region of a
+          document. It often is a label, typically represented as string of characters. The
+          region may be the whole document. </para>
+          
+          <para>An example is the label <quote>Person</quote> associated with the span of
+            text <quote>George Washington</quote>. We say that <quote>Person</quote>
+            annotates <quote>George Washington</quote> in the sentence <quote>George
+            Washington was the first president of the United States</quote>. The
+            association of the label
+            <quote>Person</quote> with a particular span of text is an annotation. Another
+            example may have an annotation represent a topic, like <quote>American
+            Presidents</quote> and be used to label an entire document.</para>
+          
+          <para>Annotations are not limited to regions of texts. An annotation may annotate
+            a region of an image or a segment of audio. The same concepts apply.</para>
+        </listitem>
+      </varlistentry>
+ 
+  
+      <varlistentry id="ugr.faqs.what_is_the_cas">
+        <term><emphasis role="bold">What is the CAS?</emphasis></term>
+        <listitem><para>The CAS stands for Common Analysis Structure. It provides
+          cooperating UIMA components with a common representation and mechanism for
+          shared access to the artifact being analyzed (e.g., a document, audio file, video
+          stream etc.) and the current analysis results.</para></listitem>
+      </varlistentry>
+      <varlistentry id="ugr.faqs.what_does_the_cas_contain">
+        <term><emphasis role="bold">What does the CAS contain?</emphasis></term>
+        <listitem><para>The CAS is a data structure for which UIMA provides multiple
+          interfaces. It contains and provides the analysis algorithm or application
+          developer with access to</para>
+          
+          <itemizedlist spacing="compact">
+            
+            <listitem><para>the subject of analysis (the artifact being analyzed, like
+              the document),</para></listitem>
+            
+            <listitem><para>the analysis results or metadata(e.g., annotations, parse
+              trees, relations, entities etc.),</para></listitem>
+            
+            <listitem><para>indices to the analysis results, and</para></listitem>
+            
+            <listitem><para>the type system (a schema for the analysis results).</para>
+            </listitem>
+          </itemizedlist>
+          
+          <para>A CAS can hold multiple versions of the artifact being analyzed (for
+            instance, a raw html document, and a detagged version, or an English version and a
+            corresponding German version, or an audio sample, and the text that
+            corresponds, etc.). For each version there is a separate instance of the results
+            indices.</para></listitem>
+      </varlistentry>
+      
+      <varlistentry id="ugr.faqs.only_annotations">
+        <term><emphasis role="bold">Does the CAS only contain Annotations?</emphasis></term>
+        <listitem><para>No. The CAS contains the artifact being analyzed plus the analysis
+          results. Analysis results are those metadata recorded by <link linkend="ugr.faqs.annotator_versus_ae">analysis engines</link> in the
+          CAS. The most common form of analysis result is the addition of an annotation. But an
+          analysis engine may write any structure that conforms to the CAS&apos;s type
+          system into the CAS. These may not be annotations but may be other things, for
+          example links between annotations and properties of objects associated with
+          annotations.</para>
+          <para>The CAS may have multiple representations of the artifact being analyzed, each one
+            represented in the CAS as a particular Subject of Analysis. or <link linkend="ugr.faqs.what_is_a_sofa">Sofa</link></para></listitem>
+      </varlistentry>
+      
+      <varlistentry id="ugr.faqs.just_xml">
+        <term><emphasis role="bold">Is the CAS just XML?</emphasis></term>
+        <listitem><para>No, in fact there are many possible representations of the CAS. If all
+          of the <link linkend="ugr.faqs.annotator_versus_ae">analysis engines</link> are running in the same process, an efficient, in-memory
+          data object is used. If a CAS must be sent to an analysis engine on a remote machine, it
+          can be done via an XML or a binary serialization of the CAS. </para>
+          
+          <para>The UIMA framework provides multiple serialization and de-serialization methods
+            in various formats, including XML.  See the Javadocs for the CasIOUtils class.
+            </para></listitem>
+      </varlistentry>
+      
+      <varlistentry id="ugr.faqs.what_is_a_type_system">
+        <term><emphasis role="bold">What is a Type System?</emphasis></term>
+        <listitem><para>Think of a type system as a schema or class model for the <link linkend="ugr.faqs.what_is_the_cas">CAS</link>. It defines
+          the types of objects and their properties (or features) that may be instantiated in
+          a CAS. A specific CAS conforms to a particular type system. UIMA components declare
+          their input and output with respect to a type system. </para>
+          
+          <para>Type Systems include the definitions of types, their properties, range
+            types (these can restrict the value of properties to other types) and
+            single-inheritance hierarchy of types.</para></listitem>
+      </varlistentry>
+      
+      <varlistentry id="ugr.faqs.what_is_a_sofa">
+        <term><emphasis role="bold">What is a Sofa?</emphasis></term>
+        <listitem><para>Sofa stands for &ldquo;Subject of Analysis&quot;. A <link linkend="ugr.faqs.what_is_the_cas">CAS</link> is
+          associated with a single artifact being analysed by a collection of UIMA analysis
+          engines. But a single artifact may have multiple independent views, each of which
+          may be analyzed separately by a different set of <link linkend="ugr.faqs.annotator_versus_ae">analysis engines</link>. For example,
+          given a document it may have different translations, each of which are associated
+          with the original document but each potentially analyzed by different engines. A
+          CAS may have multiple Views, each containing a different Subject of Analysis
+          corresponding to some version of the original artifact. This feature is ideal for
+          multi-modal analysis, where for example, one view of a video stream may be the video
+          frames and the other the close-captions.</para></listitem>
+      </varlistentry>
+      
+      <varlistentry id="ugr.faqs.annotator_versus_ae">
+        <term><emphasis role="bold">What's the difference between an Annotator and an Analysis
+          Engine?</emphasis></term>
+        <listitem><para>In the terminology of UIMA, an annotator is simply some code that
+          analyzes documents and outputs <link linkend="ugr.faqs.what_is_an_annotation">annotations</link> on the content of the documents. The
+          UIMA framework takes the annotator, together with metadata describing such
+          things as the input requirements and outputs types of the annotator, and produces
+          an analysis engine. </para>
+          
+          <para>Analysis Engines contain the framework-provided infrastructure that
+            allows them to be easily combined with other analysis engines in different flows
+            and according to different deployment options (collocated or as web services,
+            for example). </para>
+          
+          <para>Analysis Engines are the framework-generated objects that an Application
+            interacts with. An Annotator is a user-written class that implements the one of
+            the supported Annotator interfaces.</para></listitem>
+      </varlistentry>
+      
+      <varlistentry id="ugr.faqs.web_services">
+        <term><emphasis role="bold">Are UIMA analysis engines web services?</emphasis></term>
+        <listitem><para>They can be deployed as such. Deploying an analysis engine as a web
+          service is one of the deployment options supported by the UIMA framework.</para>
+        </listitem>
+      </varlistentry>
+      
+      <varlistentry id="ugr.faqs.stateless_aes">
+        <term><emphasis role="bold">Do Analysis Engines have to be
+          &quot;stateless&quot;?</emphasis></term>
+        <listitem><para>This is a user-specifyable option. The XML metadata for the
+          component includes an
+          <code>operationalProperties</code> element which can specify if multiple
+          deployment is allowed. If true, then a particular instance of an Engine might not
+          see all the CASes being processed. If false, then that component will see all of the
+          CASes being processed. In this case, it can accumulate state information among all
+          the CASes. Typically, Analysis Engines in the main analysis pipeline are marked
+          multipleDeploymentAllowed = true. The CAS Consumer component, on the other hand,
+          defaults to having this property set to false, and is typically associated with
+          some resource like a database or search engine that aggregates analysis results
+          across an entire collection.</para>
+          
+          <para>Analysis Engines developers are encouraged not to maintain state between
+            documents that would prevent their engine from working as advertised if
+            operated in a parallelized environment.</para></listitem>
+      </varlistentry>
+      
+      <varlistentry id="ugr.faqs.uddi">
+        <term><emphasis role="bold">Is engine meta-data compatible with web services and
+          UDDI?</emphasis></term>
+        <listitem><para>All UIMA component implementations are associated with Component
+          Descriptors which represents metadata describing various properties about the
+          component to support discovery, reuse, validation, automatic composition and
+          development tooling. In principle, UIMA component descriptors are compatible
+          with web services and UDDI. However, the UIMA framework currently uses its own XML
+          representation for component metadata. It would not be difficult to convert
+          between UIMA&apos;s XML representation and other standard representations.</para>
+        </listitem>
+      </varlistentry>
+      
+      <varlistentry id="ugr.faqs.scaling">
+        <term><emphasis role="bold">How do you scale a UIMA application?</emphasis></term>
+        <listitem><para>The UIMA framework allows components such as 
+          <link linkend="ugr.faqs.annotator_versus_ae">analysis engines</link> and
+          CAS Consumers to be easily deployed as services or in other containers and managed
+          by systems middleware designed to scale. UIMA applications tend to naturally
+          scale-out across documents allowing many documents to be analyzed in
+          parallel.</para>
+          <para>The UIMA-AS project has extensive capabilities to flexibly scale a UIMA
+            pipeline across multiple machines.  The UIMA-DUCC project supports a 
+            unified management of large clusters of machines running multiple "jobs" 
+            each consisting of a pipeline with data sources and sinks.</para>
+          <para>Within the core UIMA framework, there is a component called the CPM (Collection Processing
+            Manager) which has features and configuration settings for scaling an
+            application to increase its throughput and recoverability; 
+            the CPM was the earlier version of scaleout technology, and has been 
+            superceded by the UIMA-AS effort (although it is still supported).</para></listitem>
+      </varlistentry>
+      
+      <varlistentry id="ugr.faqs.embedding">
+        <term><emphasis role="bold">What does it mean to embed UIMA in systems middleware?</emphasis></term>
+        <listitem><para>An example of an embedding would be the deployment of a UIMA analysis
+          engine as an Enterprise Java Bean inside an application server such as IBM
+          WebSphere. Such an embedding allows the deployer to take advantage of the features
+          and tools provided by WebSphere for achieving scalability, service management,
+          recoverability etc. UIMA is independent of any particular systems middleware, so
+          <link linkend="ugr.faqs.annotator_versus_ae">analysis engines</link> could be deployed on other application servers as well.</para>
+        </listitem>
+      </varlistentry>
+      
+      <varlistentry id="ugr.faqs.cpm_versus_cpe">
+        <term><emphasis role="bold">How is the CPM different from a CPE?</emphasis></term>
+        <listitem><para>These name complimentary aspects of collection processing. The CPM
+          (Collection Processing <emphasis role="bold">Manager</emphasis> is the part of 
+          the UIMA framework that manages the execution of a workflow of UIMA
+          components orchestrated to analyze a large collection of documents. The UIMA
+          developer does not implement or describe a CPM. It is a piece of infrastructure code
+          that handles CAS transport, instance management, batching, check-pointing,
+          statistics collection and failure recovery in the execution of a collection
+          processing workflow.</para>
+          
+          <para>A Collection Processing Engine (CPE) is component created by the framework
+            from a specific CPE descriptor. A CPE descriptor refers to a series of UIMA
+            components including a Collection Reader, CAS Initializer, Analysis
+            Engine(s) and CAS Consumers. These components are organized in a work flow and
+            define a collection analysis job or CPE. A CPE acquires documents from a source
+            collection, initializes CASs with document content, performs document
+            analysis and then produces collection level results (e.g., search engine
+            index, database etc). The CPM is the execution engine for a CPE.</para>
+        </listitem>
+      </varlistentry>
+      
+      <!-- 
+      <varlistentry id="ugr.faqs.semantic_search">
+        <term><emphasis role="bold">What is Semantic Search and what is its relationship to
+          UIMA?</emphasis></term>
+        <listitem><para>Semantic Search refers to a document search paradigm that allows
+          users to search based not just on the keywords contained in the documents, but also
+          on the semantics associated with the text by <link linkend="ugr.faqs.annotator_versus_ae">analysis engines</link>. UIMA applications
+          perform analysis on text documents and generate semantics in the form of
+          <link linkend="ugr.faqs.what_is_an_annotation">annotations</link> on regions of text. For example, a UIMA analysis engine may discover
+          the text <quote>First Financial Bank</quote> to refer to an organization and
+          annotated it as such. With traditional keyword search, the query
+          <command>first</command> will return all documents that contain that word.
+          <command>First</command> is a frequent and ambiguous term &ndash; it occurs a lot
+          and can mean different things in different places. If the user is looking for
+          organizations that contain that word <command>first</command> in their names,
+          s/he will likely have to sift through lots of documents containing the word
+          <quote>first</quote> used in different ways. Semantic Search exploits the
+          results of analysis to allow more precise queries. For example, the semantic
+          search query <emphasis>&lt;organization&gt; first
+          &lt;/organization&gt;</emphasis> will rank first documents that contain the
+          word <quote>first</quote> as part of the name of an organization. The UIMA SDK
+          documentation demonstrates how UIMA applications can be built using semantic
+          search. It provides details about the XML Fragment Query language. This is the
+          particular query language used by the semantic search engine that comes with the
+          SDK.</para>
+          </listitem>
+      </varlistentry>
+       
+      
+      <varlistentry id="ugr.faqs.xml_fragment_not_xml">
+        <term><emphasis role="bold">Is an XML Fragment Query valid XML?</emphasis></term>
+        <listitem><para>Not necessarily. The XML Fragment Query syntax is used to formulate
+          queries interpreted by the semantic search engine that ships with the UIMA SDK.
+          This query language relies on basic XML syntax as an intuitive way to describe
+          hierarchical patterns of annotations that may occur in a <link linkend="ugr.faqs.what_is_the_cas">CAS</link>. The language
+          deviates from valid XML in order to support queries over
+          <quote>overlapping</quote> or <quote>cross-over</quote> annotations and
+          other features that affect the interpretation of the query by the query processor.
+          For example, it admits notations in the query to indicate whether a keyword or an
+          annotation is optional or required to match a document.</para></listitem>
+      </varlistentry>
+      -->
+      
+      <varlistentry id="ugr.faqs.modalities_other_than_text">
+        <term><emphasis role="bold">Does UIMA support modalities other than text?</emphasis></term>
+        <listitem><para>The UIMA architecture supports the development, discovery,
+          composition and deployment of multi-modal analytics including text, audio and
+          video. Applications that process text, speech and video have been developed using
+          UIMA. This release of the SDK, however, does not include examples of these
+          multi-modal applications. </para>
+          
+          <para>It does however include documentation and programming examples for using
+            the key feature required for building multi-modal applications. UIMA supports
+            multiple subjects of analysis or <link linkend="ugr.faqs.what_is_a_sofa">Sofas</link>. These allow multiple views of a single
+            artifact to be associated with a <link linkend="ugr.faqs.what_is_the_cas">CAS</link>. For example, if an artifact is a video
+            stream, one Sofa could be associated with the video frames and another with the
+            closed-captions text. UIMA&apos;s multiple Sofa feature is included and
+            described in this release of the SDK.</para></listitem>
+      </varlistentry>
+      
+      <varlistentry id="ugr.faqs.compare">
+        <term><emphasis role="bold">How does UIMA compare to other similar work?</emphasis></term>
+        <listitem><para>A number of different frameworks for NLP have preceded UIMA. Two of
+          them were developed at IBM Research and represent UIMA&apos;s early roots. For
+          details please refer to the UIMA article that appears in the IBM Systems Journal
+          Vol. 43, No. 3 (<ulink
+            url="http://www.research.ibm.com/journal/sj/433/ferrucci.html"/>
+          ).</para>
+          
+          <para>UIMA has advanced that state of the art along a number of dimensions
+            including: support for distributed deployments in different middleware
+            environments, easy framework embedding in different software product
+            platforms (key for commercial applications), broader architectural converge
+            with its collection processing architecture, support for
+            multiple-modalities, support for efficient integration across programming
+            languages, support for a modern software engineering discipline calling out
+            different roles in the use of UIMA to develop applications, the extensive use of
+            descriptive component metadata to support development tooling, component
+            discovery and composition. (Please note that not all of these features are
+            available in this release of the SDK.)</para></listitem>
+      </varlistentry>
+      
+      <varlistentry id="ugr.faqs.open_source">
+        <term><emphasis role="bold">Is UIMA Open Source?</emphasis></term>
+        <listitem><para>Yes. As of version 2, UIMA development has moved to Apache and is being
+          developed within the Apache open source processes. It is licensed under the Apache
+          version 2 license. 
+            </para>
+        </listitem>
+      </varlistentry>
+      
+      <varlistentry id="ugr.faqs.levels_required">
+        <term><emphasis role="bold">What Java level and OS are required for the UIMA SDK?</emphasis></term>
+        <listitem><para>As of release 3.0.0, the UIMA SDK requires Java 1.8.
+          It has been tested on mainly on Windows and Linux platforms, with some
+          testing on the MacOSX. Other
+          platforms and JDK implementations will likely work, but have
+          not been as significantly tested.</para></listitem>
+      </varlistentry>
+      
+      <varlistentry id="ugr.faqs.building_apps_on_top_of_uima">
+        <term><emphasis role="bold">Can I build my UIM application on top of UIMA?</emphasis></term>
+        <listitem><para>Yes. Apache UIMA is licensed under the Apache version 2 license,
+          enabling you to build and distribute applications which include the framework.
+          </para></listitem>
+      </varlistentry>
+      
+
+ </variablelist>
+</chapter>