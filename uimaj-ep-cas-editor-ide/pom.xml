--- conflicted
+++ resolved
@@ -22,15 +22,9 @@
 
   <parent>
     <groupId>org.apache.uima</groupId>
-<<<<<<< HEAD
-    <artifactId>uimaj-parent</artifactId>
+    <artifactId>uimaj-parent-internal</artifactId>
     <version>4.0.0-SNAPSHOT</version>
-    <relativePath>../uimaj-parent/pom.xml</relativePath>
-=======
-    <artifactId>uimaj-parent-internal</artifactId>
-    <version>3.6.0-SNAPSHOT</version>
     <relativePath>../uimaj-parent-internal/pom.xml</relativePath>
->>>>>>> a6477bb7
   </parent>
 
   <artifactId>uimaj-ep-cas-editor-ide</artifactId>
