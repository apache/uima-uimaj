<?xml version="1.0" encoding="UTF-8"?>
<!--
  Licensed to the Apache Software Foundation (ASF) under one
  or more contributor license agreements. See the NOTICE file
  distributed with this work for additional information
  regarding copyright ownership. The ASF licenses this file
  to you under the Apache License, Version 2.0 (the
  "License"); you may not use this file except in compliance
  with the License. You may obtain a copy of the License at

  http://www.apache.org/licenses/LICENSE-2.0

  Unless required by applicable law or agreed to in writing,
  software distributed under the License is distributed on an
  "AS IS" BASIS, WITHOUT WARRANTIES OR CONDITIONS OF ANY
  KIND, either express or implied. See the License for the
  specific language governing permissions and limitations
  under the License.
-->
<<<<<<< HEAD
<project xmlns="http://maven.apache.org/POM/4.0.0"
  xmlns:xsi="http://www.w3.org/2001/XMLSchema-instance"
  xsi:schemaLocation="http://maven.apache.org/POM/4.0.0 http://maven.apache.org/xsd/maven-4.0.0.xsd">
=======
<project xmlns="http://maven.apache.org/POM/4.0.0" xmlns:xsi="http://www.w3.org/2001/XMLSchema-instance" xsi:schemaLocation="http://maven.apache.org/POM/4.0.0 http://maven.apache.org/xsd/maven-4.0.0.xsd">
>>>>>>> 8647022d
  <modelVersion>4.0.0</modelVersion>
  <artifactId>uimafit</artifactId>
  <packaging>pom</packaging>
  <name>Apache UIMA uimaFIT</name>
  <description>Factories, Injection, and Testing library for UIMA</description>
  <url>${uimaWebsiteUrl}</url>
  <inceptionYear>2012</inceptionYear>
  <parent>
    <groupId>org.apache.uima</groupId>
    <artifactId>uimafit-parent</artifactId>
<<<<<<< HEAD
    <version>2.5.0-SNAPSHOT</version>
    <relativePath>uimafit-parent</relativePath>
  </parent>
  <properties>
    <jiraVersion>2.5.0uimaFIT</jiraVersion>
=======
    <version>3.0.1-SNAPSHOT</version>
    <relativePath>uimafit-parent</relativePath>
  </parent>
  <properties>
    <jiraVersion>3.0.0uimaFIT</jiraVersion>
>>>>>>> 8647022d
  </properties>
  <scm>
    <connection>scm:git:git://github.com/apache/uima-uimafit</connection>
    <developerConnection>scm:git:git@github.com:apache/uima-uimafit.git</developerConnection>
    <url>https://github.com/apache/uima-uimafit</url>
    <tag>HEAD</tag>
  </scm>
  <licenses>
    <license>
      <name>Apache License, Version 2.0</name>
      <url>http://www.apache.org/licenses/LICENSE-2.0.txt</url>
      <distribution>repo</distribution>
    </license>
  </licenses>
  <dependencies>
    <dependency>
      <groupId>org.apache.uima</groupId>
      <artifactId>uimafit-core</artifactId>
<<<<<<< HEAD
      <version>2.5.0-SNAPSHOT</version>
=======
      <version>3.0.1-SNAPSHOT</version>
>>>>>>> 8647022d
    </dependency>
    <dependency>
      <groupId>org.apache.uima</groupId>
      <artifactId>uimafit-cpe</artifactId>
<<<<<<< HEAD
      <version>2.5.0-SNAPSHOT</version>
    </dependency>
    <dependency>
      <groupId>org.apache.uima</groupId>
      <artifactId>uimafit-legacy-support</artifactId>
      <version>2.5.0-SNAPSHOT</version>
=======
      <version>3.0.1-SNAPSHOT</version>
>>>>>>> 8647022d
    </dependency>
  </dependencies>
  <build>
    <plugins>
      <plugin>
        <groupId>org.apache.maven.plugins</groupId>
        <artifactId>maven-javadoc-plugin</artifactId>
        <configuration>
          <source>${maven.compiler.source}</source>
        </configuration>
        <executions>
          <execution>
            <id>javadocs-distr</id> <!-- name should match one in parent-pom -->
            <phase>prepare-package</phase>
            <goals>
              <goal>javadoc</goal>
            </goals>
            <configuration>
              <doctitle>Apache uimaFIT ${project.version} User-Level API Documentation</doctitle>
              <windowtitle>Apache uimaFIT ${project.version} User-Level API Documentation</windowtitle>
              <notimestamp>true</notimestamp>
              <links>
                <link>http://uima.apache.org/d/uimaj-${uima.version}/apidocs/</link>
              </links>
              <groups>
                <group>
                  <title>uimaFIT</title>
                  <packages>org.apache.uima.fit.component*:org.apache.uima.fit.descriptor*:org.apache.uima.fit.factory*:org.apache.uima.fit.pipeline*:org.apache.uima.fit.testing*:org.apache.uima.fit.util*</packages>
                </group>
                <group>
                  <title>CPE support</title>
                  <packages>org.apache.uima.fit.cpe*</packages>
                </group>
              </groups>
              <sourcepath>uimafit-core/src/main/java;uimafit-cpe/src/main/java</sourcepath>
              <!-- Exclude UIMA types and internal API -->
              <excludePackageNames>*.type:*.internal.*:*.impl.*</excludePackageNames>
            </configuration>
          </execution>
        </executions>
      </plugin>
<<<<<<< HEAD
      <plugin>
        <groupId>org.apache.rat</groupId>
        <artifactId>apache-rat-plugin</artifactId>
        <executions>
          <execution>
            <id>default-cli</id>
            <configuration>
              <excludes combine.children="append">
                <!-- These files are unreasonable to bear a license header -->
                <exclude>.github/**/*</exclude>
                <exclude>CONTRIBUTING.md</exclude>
              </excludes>
            </configuration>
          </execution>
        </executions>
      </plugin>
    </plugins>
  </build>

=======

    </plugins>
    <pluginManagement>
      <plugins>
        <plugin>
          <groupId>org.apache.rat</groupId>
          <artifactId>apache-rat-plugin</artifactId>
          <executions>
            <execution>
              <id>default-cli</id>
              <configuration>
                <excludes combine.children="append">
                  <!-- These configuration files cannot bear a license header -->
                  <exclude>.github/**/*</exclude>
                  <exclude>CONTRIBUTING.md</exclude>
                </excludes>
              </configuration>
            </execution>
          </executions>
        </plugin>
      </plugins>
    </pluginManagement>
  </build>

>>>>>>> 8647022d
  <modules>
    <module>uimafit-core</module>
    <module>uimafit-examples</module>
    <module>uimafit-spring</module>
    <module>uimafit-maven-plugin</module>
<<<<<<< HEAD
    <module>uimafit-legacy-support</module>
=======
>>>>>>> 8647022d
    <module>uimafit-docbook</module>
    <module>uimafit-cpe</module>
    <module>uimafit-benchmark</module>
    <module>uimafit-parent</module>
  </modules>

  <profiles>
    <profile>
      <id>apache-release</id>
      <build>
        <!-- Run jira report -->
        <!-- depends on having -DjiraVersion set -->
        <plugins>
          <plugin>
            <groupId>org.apache.maven.plugins</groupId>
            <artifactId>maven-changes-plugin</artifactId>
            <version>2.11</version>
            <inherited>false</inherited>
            <executions>
              <execution>
                <id>default-cli</id>
                <goals>
                  <goal>jira-report</goal>
                </goals>
                <phase>generate-resources</phase>
                <configuration>
                  <fixVersionIds>${jiraVersion}</fixVersionIds>
                  <component>uimaFIT,uimaFIT-Maven-Plugin</component>
                </configuration>
              </execution>
            </executions>
          </plugin>
        </plugins>
      </build>
    </profile>
  </profiles>
</project><|MERGE_RESOLUTION|>--- conflicted
+++ resolved
@@ -17,13 +17,7 @@
   specific language governing permissions and limitations
   under the License.
 -->
-<<<<<<< HEAD
-<project xmlns="http://maven.apache.org/POM/4.0.0"
-  xmlns:xsi="http://www.w3.org/2001/XMLSchema-instance"
-  xsi:schemaLocation="http://maven.apache.org/POM/4.0.0 http://maven.apache.org/xsd/maven-4.0.0.xsd">
-=======
 <project xmlns="http://maven.apache.org/POM/4.0.0" xmlns:xsi="http://www.w3.org/2001/XMLSchema-instance" xsi:schemaLocation="http://maven.apache.org/POM/4.0.0 http://maven.apache.org/xsd/maven-4.0.0.xsd">
->>>>>>> 8647022d
   <modelVersion>4.0.0</modelVersion>
   <artifactId>uimafit</artifactId>
   <packaging>pom</packaging>
@@ -34,19 +28,11 @@
   <parent>
     <groupId>org.apache.uima</groupId>
     <artifactId>uimafit-parent</artifactId>
-<<<<<<< HEAD
-    <version>2.5.0-SNAPSHOT</version>
-    <relativePath>uimafit-parent</relativePath>
-  </parent>
-  <properties>
-    <jiraVersion>2.5.0uimaFIT</jiraVersion>
-=======
     <version>3.0.1-SNAPSHOT</version>
     <relativePath>uimafit-parent</relativePath>
   </parent>
   <properties>
     <jiraVersion>3.0.0uimaFIT</jiraVersion>
->>>>>>> 8647022d
   </properties>
   <scm>
     <connection>scm:git:git://github.com/apache/uima-uimafit</connection>
@@ -65,25 +51,12 @@
     <dependency>
       <groupId>org.apache.uima</groupId>
       <artifactId>uimafit-core</artifactId>
-<<<<<<< HEAD
-      <version>2.5.0-SNAPSHOT</version>
-=======
       <version>3.0.1-SNAPSHOT</version>
->>>>>>> 8647022d
     </dependency>
     <dependency>
       <groupId>org.apache.uima</groupId>
       <artifactId>uimafit-cpe</artifactId>
-<<<<<<< HEAD
-      <version>2.5.0-SNAPSHOT</version>
-    </dependency>
-    <dependency>
-      <groupId>org.apache.uima</groupId>
-      <artifactId>uimafit-legacy-support</artifactId>
-      <version>2.5.0-SNAPSHOT</version>
-=======
       <version>3.0.1-SNAPSHOT</version>
->>>>>>> 8647022d
     </dependency>
   </dependencies>
   <build>
@@ -125,28 +98,6 @@
           </execution>
         </executions>
       </plugin>
-<<<<<<< HEAD
-      <plugin>
-        <groupId>org.apache.rat</groupId>
-        <artifactId>apache-rat-plugin</artifactId>
-        <executions>
-          <execution>
-            <id>default-cli</id>
-            <configuration>
-              <excludes combine.children="append">
-                <!-- These files are unreasonable to bear a license header -->
-                <exclude>.github/**/*</exclude>
-                <exclude>CONTRIBUTING.md</exclude>
-              </excludes>
-            </configuration>
-          </execution>
-        </executions>
-      </plugin>
-    </plugins>
-  </build>
-
-=======
-
     </plugins>
     <pluginManagement>
       <plugins>
@@ -170,16 +121,11 @@
     </pluginManagement>
   </build>
 
->>>>>>> 8647022d
   <modules>
     <module>uimafit-core</module>
     <module>uimafit-examples</module>
     <module>uimafit-spring</module>
     <module>uimafit-maven-plugin</module>
-<<<<<<< HEAD
-    <module>uimafit-legacy-support</module>
-=======
->>>>>>> 8647022d
     <module>uimafit-docbook</module>
     <module>uimafit-cpe</module>
     <module>uimafit-benchmark</module>
