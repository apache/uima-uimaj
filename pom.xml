--- conflicted
+++ resolved
@@ -235,11 +235,7 @@
             <goals>
               <goal>javadoc</goal>
             </goals>
-<<<<<<< HEAD
-            <configuration> 
-=======
             <configuration>
->>>>>>> e0015027
               <groups>
                 <group>
                   <title>Packages</title>
@@ -263,21 +259,12 @@
               <doctitle>Apache UIMA Java SDK ${project.version} User-Level API Documentation</doctitle>
               <windowtitle>Apache UIMA Java SDK ${project.version} User-Level API Documentation</windowtitle>
               <additionalDependencies>
-<<<<<<< HEAD
-							  <additionalDependency>
-							    <groupId>com.fasterxml.jackson.core</groupId>
-						      <artifactId>jackson-core</artifactId>
-						      <version>${jackson.version}</version>
-							  </additionalDependency>
-							</additionalDependencies>
-=======
                 <additionalDependency>
                   <groupId>com.fasterxml.jackson.core</groupId>
                   <artifactId>jackson-core</artifactId>
                   <version>${jackson.version}</version>
                 </additionalDependency>
               </additionalDependencies>
->>>>>>> e0015027
             </configuration>
           </execution>
         </executions>
