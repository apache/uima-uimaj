--- conflicted
+++ resolved
@@ -29,11 +29,7 @@
   <parent>
     <groupId>org.apache.uima</groupId>
     <artifactId>uimaj-parent</artifactId>
-<<<<<<< HEAD
     <version>3.0.0-SNAPSHOT</version>
-=======
-    <version>2.8.2-SNAPSHOT</version>
->>>>>>> cd7f438a
     <relativePath>uimaj-parent/pom.xml</relativePath>
   </parent>
 
