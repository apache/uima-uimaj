<?xml version="1.0" encoding="UTF-8"?>
<!--
  Licensed to the Apache Software Foundation (ASF) under one
  or more contributor license agreements. See the NOTICE file
  distributed with this work for additional information
  regarding copyright ownership. The ASF licenses this file
  to you under the Apache License, Version 2.0 (the
  "License"); you may not use this file except in compliance
  with the License. You may obtain a copy of the License at

  http://www.apache.org/licenses/LICENSE-2.0

  Unless required by applicable law or agreed to in writing,
  software distributed under the License is distributed on an
  "AS IS" BASIS, WITHOUT WARRANTIES OR CONDITIONS OF ANY
  KIND, either express or implied. See the License for the
  specific language governing permissions and limitations
  under the License.
-->
<project xmlns="http://maven.apache.org/POM/4.0.0" xmlns:xsi="http://www.w3.org/2001/XMLSchema-instance" xsi:schemaLocation="http://maven.apache.org/POM/4.0.0 http://maven.apache.org/xsd/maven-4.0.0.xsd">
  <modelVersion>4.0.0</modelVersion>
  <artifactId>uimafit</artifactId>
  <packaging>pom</packaging>
  <name>Apache UIMA uimaFIT</name>
  <description>Factories, Injection, and Testing library for UIMA</description>
  <url>${uimaWebsiteUrl}</url>
  <inceptionYear>2012</inceptionYear>
  <parent>
    <groupId>org.apache.uima</groupId>
    <artifactId>uimafit-parent</artifactId>
    <version>3.1.1-SNAPSHOT</version>
    <relativePath>uimafit-parent</relativePath>
  </parent>
  <properties>
    <jiraVersion>3.1.0uimaFIT</jiraVersion>
  </properties>
  <scm>
    <connection>scm:git:git://github.com/apache/uima-uimafit</connection>
    <developerConnection>scm:git:git@github.com:apache/uima-uimafit.git</developerConnection>
    <url>https://github.com/apache/uima-uimafit</url>
    <tag>HEAD</tag>
  </scm>
  <licenses>
    <license>
      <name>Apache License, Version 2.0</name>
      <url>http://www.apache.org/licenses/LICENSE-2.0.txt</url>
      <distribution>repo</distribution>
    </license>
  </licenses>
  <dependencies>
    <dependency>
      <groupId>org.apache.uima</groupId>
      <artifactId>uimafit-core</artifactId>
      <version>3.1.1-SNAPSHOT</version>
    </dependency>
    <dependency>
      <groupId>org.apache.uima</groupId>
      <artifactId>uimafit-cpe</artifactId>
      <version>3.1.1-SNAPSHOT</version>
    </dependency>
  </dependencies>
  <build>
    <plugins>
      <plugin>
        <groupId>org.apache.maven.plugins</groupId>
        <artifactId>maven-javadoc-plugin</artifactId>
        <configuration>
          <source>${maven.compiler.source}</source>
        </configuration>
        <executions>
          <execution>
            <id>javadocs-distr</id> <!-- name should match one in parent-pom -->
            <phase>prepare-package</phase>
            <goals>
              <goal>javadoc</goal>
            </goals>
            <configuration>
              <doctitle>Apache uimaFIT ${project.version} User-Level API Documentation</doctitle>
              <windowtitle>Apache uimaFIT ${project.version} User-Level API Documentation</windowtitle>
              <notimestamp>true</notimestamp>
              <links>
                <link>http://uima.apache.org/d/uimaj-${uima.version}/apidocs/</link>
              </links>
              <groups>
                <group>
                  <title>uimaFIT</title>
                  <packages>org.apache.uima.fit.component*:org.apache.uima.fit.descriptor*:org.apache.uima.fit.factory*:org.apache.uima.fit.pipeline*:org.apache.uima.fit.testing*:org.apache.uima.fit.util*</packages>
                </group>
                <group>
                  <title>CPE support</title>
                  <packages>org.apache.uima.fit.cpe*</packages>
                </group>
              </groups>
              <sourcepath>uimafit-core/src/main/java;uimafit-cpe/src/main/java</sourcepath>
              <!-- Exclude UIMA types and internal API -->
              <excludePackageNames>*.type:*.internal.*:*.impl.*</excludePackageNames>
            </configuration>
          </execution>
        </executions>
      </plugin>
    </plugins>
    <pluginManagement>
      <plugins>
        <plugin>
          <groupId>org.apache.rat</groupId>
          <artifactId>apache-rat-plugin</artifactId>
          <executions>
            <execution>
              <id>default-cli</id>
              <configuration>
                <excludes combine.children="append">
                  <!-- These configuration files cannot bear a license header -->
                  <exclude>.github/**/*</exclude>
                  <exclude>CONTRIBUTING.md</exclude>
                </excludes>
              </configuration>
            </execution>
          </executions>
        </plugin>
      </plugins>
    </pluginManagement>
  </build>

  <modules>
    <module>uimafit-core</module>
    <module>uimafit-examples</module>
    <module>uimafit-spring</module>
    <module>uimafit-maven-plugin</module>
<<<<<<< HEAD
    <module>uimafit-legacy-support</module>
    <module>uimafit-doc</module>
=======
    <module>uimafit-docbook</module>
>>>>>>> a084b995
    <module>uimafit-cpe</module>
    <module>uimafit-benchmark</module>
    <module>uimafit-parent</module>
  </modules>

  <profiles>
    <profile>
      <id>apache-release</id>
      <build>
        <!-- Run jira report -->
        <!-- depends on having -DjiraVersion set -->
        <plugins>
          <plugin>
            <groupId>org.apache.maven.plugins</groupId>
            <artifactId>maven-changes-plugin</artifactId>
            <version>2.11</version>
            <inherited>false</inherited>
            <executions>
              <execution>
                <id>default-cli</id>
                <goals>
                  <goal>jira-report</goal>
                </goals>
                <phase>generate-resources</phase>
                <configuration>
                  <fixVersionIds>${jiraVersion}</fixVersionIds>
                  <component>uimaFIT,uimaFIT-Maven-Plugin</component>
                </configuration>
              </execution>
            </executions>
          </plugin>
        </plugins>
      </build>
    </profile>
  </profiles>
</project><|MERGE_RESOLUTION|>--- conflicted
+++ resolved
@@ -126,12 +126,7 @@
     <module>uimafit-examples</module>
     <module>uimafit-spring</module>
     <module>uimafit-maven-plugin</module>
-<<<<<<< HEAD
-    <module>uimafit-legacy-support</module>
     <module>uimafit-doc</module>
-=======
-    <module>uimafit-docbook</module>
->>>>>>> a084b995
     <module>uimafit-cpe</module>
     <module>uimafit-benchmark</module>
     <module>uimafit-parent</module>
