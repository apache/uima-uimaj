--- conflicted
+++ resolved
@@ -40,12 +40,7 @@
   <url>${uimaWebsiteUrl}</url>
 
   <properties>
-<<<<<<< HEAD
     <jiraVersion>3.3.0SDK</jiraVersion>   
-    <assemblyFinalName>uimaj-${project.version}</assemblyFinalName> 
-=======
-    <jiraVersion>3.2.0SDK</jiraVersion>   
->>>>>>> 2173f3fe
     <assemblyBinDescriptor>src/main/assembly/bin-without-jackson.xml</assemblyBinDescriptor> 
     <postNoticeText>${ibmNoticeText}</postNoticeText>    
   </properties>
