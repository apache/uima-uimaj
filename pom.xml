--- conflicted
+++ resolved
@@ -28,15 +28,9 @@
 
   <parent>
     <groupId>org.apache.uima</groupId>
-<<<<<<< HEAD
-    <artifactId>uimaj-parent</artifactId>
+    <artifactId>uimaj-parent-internal</artifactId>
     <version>4.0.0-SNAPSHOT</version>
-    <relativePath>uimaj-parent/pom.xml</relativePath>
-=======
-    <artifactId>uimaj-parent-internal</artifactId>
-    <version>3.6.0-SNAPSHOT</version>
     <relativePath>uimaj-parent-internal/pom.xml</relativePath>
->>>>>>> a6477bb7
   </parent>
 
   <artifactId>uimaj</artifactId>
@@ -49,7 +43,7 @@
     <connection>scm:git:https://github.com/apache/uima-uimaj/</connection>
     <developerConnection>scm:git:https://github.com/apache/uima-uimaj/</developerConnection>
     <url>https://github.com/apache/uima-uimaj/</url>
-    <tag>uimaj-3.4.0</tag>
+    <tag>uimaj-4.0.0</tag>
   </scm>
 
   <properties>
