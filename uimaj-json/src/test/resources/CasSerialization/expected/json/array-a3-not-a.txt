{
  "_views" : {
    "_InitialView" : {
      "RefTypes" : [
<<<<<<< HEAD
        {"sofa" : 8,  "aArrayFS" : [
            {"_type" : "RefTypes",  "sofa" : 8 }, 
            {"_type" : "RefTypes",  "sofa" : 8 },  29 ] },  29 ] } }, 
  "_referenced_fss" : {
    "8" : {"_type" : "Sofa",  "sofaNum" : 1,  "sofaID" : "_InitialView" }, 
    "29" : {"_type" : "RefTypes",  "sofa" : 8 } } }
=======
        {"sofa" : 2,  "aArrayFS" : [
            {"_type" : "RefTypes",  "sofa" : 2 }, 
            {"_type" : "RefTypes",  "sofa" : 2 },  5 ] },  5 ] } }, 
  "_referenced_fss" : {
    "2" : {"_type" : "Sofa",  "sofaNum" : 1,  "sofaID" : "_InitialView" }, 
    "5" : {"_type" : "RefTypes",  "sofa" : 2 } } }
>>>>>>> 488947ef
<|MERGE_RESOLUTION|>--- conflicted
+++ resolved
@@ -2,18 +2,9 @@
   "_views" : {
     "_InitialView" : {
       "RefTypes" : [
-<<<<<<< HEAD
-        {"sofa" : 8,  "aArrayFS" : [
-            {"_type" : "RefTypes",  "sofa" : 8 }, 
-            {"_type" : "RefTypes",  "sofa" : 8 },  29 ] },  29 ] } }, 
-  "_referenced_fss" : {
-    "8" : {"_type" : "Sofa",  "sofaNum" : 1,  "sofaID" : "_InitialView" }, 
-    "29" : {"_type" : "RefTypes",  "sofa" : 8 } } }
-=======
         {"sofa" : 2,  "aArrayFS" : [
             {"_type" : "RefTypes",  "sofa" : 2 }, 
             {"_type" : "RefTypes",  "sofa" : 2 },  5 ] },  5 ] } }, 
   "_referenced_fss" : {
     "2" : {"_type" : "Sofa",  "sofaNum" : 1,  "sofaID" : "_InitialView" }, 
-    "5" : {"_type" : "RefTypes",  "sofa" : 2 } } }
->>>>>>> 488947ef
+    "5" : {"_type" : "RefTypes",  "sofa" : 2 } } }