<?xml version="1.0" encoding="UTF-8"?>
<!--
   Licensed to the Apache Software Foundation (ASF) under one
   or more contributor license agreements.  See the NOTICE file
   distributed with this work for additional information
   regarding copyright ownership.  The ASF licenses this file
   to you under the Apache License, Version 2.0 (the
   "License"); you may not use this file except in compliance
   with the License.  You may obtain a copy of the License at

     http://www.apache.org/licenses/LICENSE-2.0

   Unless required by applicable law or agreed to in writing,
   software distributed under the License is distributed on an
   "AS IS" BASIS, WITHOUT WARRANTIES OR CONDITIONS OF ANY
   KIND, either express or implied.  See the License for the
   specific language governing permissions and limitations
   under the License.
-->
<project xmlns="http://maven.apache.org/POM/4.0.0" xmlns:xsi="http://www.w3.org/2001/XMLSchema-instance" xsi:schemaLocation="http://maven.apache.org/POM/4.0.0 http://maven.apache.org/xsd/maven-4.0.0.xsd">
  <modelVersion>4.0.0</modelVersion>
  <parent>
    <groupId>org.apache.uima</groupId>
    <artifactId>uimaj-parent</artifactId>
<<<<<<< HEAD
    <version>2.11.1-SNAPSHOT</version>
=======
    <version>3.2.1-SNAPSHOT</version>
>>>>>>> f0cbe6f2
    <relativePath>../uimaj-parent/pom.xml</relativePath>
  </parent>
  <artifactId>uimaj-json</artifactId>
  <name>Apache UIMA Base: ${project.artifactId}: JSON</name>
  <description>JSON support for UIMA SDK</description>
  
<<<<<<< HEAD
=======
  <scm>
    <connection>scm:git:https://github.com/apache/uima-uimaj/</connection>
    <developerConnection>scm:git:https://github.com/apache/uima-uimaj/</developerConnection>
    <url>https://github.com/apache/uima-uimaj/</url>
    <tag>uimaj-3.2.0</tag>
  </scm>
  
>>>>>>> f0cbe6f2
  <properties>
    <uimaScmProject>${project.artifactId}</uimaScmProject>
  </properties>
  
  <dependencies>
    <dependency>
      <groupId>org.apache.uima</groupId>
      <artifactId>uimaj-core</artifactId>
      <version>${project.parent.version}</version>
    </dependency>
  
    <dependency>
      <groupId>com.fasterxml.jackson.core</groupId>
      <artifactId>jackson-core</artifactId>
<<<<<<< HEAD
      <version>2.4.2</version>
    </dependency>
    
    <dependency>
       <groupId>junit</groupId>
       <artifactId>junit</artifactId>
       <scope>test</scope>
     </dependency>
    
    <dependency>
=======
      <version>${jackson.version}</version>
    </dependency>
    
    <dependency>
>>>>>>> f0cbe6f2
      <groupId>org.apache.uima</groupId>
      <artifactId>uimaj-test-util</artifactId>
      <version>${project.parent.version}</version>
      <scope>test</scope>
    </dependency>
<<<<<<< HEAD
=======

    <dependency>
      <groupId>org.slf4j</groupId>
      <artifactId>slf4j-jdk14</artifactId>
      <scope>test</scope>
    </dependency>
>>>>>>> f0cbe6f2
  </dependencies>
  
  <build>
    <pluginManagement>
	    <plugins>
	      <plugin>
	          <groupId>org.apache.rat</groupId>
	          <artifactId>apache-rat-plugin</artifactId>
	          <executions>
	            <execution>
	              <id>default-cli</id>
	              <configuration>
	                <excludes combine.children="append">
	                  <exclude>src/test/resources/CasSerialization/expected/json/*.txt</exclude>
                    <exclude>src/test/resources/CasSerialization/expected/xmi/*.xml</exclude>
	                  <exclude>src/test/resources/CASTests/json/expected/*.json</exclude>
	                  <exclude>src/test/java/org/apache/uima/test/*.java</exclude>
	               </excludes>
	              </configuration>
	            </execution>
	          </executions>
	      </plugin>
	    </plugins>
    </pluginManagement>
    
    <plugins>
    </plugins>
  </build>
  
</project><|MERGE_RESOLUTION|>--- conflicted
+++ resolved
@@ -22,19 +22,13 @@
   <parent>
     <groupId>org.apache.uima</groupId>
     <artifactId>uimaj-parent</artifactId>
-<<<<<<< HEAD
-    <version>2.11.1-SNAPSHOT</version>
-=======
     <version>3.2.1-SNAPSHOT</version>
->>>>>>> f0cbe6f2
     <relativePath>../uimaj-parent/pom.xml</relativePath>
   </parent>
   <artifactId>uimaj-json</artifactId>
   <name>Apache UIMA Base: ${project.artifactId}: JSON</name>
   <description>JSON support for UIMA SDK</description>
   
-<<<<<<< HEAD
-=======
   <scm>
     <connection>scm:git:https://github.com/apache/uima-uimaj/</connection>
     <developerConnection>scm:git:https://github.com/apache/uima-uimaj/</developerConnection>
@@ -42,7 +36,6 @@
     <tag>uimaj-3.2.0</tag>
   </scm>
   
->>>>>>> f0cbe6f2
   <properties>
     <uimaScmProject>${project.artifactId}</uimaScmProject>
   </properties>
@@ -57,37 +50,21 @@
     <dependency>
       <groupId>com.fasterxml.jackson.core</groupId>
       <artifactId>jackson-core</artifactId>
-<<<<<<< HEAD
-      <version>2.4.2</version>
-    </dependency>
-    
-    <dependency>
-       <groupId>junit</groupId>
-       <artifactId>junit</artifactId>
-       <scope>test</scope>
-     </dependency>
-    
-    <dependency>
-=======
       <version>${jackson.version}</version>
     </dependency>
     
     <dependency>
->>>>>>> f0cbe6f2
       <groupId>org.apache.uima</groupId>
       <artifactId>uimaj-test-util</artifactId>
       <version>${project.parent.version}</version>
       <scope>test</scope>
     </dependency>
-<<<<<<< HEAD
-=======
 
     <dependency>
       <groupId>org.slf4j</groupId>
       <artifactId>slf4j-jdk14</artifactId>
       <scope>test</scope>
     </dependency>
->>>>>>> f0cbe6f2
   </dependencies>
   
   <build>
