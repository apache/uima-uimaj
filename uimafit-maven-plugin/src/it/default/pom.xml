<?xml version="1.0" encoding="UTF-8"?>
<!--
  ~ Licensed to the Apache Software Foundation (ASF) under one
  ~ or more contributor license agreements. See the NOTICE file
  ~ distributed with this work for additional information
  ~ regarding copyright ownership. The ASF licenses this file
  ~ to you under the Apache License, Version 2.0 (the
  ~ "License"); you may not use this file except in compliance
  ~ with the License. You may obtain a copy of the License at
  ~
  ~ http://www.apache.org/licenses/LICENSE-2.0
  ~
  ~ Unless required by applicable law or agreed to in writing,
  ~ software distributed under the License is distributed on an
  ~ "AS IS" BASIS, WITHOUT WARRANTIES OR CONDITIONS OF ANY
  ~ KIND, either express or implied. See the License for the
  ~ specific language governing permissions and limitations
  ~ under the License.
-->

<project xmlns="http://maven.apache.org/POM/4.0.0" xmlns:xsi="http://www.w3.org/2001/XMLSchema-instance"
  xsi:schemaLocation="http://maven.apache.org/POM/4.0.0 http://maven.apache.org/maven-v4_0_0.xsd">
  <modelVersion>4.0.0</modelVersion>

  <groupId>org.apache.uima.fit.maven.it</groupId>
  <artifactId>default</artifactId>
  <version>1.0-SNAPSHOT</version>

  <name>Test for default configuration</name>

<<<<<<< HEAD
	<properties>
    <maven.compiler.source>1.7</maven.compiler.source>
    <maven.compiler.target>1.7</maven.compiler.target>
		<project.build.sourceEncoding>UTF-8</project.build.sourceEncoding>
	</properties>
=======
  <properties>
    <maven.compiler.source>1.7</maven.compiler.source>
    <maven.compiler.target>1.7</maven.compiler.target>
    <project.build.sourceEncoding>UTF-8</project.build.sourceEncoding>
  </properties>
>>>>>>> 8647022d

  <dependencies>
    <dependency>
      <groupId>org.apache.uima</groupId>
      <artifactId>uimafit-core</artifactId>
      <version>@pom.version@</version>
    </dependency>
  </dependencies>

  <build>
    <plugins>
      <plugin>
        <groupId>org.apache.uima</groupId>
        <artifactId>uimafit-maven-plugin</artifactId>
        <version>@pom.version@</version>
        <configuration>
          <componentVendor>Apache UIMA</componentVendor>
          <componentCopyright>Copyright by the respective authors.</componentCopyright>
        </configuration>
        <executions>
          <execution>
            <id>default</id>
            <phase>process-classes</phase>
            <goals>
              <goal>enhance</goal>
              <goal>generate</goal>
            </goals>
          </execution>
        </executions>
      </plugin>
    </plugins>
  </build>
</project><|MERGE_RESOLUTION|>--- conflicted
+++ resolved
@@ -28,19 +28,11 @@
 
   <name>Test for default configuration</name>
 
-<<<<<<< HEAD
-	<properties>
-    <maven.compiler.source>1.7</maven.compiler.source>
-    <maven.compiler.target>1.7</maven.compiler.target>
-		<project.build.sourceEncoding>UTF-8</project.build.sourceEncoding>
-	</properties>
-=======
   <properties>
     <maven.compiler.source>1.7</maven.compiler.source>
     <maven.compiler.target>1.7</maven.compiler.target>
     <project.build.sourceEncoding>UTF-8</project.build.sourceEncoding>
   </properties>
->>>>>>> 8647022d
 
   <dependencies>
     <dependency>
