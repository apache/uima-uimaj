<?xml version="1.0" encoding="UTF-8"?>
<!--
  Licensed to the Apache Software Foundation (ASF) under one
  or more contributor license agreements. See the NOTICE file
  distributed with this work for additional information
  regarding copyright ownership. The ASF licenses this file
  to you under the Apache License, Version 2.0 (the
  "License"); you may not use this file except in compliance
  with the License. You may obtain a copy of the License at

  http://www.apache.org/licenses/LICENSE-2.0

  Unless required by applicable law or agreed to in writing,
  software distributed under the License is distributed on an
  "AS IS" BASIS, WITHOUT WARRANTIES OR CONDITIONS OF ANY
  KIND, either express or implied. See the License for the
  specific language governing permissions and limitations
  under the License.
-->
<project xmlns="http://maven.apache.org/POM/4.0.0" xmlns:xsi="http://www.w3.org/2001/XMLSchema-instance" xsi:schemaLocation="http://maven.apache.org/POM/4.0.0 http://maven.apache.org/xsd/maven-4.0.0.xsd">
  <modelVersion>4.0.0</modelVersion>
  <parent>
    <groupId>org.apache.uima</groupId>
    <artifactId>uimafit-parent</artifactId>
<<<<<<< HEAD
    <version>2.5.1-SNAPSHOT</version>
=======
    <version>3.1.1-SNAPSHOT</version>
>>>>>>> c64eff76
    <relativePath>../uimafit-parent</relativePath>
  </parent>
  <artifactId>uimafit-maven-plugin</artifactId>
  <name>Apache UIMA uimaFIT - Maven Plugin</name>
  <packaging>maven-plugin</packaging>
<<<<<<< HEAD
=======
  <url>${uimaWebsiteUrl}</url>
  <inceptionYear>2012</inceptionYear>
>>>>>>> c64eff76
  <licenses>
    <license>
      <name>Apache License, Version 2.0</name>
      <url>http://www.apache.org/licenses/LICENSE-2.0.txt</url>
      <distribution>repo</distribution>
    </license>
  </licenses>

  <properties>
    <project.build.sourceEncoding>UTF-8</project.build.sourceEncoding>
  </properties>

  <dependencies>
    <dependency>
      <groupId>commons-io</groupId>
      <artifactId>commons-io</artifactId>
    </dependency>
    <dependency>
<<<<<<< HEAD
      <groupId>commons-lang</groupId>
      <artifactId>commons-lang</artifactId>
=======
      <groupId>org.apache.commons</groupId>
      <artifactId>commons-lang3</artifactId>
>>>>>>> c64eff76
    </dependency>
    <dependency>
      <groupId>org.apache.uima</groupId>
      <artifactId>uimaj-core</artifactId>
    </dependency>
    <dependency>
      <groupId>org.apache.uima</groupId>
      <artifactId>uimafit-core</artifactId>
<<<<<<< HEAD
      <version>2.5.1-SNAPSHOT</version>
=======
      <version>3.1.1-SNAPSHOT</version>
>>>>>>> c64eff76
    </dependency>
    <dependency>
      <groupId>org.javassist</groupId>
      <artifactId>javassist</artifactId>
      <version>3.19.0-GA</version>
    </dependency>

    <!-- Dependencies on the Maven Plugin API and friends -->
    <dependency>
      <groupId>org.apache.maven</groupId>
      <artifactId>maven-plugin-api</artifactId>
      <version>3.0</version>
    </dependency>
    <dependency>
      <groupId>org.apache.maven</groupId>
      <artifactId>maven-core</artifactId>
      <version>3.0</version>
    </dependency>
    <dependency>
      <groupId>org.apache.maven</groupId>
      <artifactId>maven-artifact</artifactId>
      <version>3.0</version>
    </dependency>
    <dependency>
      <groupId>org.apache.maven</groupId>
      <artifactId>maven-model</artifactId>
      <version>3.0</version>
    </dependency>
    <dependency>
      <groupId>org.apache.maven.plugin-tools</groupId>
      <artifactId>maven-plugin-annotations</artifactId>
      <version>3.2</version>
      <scope>provided</scope>
    </dependency>
    <dependency>
      <groupId>org.codehaus.plexus</groupId>
      <artifactId>plexus-utils</artifactId>
      <version>2.0.4</version>
    </dependency>
    <dependency>
      <groupId>org.sonatype.plexus</groupId>
      <artifactId>plexus-build-api</artifactId>
      <version>0.0.7</version>
    </dependency>

    <!-- Dependencies for accessing JavaDoc -->
    <dependency>
      <groupId>com.thoughtworks.qdox</groupId>
      <artifactId>qdox</artifactId>
      <version>1.12.1</version>
    </dependency>
    <dependency>
      <groupId>com.google.guava</groupId>
      <artifactId>guava</artifactId>
      <version>11.0.1</version>
    </dependency>
  </dependencies>

  <build>
    <plugins>
      <plugin>
        <artifactId>maven-invoker-plugin</artifactId>
        <configuration>
          <debug>true</debug>
          <projectsDirectory>src/it</projectsDirectory>
          <cloneProjectsTo>${project.build.directory}/it</cloneProjectsTo>
          <pomIncludes>
            <pomInclude>*/pom.xml</pomInclude>
          </pomIncludes>
          <postBuildHookScript>verify</postBuildHookScript>
          <localRepositoryPath>${project.build.directory}/local-repo</localRepositoryPath>
          <settingsFile>src/it/settings.xml</settingsFile>
          <goals>
            <goal>clean</goal>
            <goal>test-compile</goal>
          </goals>
        </configuration>
        <executions>
          <execution>
            <id>integration-test</id>
            <goals>
              <goal>install</goal>
              <goal>run</goal>
            </goals>
          </execution>
        </executions>
        <dependencies>
          <dependency>
            <groupId>commons-io</groupId>
            <artifactId>commons-io</artifactId>
<<<<<<< HEAD
            <version>2.7</version>
          </dependency>
          <dependency>
            <groupId>org.xmlunit</groupId>
            <artifactId>xmlunit-assertj</artifactId>
            <version>2.6.4</version>
=======
            <version>2.2</version>
          </dependency>
          <dependency>
            <groupId>xmlunit</groupId>
            <artifactId>xmlunit</artifactId>
            <version>1.4</version>
>>>>>>> c64eff76
          </dependency>
        </dependencies>
      </plugin>
      <plugin>
        <groupId>org.apache.maven.plugins</groupId>
        <artifactId>maven-javadoc-plugin</artifactId>
        <configuration>
          <!-- Exclude generated help mojo -->
          <sourceFileExcludes>
            <sourceFileExclude>**/org/apache/uima/fit/maven/HelpMojo.java</sourceFileExclude>
          </sourceFileExcludes>
        </configuration>
      </plugin>
    </plugins>
    <pluginManagement>
      <plugins>
        <plugin>
          <groupId>org.apache.rat</groupId>
          <artifactId>apache-rat-plugin</artifactId>
          <executions>
            <execution>
              <id>default-cli</id>
              <configuration>
                <excludes combine.children="append">
                  <!-- These configuration files cannot bear a license header -->
                  <exclude>src/it/with-typesystem-in-descriptors/src/main/resources/META-INF/org.apache.uima.fit/types.txt</exclude>
                </excludes>
              </configuration>
            </execution>
          </executions>
        </plugin>
      </plugins>
    </pluginManagement>
  </build>
<<<<<<< HEAD
  <url>${uimaWebsiteUrl}</url>
  <inceptionYear>2012</inceptionYear>
=======
>>>>>>> c64eff76
</project><|MERGE_RESOLUTION|>--- conflicted
+++ resolved
@@ -22,21 +22,14 @@
   <parent>
     <groupId>org.apache.uima</groupId>
     <artifactId>uimafit-parent</artifactId>
-<<<<<<< HEAD
-    <version>2.5.1-SNAPSHOT</version>
-=======
     <version>3.1.1-SNAPSHOT</version>
->>>>>>> c64eff76
     <relativePath>../uimafit-parent</relativePath>
   </parent>
   <artifactId>uimafit-maven-plugin</artifactId>
   <name>Apache UIMA uimaFIT - Maven Plugin</name>
   <packaging>maven-plugin</packaging>
-<<<<<<< HEAD
-=======
   <url>${uimaWebsiteUrl}</url>
   <inceptionYear>2012</inceptionYear>
->>>>>>> c64eff76
   <licenses>
     <license>
       <name>Apache License, Version 2.0</name>
@@ -55,13 +48,8 @@
       <artifactId>commons-io</artifactId>
     </dependency>
     <dependency>
-<<<<<<< HEAD
-      <groupId>commons-lang</groupId>
-      <artifactId>commons-lang</artifactId>
-=======
       <groupId>org.apache.commons</groupId>
       <artifactId>commons-lang3</artifactId>
->>>>>>> c64eff76
     </dependency>
     <dependency>
       <groupId>org.apache.uima</groupId>
@@ -70,11 +58,7 @@
     <dependency>
       <groupId>org.apache.uima</groupId>
       <artifactId>uimafit-core</artifactId>
-<<<<<<< HEAD
-      <version>2.5.1-SNAPSHOT</version>
-=======
       <version>3.1.1-SNAPSHOT</version>
->>>>>>> c64eff76
     </dependency>
     <dependency>
       <groupId>org.javassist</groupId>
@@ -165,21 +149,12 @@
           <dependency>
             <groupId>commons-io</groupId>
             <artifactId>commons-io</artifactId>
-<<<<<<< HEAD
             <version>2.7</version>
           </dependency>
           <dependency>
             <groupId>org.xmlunit</groupId>
             <artifactId>xmlunit-assertj</artifactId>
             <version>2.6.4</version>
-=======
-            <version>2.2</version>
-          </dependency>
-          <dependency>
-            <groupId>xmlunit</groupId>
-            <artifactId>xmlunit</artifactId>
-            <version>1.4</version>
->>>>>>> c64eff76
           </dependency>
         </dependencies>
       </plugin>
@@ -214,9 +189,4 @@
       </plugins>
     </pluginManagement>
   </build>
-<<<<<<< HEAD
-  <url>${uimaWebsiteUrl}</url>
-  <inceptionYear>2012</inceptionYear>
-=======
->>>>>>> c64eff76
 </project>