<?xml version="1.0" encoding="UTF-8"?>
<!--
  Licensed to the Apache Software Foundation (ASF) under one
  or more contributor license agreements. See the NOTICE file
  distributed with this work for additional information
  regarding copyright ownership. The ASF licenses this file
  to you under the Apache License, Version 2.0 (the
  "License"); you may not use this file except in compliance
  with the License. You may obtain a copy of the License at

  http://www.apache.org/licenses/LICENSE-2.0

  Unless required by applicable law or agreed to in writing,
  software distributed under the License is distributed on an
  "AS IS" BASIS, WITHOUT WARRANTIES OR CONDITIONS OF ANY
  KIND, either express or implied. See the License for the
  specific language governing permissions and limitations
  under the License.
-->
<project xmlns="http://maven.apache.org/POM/4.0.0" xmlns:xsi="http://www.w3.org/2001/XMLSchema-instance" xsi:schemaLocation="http://maven.apache.org/POM/4.0.0 http://maven.apache.org/xsd/maven-4.0.0.xsd">
<<<<<<< HEAD
	<modelVersion>4.0.0</modelVersion>
	<parent>
		<groupId>org.apache.uima</groupId>
		<artifactId>uimafit-parent</artifactId>
		<version>3.0.1-SNAPSHOT</version>
		<relativePath>../uimafit-parent</relativePath>
	</parent>
	<artifactId>uimafit-maven-plugin</artifactId>
	<name>Apache UIMA uimaFIT - Maven Plugin</name>
	<packaging>maven-plugin</packaging>
	<licenses>
		<license>
			<name>Apache License, Version 2.0</name>
			<url>http://www.apache.org/licenses/LICENSE-2.0.txt</url>
			<distribution>repo</distribution>
		</license>
	</licenses>
=======
  <modelVersion>4.0.0</modelVersion>
  <parent>
    <groupId>org.apache.uima</groupId>
    <artifactId>uimafit-parent</artifactId>
    <version>3.0.0-SNAPSHOT</version>
    <relativePath>../uimafit-parent</relativePath>
  </parent>
  <artifactId>uimafit-maven-plugin</artifactId>
  <name>Apache UIMA uimaFIT - Maven Plugin</name>
  <packaging>maven-plugin</packaging>
  <licenses>
    <license>
      <name>Apache License, Version 2.0</name>
      <url>http://www.apache.org/licenses/LICENSE-2.0.txt</url>
      <distribution>repo</distribution>
    </license>
  </licenses>
>>>>>>> e3a22f8c

  <properties>
    <project.build.sourceEncoding>UTF-8</project.build.sourceEncoding>
  </properties>

<<<<<<< HEAD
	<dependencies>
		<dependency>
			<groupId>commons-io</groupId>
			<artifactId>commons-io</artifactId>
		</dependency>
		<dependency>
			<groupId>commons-lang</groupId>
			<artifactId>commons-lang</artifactId>
		</dependency>
		<dependency>
			<groupId>org.apache.uima</groupId>
			<artifactId>uimaj-core</artifactId>
		</dependency>
		<dependency>
			<groupId>org.apache.uima</groupId>
			<artifactId>uimafit-core</artifactId>
			<version>3.0.1-SNAPSHOT</version>
		</dependency>
		<dependency>
			<groupId>org.javassist</groupId>
			<artifactId>javassist</artifactId>
			<version>3.19.0-GA</version>
		</dependency>
=======
  <dependencies>
    <dependency>
      <groupId>commons-io</groupId>
      <artifactId>commons-io</artifactId>
    </dependency>
    <dependency>
      <groupId>org.apache.commons</groupId>
      <artifactId>commons-lang3</artifactId>
    </dependency>
    <dependency>
      <groupId>org.apache.uima</groupId>
      <artifactId>uimaj-core</artifactId>
    </dependency>
    <dependency>
      <groupId>org.apache.uima</groupId>
      <artifactId>uimafit-core</artifactId>
      <version>3.0.0-SNAPSHOT</version>
    </dependency>
    <dependency>
      <groupId>org.javassist</groupId>
      <artifactId>javassist</artifactId>
      <version>3.19.0-GA</version>
    </dependency>
>>>>>>> e3a22f8c

    <!-- Dependencies on the Maven Plugin API and friends -->
    <dependency>
      <groupId>org.apache.maven</groupId>
      <artifactId>maven-plugin-api</artifactId>
      <version>3.0</version>
    </dependency>
    <dependency>
      <groupId>org.apache.maven</groupId>
      <artifactId>maven-core</artifactId>
      <version>3.0</version>
    </dependency>
    <dependency>
      <groupId>org.apache.maven</groupId>
      <artifactId>maven-artifact</artifactId>
      <version>3.0</version>
    </dependency>
    <dependency>
      <groupId>org.apache.maven</groupId>
      <artifactId>maven-model</artifactId>
      <version>3.0</version>
    </dependency>
    <dependency>
      <groupId>org.apache.maven.plugin-tools</groupId>
      <artifactId>maven-plugin-annotations</artifactId>
      <version>3.2</version>
      <scope>provided</scope>
    </dependency>
    <dependency>
      <groupId>org.codehaus.plexus</groupId>
      <artifactId>plexus-utils</artifactId>
      <version>2.0.4</version>
    </dependency>
    <dependency>
      <groupId>org.sonatype.plexus</groupId>
      <artifactId>plexus-build-api</artifactId>
      <version>0.0.7</version>
    </dependency>

    <!-- Dependencies for accessing JavaDoc -->
    <dependency>
      <groupId>com.thoughtworks.qdox</groupId>
      <artifactId>qdox</artifactId>
      <version>1.12.1</version>
    </dependency>
    <dependency>
      <groupId>com.google.guava</groupId>
      <artifactId>guava</artifactId>
      <version>11.0.1</version>
    </dependency>
  </dependencies>

  <build>
    <plugins>
      <plugin>
        <artifactId>maven-invoker-plugin</artifactId>
        <configuration>
          <debug>true</debug>
          <projectsDirectory>src/it</projectsDirectory>
          <cloneProjectsTo>${project.build.directory}/it</cloneProjectsTo>
          <pomIncludes>
            <pomInclude>*/pom.xml</pomInclude>
          </pomIncludes>
          <postBuildHookScript>verify</postBuildHookScript>
          <localRepositoryPath>${project.build.directory}/local-repo</localRepositoryPath>
          <settingsFile>src/it/settings.xml</settingsFile>
          <goals>
            <goal>clean</goal>
            <goal>test-compile</goal>
          </goals>
        </configuration>
        <executions>
          <execution>
            <id>integration-test</id>
            <goals>
              <goal>install</goal>
              <goal>run</goal>
            </goals>
          </execution>
        </executions>
        <dependencies>
          <dependency>
            <groupId>commons-io</groupId>
            <artifactId>commons-io</artifactId>
            <version>2.2</version>
          </dependency>
          <dependency>
            <groupId>xmlunit</groupId>
            <artifactId>xmlunit</artifactId>
            <version>1.4</version>
          </dependency>
        </dependencies>
      </plugin>
      <plugin>
        <groupId>org.apache.maven.plugins</groupId>
        <artifactId>maven-javadoc-plugin</artifactId>
        <configuration>
          <!-- Exclude generated help mojo -->
          <sourceFileExcludes>
            <sourceFileExclude>**/org/apache/uima/fit/maven/HelpMojo.java</sourceFileExclude>
          </sourceFileExcludes>
        </configuration>
      </plugin>
    </plugins>
  </build>
  <url>${uimaWebsiteUrl}</url>
  <inceptionYear>2012</inceptionYear>
</project><|MERGE_RESOLUTION|>--- conflicted
+++ resolved
@@ -18,25 +18,6 @@
   under the License.
 -->
 <project xmlns="http://maven.apache.org/POM/4.0.0" xmlns:xsi="http://www.w3.org/2001/XMLSchema-instance" xsi:schemaLocation="http://maven.apache.org/POM/4.0.0 http://maven.apache.org/xsd/maven-4.0.0.xsd">
-<<<<<<< HEAD
-	<modelVersion>4.0.0</modelVersion>
-	<parent>
-		<groupId>org.apache.uima</groupId>
-		<artifactId>uimafit-parent</artifactId>
-		<version>3.0.1-SNAPSHOT</version>
-		<relativePath>../uimafit-parent</relativePath>
-	</parent>
-	<artifactId>uimafit-maven-plugin</artifactId>
-	<name>Apache UIMA uimaFIT - Maven Plugin</name>
-	<packaging>maven-plugin</packaging>
-	<licenses>
-		<license>
-			<name>Apache License, Version 2.0</name>
-			<url>http://www.apache.org/licenses/LICENSE-2.0.txt</url>
-			<distribution>repo</distribution>
-		</license>
-	</licenses>
-=======
   <modelVersion>4.0.0</modelVersion>
   <parent>
     <groupId>org.apache.uima</groupId>
@@ -54,37 +35,11 @@
       <distribution>repo</distribution>
     </license>
   </licenses>
->>>>>>> e3a22f8c
 
   <properties>
     <project.build.sourceEncoding>UTF-8</project.build.sourceEncoding>
   </properties>
 
-<<<<<<< HEAD
-	<dependencies>
-		<dependency>
-			<groupId>commons-io</groupId>
-			<artifactId>commons-io</artifactId>
-		</dependency>
-		<dependency>
-			<groupId>commons-lang</groupId>
-			<artifactId>commons-lang</artifactId>
-		</dependency>
-		<dependency>
-			<groupId>org.apache.uima</groupId>
-			<artifactId>uimaj-core</artifactId>
-		</dependency>
-		<dependency>
-			<groupId>org.apache.uima</groupId>
-			<artifactId>uimafit-core</artifactId>
-			<version>3.0.1-SNAPSHOT</version>
-		</dependency>
-		<dependency>
-			<groupId>org.javassist</groupId>
-			<artifactId>javassist</artifactId>
-			<version>3.19.0-GA</version>
-		</dependency>
-=======
   <dependencies>
     <dependency>
       <groupId>commons-io</groupId>
@@ -108,7 +63,6 @@
       <artifactId>javassist</artifactId>
       <version>3.19.0-GA</version>
     </dependency>
->>>>>>> e3a22f8c
 
     <!-- Dependencies on the Maven Plugin API and friends -->
     <dependency>
