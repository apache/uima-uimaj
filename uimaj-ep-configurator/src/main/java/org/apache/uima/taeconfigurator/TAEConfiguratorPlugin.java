--- conflicted
+++ resolved
@@ -57,10 +57,7 @@
 
 public class TAEConfiguratorPlugin extends AbstractUIPlugin {
 
-<<<<<<< HEAD
-=======
   /** The plugin. */
->>>>>>> 08f3c890
   // The shared instance.
   private static TAEConfiguratorPlugin plugin;
 
@@ -68,10 +65,6 @@
   // Resource bundle.
   private ResourceBundle resourceBundle;
   
-<<<<<<< HEAD
-
-=======
->>>>>>> 08f3c890
 
 
   /** The form colors. */
@@ -125,18 +118,11 @@
   /** The Constant IMAGE_NOMREF. */
   public final static String IMAGE_NOMREF = "one_arrow.gif";
 
-<<<<<<< HEAD
-  public static String pluginId ;
-
-  /**
-   * The constructor, version 3
-=======
   /** The plugin id. */
   public static String pluginId ;
 
   /**
    * The constructor, version 3.
->>>>>>> 08f3c890
    */
   public TAEConfiguratorPlugin() {
     super();
@@ -200,11 +186,7 @@
   /**
    * This method is called when the plug-in is stopped.
    *
-<<<<<<< HEAD
-   * @param context
-=======
    * @param context the context
->>>>>>> 08f3c890
    * @throws Exception -
    */
   @Override
@@ -253,15 +235,12 @@
     return imageRegistry.get(imageFile);
   }
 
-<<<<<<< HEAD
-=======
   /**
    * Gets the image descriptor.
    *
    * @param imageFile the image file
    * @return the image descriptor
    */
->>>>>>> 08f3c890
   public ImageDescriptor getImageDescriptor(String imageFile) {
     URL url = getBundle().getEntry("icons/" + imageFile);    
     return ImageDescriptor.createFromURL(url);
