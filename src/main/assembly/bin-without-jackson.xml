--- conflicted
+++ resolved
@@ -1,395 +1,386 @@
-<!--
-Licensed to the Apache Software Foundation (ASF) under one
-or more contributor license agreements.  See the NOTICE file
-distributed with this work for additional information
-regarding copyright ownership.  The ASF licenses this file
-to you under the Apache License, Version 2.0 (the
-"License"); you may not use this file except in compliance
-with the License.  You may obtain a copy of the License at
-
-http://www.apache.org/licenses/LICENSE-2.0
-
-Unless required by applicable law or agreed to in writing,
-software distributed under the License is distributed on an
-"AS IS" BASIS, WITHOUT WARRANTIES OR CONDITIONS OF ANY
-KIND, either express or implied.  See the License for the
-specific language governing permissions and limitations
-under the License.    
--->
-
-<assembly>
-  <id>bin</id>
-  <formats>
-    <format>tar.gz</format>
-    <!--format>tar.bz2</format-->  <!-- to speed up builds -->
-    <format>zip</format>
-  </formats>
-  
-  <includeBaseDirectory>true</includeBaseDirectory>
-  
-  <baseDirectory>/apache-uima</baseDirectory>
-  
-  
-  <dependencySets>
-    <!-- Because our artifactIds are uimaj-xxx but our jars are uima-xxx,
-    I need a separate dependency set for each module so that I can
-    specify the jar file name.  If we didn't have this inconsistency
-    we could have a single dependencySet that included all modules
-    and had an outputFileNameMapping of ${project.artifactId}.jar -->
-    <dependencySet>
-      <includes>
-        <include>org.apache.uima:uimaj-bootstrap</include>
-      </includes>
-      <unpack>false</unpack>
-      <outputFileNameMapping>uimaj-bootstrap.jar</outputFileNameMapping>
-      <outputDirectory>lib</outputDirectory>
-      <useProjectArtifact>false</useProjectArtifact>
-      <fileMode>644</fileMode>
-      <directoryMode>755</directoryMode> 
-    </dependencySet>
-    <dependencySet>
-      <includes>
-        <include>org.apache.uima:uimaj-core</include>
-      </includes>
-      <unpack>false</unpack>
-      <outputFileNameMapping>uima-core.jar</outputFileNameMapping>
-      <outputDirectory>lib</outputDirectory>
-      <useProjectArtifact>false</useProjectArtifact>
-      <fileMode>644</fileMode>
-      <directoryMode>755</directoryMode>        
-    </dependencySet>
-    <dependencySet>
-      <includes>
-        <include>org.apache.uima:uimaj-cpe</include>
-      </includes>
-      <unpack>false</unpack>
-      <outputFileNameMapping>uima-cpe.jar</outputFileNameMapping>
-      <outputDirectory>lib</outputDirectory>
-      <useProjectArtifact>false</useProjectArtifact>
-      <fileMode>644</fileMode> 
-      <directoryMode>755</directoryMode>        
-    </dependencySet>
-    <dependencySet>
-      <includes>
-        <include>org.apache.uima:uimaj-document-annotation</include>
-      </includes>
-      <unpack>false</unpack>
-      <outputFileNameMapping>uima-document-annotation.jar</outputFileNameMapping>
-      <outputDirectory>lib</outputDirectory>
-      <useProjectArtifact>false</useProjectArtifact>
-      <fileMode>644</fileMode> 
-      <directoryMode>755</directoryMode>        
-    </dependencySet>
-    <dependencySet>
-      <includes>
-        <include>org.apache.uima:uimaj-examples</include>
-      </includes>
-      <unpack>false</unpack>
-      <outputFileNameMapping>uima-examples.jar</outputFileNameMapping>
-      <outputDirectory>lib</outputDirectory>
-      <useProjectArtifact>false</useProjectArtifact>
-      <fileMode>644</fileMode> 
-      <directoryMode>755</directoryMode>        
-    </dependencySet>
-    <dependencySet>
-      <includes>
-        <include>org.apache.uima:uimaj-tools</include>
-      </includes>
-      <unpack>false</unpack>
-      <scope>runtime</scope>
-      <outputFileNameMapping>uima-tools.jar</outputFileNameMapping>
-      <outputDirectory>lib</outputDirectory>
-      <useProjectArtifact>false</useProjectArtifact>
-      <fileMode>644</fileMode> 
-      <directoryMode>755</directoryMode>        
-    </dependencySet>
-    <dependencySet>
-      <includes>
-        <include>org.apache.uima:uimaj-adapter-soap</include>
-      </includes>
-      <unpack>false</unpack>
-      <scope>runtime</scope>
-      <outputFileNameMapping>uima-adapter-soap.jar</outputFileNameMapping>
-      <outputDirectory>lib</outputDirectory>
-      <useProjectArtifact>false</useProjectArtifact>
-      <fileMode>644</fileMode> 
-      <directoryMode>755</directoryMode>        
-    </dependencySet>
-    <dependencySet>
-      <includes>
-        <include>org.apache.uima:uimaj-adapter-vinci</include>
-      </includes>
-      <unpack>false</unpack>
-      <scope>runtime</scope>
-      <outputFileNameMapping> uima-adapter-vinci.jar</outputFileNameMapping>
-      <outputDirectory>lib</outputDirectory>
-      <useProjectArtifact>false</useProjectArtifact>
-      <fileMode>644</fileMode> 
-      <directoryMode>755</directoryMode>        
-    </dependencySet>
-    <dependencySet>
-      <includes>
-        <include>org.apache.uima:jVinci</include>
-      </includes>
-      <unpack>false</unpack>
-      <scope>runtime</scope>
-      <outputFileNameMapping>jVinci.jar</outputFileNameMapping>
-      <outputDirectory>lib</outputDirectory>
-      <useProjectArtifact>false</useProjectArtifact>
-      <fileMode>644</fileMode> 
-      <directoryMode>755</directoryMode>        
-    </dependencySet>
-    
-    <dependencySet>
-      <includes>
-        <include>org.apache.uima:uimaj-v3migration-jcas</include>
-      </includes>
-      <unpack>false</unpack>
-      <scope>runtime</scope>
-      <outputFileNameMapping>uimaj-v3migration-jcas.jar</outputFileNameMapping>
-      <outputDirectory>lib</outputDirectory>
-      <useProjectArtifact>false</useProjectArtifact>
-      <fileMode>644</fileMode> 
-      <directoryMode>755</directoryMode>        
-    </dependencySet>
-        
-    <!-- Copy each eclipse plugin into the /eclipsePlugins dir of the distribution -->
-    <dependencySet>
-      <includes>
-        <include>org.apache.uima:uimaj-ep-cas-editor</include>
-        <include>org.apache.uima:uimaj-ep-cas-editor-ide</include>
-        <include>org.apache.uima:uimaj-ep-configurator</include>
-        <include>org.apache.uima:uimaj-ep-debug</include>
-        <include>org.apache.uima:uimaj-ep-jcasgen</include>
-        <include>org.apache.uima:uimaj-ep-pear-packager</include>
-        <include>org.apache.uima:uimaj-ep-runtime</include>
-        <include>org.apache.uima:uimaj-ep-launcher</include>
-      </includes>
-      <unpack>false</unpack>
-      <scope>runtime</scope>
-      <outputDirectory>eclipsePlugins</outputDirectory>
-      <outputFileNameMapping>${artifact.build.finalName}.jar</outputFileNameMapping>
-      <useProjectArtifact>false</useProjectArtifact>
-      <fileMode>644</fileMode> 
-      <directoryMode>755</directoryMode>        
-    </dependencySet>
-    
-    <!--  loggers and other lib 3rd party jars not renamed -->
-    <dependencySet>
-      <includes>
-        <include>org.bitbucket.mstrobel:procyon-compilertools</include>      
-        <include>org.bitbucket.mstrobel:procyon-core</include>
-        <include>com.github.javaparser:javaparser-core</include>
-        <include>org.slf4j:slf4j-api</include>
-                <!--  log4j not default included 
-        <include>org.apache.logging.log4j:log4j-slf4j-impl</include>
-        <include>org.apache.logging.log4j:log4j-core</include>
-        <include>org.apache.logging.log4j:log4j-api</include>
-         -->
-        <!-- hook to built-in Java backend for slf4j included -->
-        <include>org.slf4j:slf4j-jdk14</include> 
-      </includes>
-      <unpack>false</unpack>
-      <scope>runtime</scope>
-      <outputDirectory>lib</outputDirectory>
-      <useProjectArtifact>false</useProjectArtifact>
-      <fileMode>644</fileMode> 
-      <directoryMode>755</directoryMode>        
-    </dependencySet>
-  </dependencySets>
-  
-  <!-- Add other files - scripts, documentation, examples -->
-  <fileSets>
-    <fileSet>
-      <directory>src/main/scripts</directory>
-      <outputDirectory>bin</outputDirectory>
-      <includes><include>*.sh</include></includes>
-      <fileMode>755</fileMode>
-      <directoryMode>755</directoryMode>        
-    </fileSet>
-    <fileSet>
-      <directory>src/main/scripts</directory>
-      <outputDirectory>bin</outputDirectory>
-      <excludes><exclude>*.sh</exclude></excludes>
-      <fileMode>644</fileMode>
-      <directoryMode>755</directoryMode>        
-    </fileSet>
-    <fileSet>
-      <directory>src/main/properties</directory>
-      <outputDirectory>config</outputDirectory>
-      <fileMode>644</fileMode>
-      <directoryMode>755</directoryMode>        
-    </fileSet>
-    
-    <!-- copy standard top level files -->        
-    <fileSet>
-      <directory>.</directory>
-      <outputDirectory></outputDirectory>
-      <fileMode>644</fileMode>
-      <directoryMode>755</directoryMode> 
-      <includes>
-        <include>README*</include>
-        <include>readme*</include>
-        <include>RELEASE_NOTES*</include>
-        <include>Release-Notes*</include>
-        <include>issuesFixed/**</include>      
-      </includes>       
-    </fileSet>
-    
-    <fileSet>
-      <directory>target/site/apidocs</directory>
-      <outputDirectory>docs/d/api</outputDirectory>
-      <excludes>
-        <exclude>options</exclude>
-        <exclude>packages</exclude>
-        <exclude>files</exclude>
-        <exclude>argfile</exclude>        
-      </excludes>
-      <fileMode>444</fileMode>
-      <directoryMode>755</directoryMode>        
-    </fileSet>
-
-    <!-- docbooks -->
-    <fileSet>
-      <directory>uima-docbook-overview-and-setup/target/site/</directory>
-      <outputDirectory>docs</outputDirectory>
-      <fileMode>644</fileMode>
-      <directoryMode>755</directoryMode>        
-    </fileSet>
-    <fileSet>
-      <directory>uima-docbook-references/target/site</directory>
-      <outputDirectory>docs</outputDirectory>
-      <fileMode>644</fileMode>
-      <directoryMode>755</directoryMode>        
-    </fileSet>    
-    <fileSet>
-      <directory>uima-docbook-tools/target/site</directory>
-      <outputDirectory>docs</outputDirectory>
-      <fileMode>644</fileMode>
-      <directoryMode>755</directoryMode>        
-    </fileSet>    
-    <fileSet>
-      <directory>uima-docbook-tutorials-and-users-guides/target/site</directory>
-      <outputDirectory>docs</outputDirectory>
-      <fileMode>644</fileMode>
-      <directoryMode>755</directoryMode>        
-    </fileSet>
-    <fileSet>
-      <directory>uima-docbook-v3-users-guide/target/site</directory>
-      <outputDirectory>docs</outputDirectory>
-      <fileMode>644</fileMode>
-      <directoryMode>755</directoryMode>        
-    </fileSet>
-    
-    <!-- examples -->
-    <fileSet>
-      <directory>uimaj-examples/src/main</directory>
-      <outputDirectory>examples</outputDirectory>
-      <fileMode>644</fileMode>
-      <directoryMode>755</directoryMode>
-      <includes>
-        <include>deploy/**</include>
-        <include>descriptors/**</include>
-        <include>resources/**</include>
-        <include>run_configuration/**</include>
-      </includes>
-    </fileSet>
-    
-    <fileSet>
-      <directory>uimaj-examples/src/main/java</directory>
-      <outputDirectory>examples/src</outputDirectory>
-      <excludes>
-        <exclude>org/apache/uima/examples/xmi/XmiEcoreCasConsumer.java</exclude>
-        <exclude>org/apache/uima/examples/xmi/Ecore2UimaTypeSystem.java</exclude>
-        <exclude>org/apache/uima/examples/xmi/UimaTypeSystem2Ecore.java</exclude>
-      </excludes>
-      <fileMode>644</fileMode>
-      <directoryMode>755</directoryMode>        
-    </fileSet>
-    <fileSet>
-      <directory>uimaj-examples/src/main/data</directory>
-      <outputDirectory>examples/data</outputDirectory>
-      <fileMode>644</fileMode>
-      <!-- next mode 777 because some examples write into dir
-           and we want to eliminate failures due to write permissions -->
-      <directoryMode>777</directoryMode>        
-    </fileSet>
-    
-    <!-- Copy the API Change reports -->
-    <fileSet>
-      <directory>uimaj-core/api-change-report</directory>
-      <outputDirectory>uimaj-core/api-change-report</outputDirectory>
-      <fileMode>644</fileMode>
-<<<<<<< HEAD
-      <directoryMode>755</directoryMode>
-=======
-      <directoryMode>755</directoryMode>        
->>>>>>> 488947ef
-    </fileSet>
-    <fileSet>
-      <directory>uimaj-cpe/api-change-report</directory>
-      <outputDirectory>uimaj-cpe/api-change-report</outputDirectory>
-<<<<<<< HEAD
-      <directoryMode>755</directoryMode>
-      <fileMode>644</fileMode>
-=======
-      <fileMode>644</fileMode>
-      <directoryMode>755</directoryMode>        
->>>>>>> 488947ef
-    </fileSet>
-
-  </fileSets>
- 
-  <files>
-    <!-- copy bin distr license and notice -->
-    <file>
-      <source>src/main/bin_distr_license_notices/LICENSE</source>
-      <outputDirectory></outputDirectory>
-      <fileMode>644</fileMode>
-    </file>
-    <file> 
-      <source>src/main/bin_distr_license_notices/NOTICE-without-jackson</source>
-      <outputDirectory></outputDirectory>
-      <destName>NOTICE</destName>
-      <fileMode>644</fileMode>    
-    </file>
-        
-    <file>
-      <source>uimaj-examples/src/main/eclipseProject/project</source>
-      <outputDirectory>examples</outputDirectory>
-      <destName>.project</destName>
-      <fileMode>644</fileMode> 
-    </file>
-    <file>
-      <source>uimaj-examples/src/main/eclipseProject/classpath</source>
-      <outputDirectory>examples</outputDirectory>
-      <destName>.classpath</destName>
-      <fileMode>644</fileMode> 
-    </file>
-    <file>
-      <source>uimaj-examples/src/main/eclipseProject/ecore_src_readme.txt</source>
-      <outputDirectory>examples/ecore_src</outputDirectory>
-      <destName>readme.txt</destName>
-      <fileMode>644</fileMode> 
-    </file>
-    <file>
-      <source>uimaj-examples/src/main/java/org/apache/uima/examples/xmi/XmiEcoreCasConsumer.java</source>
-      <outputDirectory>examples/ecore_src/org/apache/uima/examples/xmi</outputDirectory>
-      <fileMode>644</fileMode> 
-    </file>
-    <file>
-      <source>uimaj-examples/src/main/java/org/apache/uima/examples/xmi/Ecore2UimaTypeSystem.java</source>
-      <outputDirectory>examples/ecore_src/org/apache/uima/examples/xmi</outputDirectory>
-      <fileMode>644</fileMode> 
-    </file>
-    <file>
-      <source>uimaj-examples/src/main/java/org/apache/uima/examples/xmi/UimaTypeSystem2Ecore.java</source>
-      <outputDirectory>examples/ecore_src/org/apache/uima/examples/xmi</outputDirectory>
-      <fileMode>644</fileMode> 
-    </file>
-    <file>
-      <source>api-change-report.html</source>
-      <outputDirectory>.</outputDirectory>
-    </file>
-  </files>
+<!--
+Licensed to the Apache Software Foundation (ASF) under one
+or more contributor license agreements.  See the NOTICE file
+distributed with this work for additional information
+regarding copyright ownership.  The ASF licenses this file
+to you under the Apache License, Version 2.0 (the
+"License"); you may not use this file except in compliance
+with the License.  You may obtain a copy of the License at
+
+http://www.apache.org/licenses/LICENSE-2.0
+
+Unless required by applicable law or agreed to in writing,
+software distributed under the License is distributed on an
+"AS IS" BASIS, WITHOUT WARRANTIES OR CONDITIONS OF ANY
+KIND, either express or implied.  See the License for the
+specific language governing permissions and limitations
+under the License.    
+-->
+
+<assembly>
+  <id>bin</id>
+  <formats>
+    <format>tar.gz</format>
+    <!--format>tar.bz2</format-->  <!-- to speed up builds -->
+    <format>zip</format>
+  </formats>
+  
+  <includeBaseDirectory>true</includeBaseDirectory>
+  
+  <baseDirectory>/apache-uima</baseDirectory>
+  
+  
+  <dependencySets>
+    <!-- Because our artifactIds are uimaj-xxx but our jars are uima-xxx,
+    I need a separate dependency set for each module so that I can
+    specify the jar file name.  If we didn't have this inconsistency
+    we could have a single dependencySet that included all modules
+    and had an outputFileNameMapping of ${project.artifactId}.jar -->
+    <dependencySet>
+      <includes>
+        <include>org.apache.uima:uimaj-bootstrap</include>
+      </includes>
+      <unpack>false</unpack>
+      <outputFileNameMapping>uimaj-bootstrap.jar</outputFileNameMapping>
+      <outputDirectory>lib</outputDirectory>
+      <useProjectArtifact>false</useProjectArtifact>
+      <fileMode>644</fileMode>
+      <directoryMode>755</directoryMode> 
+    </dependencySet>
+    <dependencySet>
+      <includes>
+        <include>org.apache.uima:uimaj-core</include>
+      </includes>
+      <unpack>false</unpack>
+      <outputFileNameMapping>uima-core.jar</outputFileNameMapping>
+      <outputDirectory>lib</outputDirectory>
+      <useProjectArtifact>false</useProjectArtifact>
+      <fileMode>644</fileMode>
+      <directoryMode>755</directoryMode>        
+    </dependencySet>
+    <dependencySet>
+      <includes>
+        <include>org.apache.uima:uimaj-cpe</include>
+      </includes>
+      <unpack>false</unpack>
+      <outputFileNameMapping>uima-cpe.jar</outputFileNameMapping>
+      <outputDirectory>lib</outputDirectory>
+      <useProjectArtifact>false</useProjectArtifact>
+      <fileMode>644</fileMode> 
+      <directoryMode>755</directoryMode>        
+    </dependencySet>
+    <dependencySet>
+      <includes>
+        <include>org.apache.uima:uimaj-document-annotation</include>
+      </includes>
+      <unpack>false</unpack>
+      <outputFileNameMapping>uima-document-annotation.jar</outputFileNameMapping>
+      <outputDirectory>lib</outputDirectory>
+      <useProjectArtifact>false</useProjectArtifact>
+      <fileMode>644</fileMode> 
+      <directoryMode>755</directoryMode>        
+    </dependencySet>
+    <dependencySet>
+      <includes>
+        <include>org.apache.uima:uimaj-examples</include>
+      </includes>
+      <unpack>false</unpack>
+      <outputFileNameMapping>uima-examples.jar</outputFileNameMapping>
+      <outputDirectory>lib</outputDirectory>
+      <useProjectArtifact>false</useProjectArtifact>
+      <fileMode>644</fileMode> 
+      <directoryMode>755</directoryMode>        
+    </dependencySet>
+    <dependencySet>
+      <includes>
+        <include>org.apache.uima:uimaj-tools</include>
+      </includes>
+      <unpack>false</unpack>
+      <scope>runtime</scope>
+      <outputFileNameMapping>uima-tools.jar</outputFileNameMapping>
+      <outputDirectory>lib</outputDirectory>
+      <useProjectArtifact>false</useProjectArtifact>
+      <fileMode>644</fileMode> 
+      <directoryMode>755</directoryMode>        
+    </dependencySet>
+    <dependencySet>
+      <includes>
+        <include>org.apache.uima:uimaj-adapter-soap</include>
+      </includes>
+      <unpack>false</unpack>
+      <scope>runtime</scope>
+      <outputFileNameMapping>uima-adapter-soap.jar</outputFileNameMapping>
+      <outputDirectory>lib</outputDirectory>
+      <useProjectArtifact>false</useProjectArtifact>
+      <fileMode>644</fileMode> 
+      <directoryMode>755</directoryMode>        
+    </dependencySet>
+    <dependencySet>
+      <includes>
+        <include>org.apache.uima:uimaj-adapter-vinci</include>
+      </includes>
+      <unpack>false</unpack>
+      <scope>runtime</scope>
+      <outputFileNameMapping> uima-adapter-vinci.jar</outputFileNameMapping>
+      <outputDirectory>lib</outputDirectory>
+      <useProjectArtifact>false</useProjectArtifact>
+      <fileMode>644</fileMode> 
+      <directoryMode>755</directoryMode>        
+    </dependencySet>
+    <dependencySet>
+      <includes>
+        <include>org.apache.uima:jVinci</include>
+      </includes>
+      <unpack>false</unpack>
+      <scope>runtime</scope>
+      <outputFileNameMapping>jVinci.jar</outputFileNameMapping>
+      <outputDirectory>lib</outputDirectory>
+      <useProjectArtifact>false</useProjectArtifact>
+      <fileMode>644</fileMode> 
+      <directoryMode>755</directoryMode>        
+    </dependencySet>
+    
+    <dependencySet>
+      <includes>
+        <include>org.apache.uima:uimaj-v3migration-jcas</include>
+      </includes>
+      <unpack>false</unpack>
+      <scope>runtime</scope>
+      <outputFileNameMapping>uimaj-v3migration-jcas.jar</outputFileNameMapping>
+      <outputDirectory>lib</outputDirectory>
+      <useProjectArtifact>false</useProjectArtifact>
+      <fileMode>644</fileMode> 
+      <directoryMode>755</directoryMode>        
+    </dependencySet>
+        
+    <!-- Copy each eclipse plugin into the /eclipsePlugins dir of the distribution -->
+    <dependencySet>
+      <includes>
+        <include>org.apache.uima:uimaj-ep-cas-editor</include>
+        <include>org.apache.uima:uimaj-ep-cas-editor-ide</include>
+        <include>org.apache.uima:uimaj-ep-configurator</include>
+        <include>org.apache.uima:uimaj-ep-debug</include>
+        <include>org.apache.uima:uimaj-ep-jcasgen</include>
+        <include>org.apache.uima:uimaj-ep-pear-packager</include>
+        <include>org.apache.uima:uimaj-ep-runtime</include>
+        <include>org.apache.uima:uimaj-ep-launcher</include>
+      </includes>
+      <unpack>false</unpack>
+      <scope>runtime</scope>
+      <outputDirectory>eclipsePlugins</outputDirectory>
+      <outputFileNameMapping>${artifact.build.finalName}.jar</outputFileNameMapping>
+      <useProjectArtifact>false</useProjectArtifact>
+      <fileMode>644</fileMode> 
+      <directoryMode>755</directoryMode>        
+    </dependencySet>
+    
+    <!--  loggers and other lib 3rd party jars not renamed -->
+    <dependencySet>
+      <includes>
+        <include>org.bitbucket.mstrobel:procyon-compilertools</include>      
+        <include>org.bitbucket.mstrobel:procyon-core</include>
+        <include>com.github.javaparser:javaparser-core</include>
+        <include>org.slf4j:slf4j-api</include>
+                <!--  log4j not default included 
+        <include>org.apache.logging.log4j:log4j-slf4j-impl</include>
+        <include>org.apache.logging.log4j:log4j-core</include>
+        <include>org.apache.logging.log4j:log4j-api</include>
+         -->
+        <!-- hook to built-in Java backend for slf4j included -->
+        <include>org.slf4j:slf4j-jdk14</include> 
+      </includes>
+      <unpack>false</unpack>
+      <scope>runtime</scope>
+      <outputDirectory>lib</outputDirectory>
+      <useProjectArtifact>false</useProjectArtifact>
+      <fileMode>644</fileMode> 
+      <directoryMode>755</directoryMode>        
+    </dependencySet>
+  </dependencySets>
+  
+  <!-- Add other files - scripts, documentation, examples -->
+  <fileSets>
+    <fileSet>
+      <directory>src/main/scripts</directory>
+      <outputDirectory>bin</outputDirectory>
+      <includes><include>*.sh</include></includes>
+      <fileMode>755</fileMode>
+      <directoryMode>755</directoryMode>        
+    </fileSet>
+    <fileSet>
+      <directory>src/main/scripts</directory>
+      <outputDirectory>bin</outputDirectory>
+      <excludes><exclude>*.sh</exclude></excludes>
+      <fileMode>644</fileMode>
+      <directoryMode>755</directoryMode>        
+    </fileSet>
+    <fileSet>
+      <directory>src/main/properties</directory>
+      <outputDirectory>config</outputDirectory>
+      <fileMode>644</fileMode>
+      <directoryMode>755</directoryMode>        
+    </fileSet>
+    
+    <!-- copy standard top level files -->        
+    <fileSet>
+      <directory>.</directory>
+      <outputDirectory></outputDirectory>
+      <fileMode>644</fileMode>
+      <directoryMode>755</directoryMode> 
+      <includes>
+        <include>README*</include>
+        <include>readme*</include>
+        <include>RELEASE_NOTES*</include>
+        <include>Release-Notes*</include>
+        <include>issuesFixed/**</include>      
+      </includes>       
+    </fileSet>
+    
+    <fileSet>
+      <directory>target/site/apidocs</directory>
+      <outputDirectory>docs/d/api</outputDirectory>
+      <excludes>
+        <exclude>options</exclude>
+        <exclude>packages</exclude>
+        <exclude>files</exclude>
+        <exclude>argfile</exclude>        
+      </excludes>
+      <fileMode>444</fileMode>
+      <directoryMode>755</directoryMode>        
+    </fileSet>
+
+    <!-- docbooks -->
+    <fileSet>
+      <directory>uima-docbook-overview-and-setup/target/site/</directory>
+      <outputDirectory>docs</outputDirectory>
+      <fileMode>644</fileMode>
+      <directoryMode>755</directoryMode>        
+    </fileSet>
+    <fileSet>
+      <directory>uima-docbook-references/target/site</directory>
+      <outputDirectory>docs</outputDirectory>
+      <fileMode>644</fileMode>
+      <directoryMode>755</directoryMode>        
+    </fileSet>    
+    <fileSet>
+      <directory>uima-docbook-tools/target/site</directory>
+      <outputDirectory>docs</outputDirectory>
+      <fileMode>644</fileMode>
+      <directoryMode>755</directoryMode>        
+    </fileSet>    
+    <fileSet>
+      <directory>uima-docbook-tutorials-and-users-guides/target/site</directory>
+      <outputDirectory>docs</outputDirectory>
+      <fileMode>644</fileMode>
+      <directoryMode>755</directoryMode>        
+    </fileSet>
+    <fileSet>
+      <directory>uima-docbook-v3-users-guide/target/site</directory>
+      <outputDirectory>docs</outputDirectory>
+      <fileMode>644</fileMode>
+      <directoryMode>755</directoryMode>        
+    </fileSet>
+    
+    <!-- examples -->
+    <fileSet>
+      <directory>uimaj-examples/src/main</directory>
+      <outputDirectory>examples</outputDirectory>
+      <fileMode>644</fileMode>
+      <directoryMode>755</directoryMode>
+      <includes>
+        <include>deploy/**</include>
+        <include>descriptors/**</include>
+        <include>resources/**</include>
+        <include>run_configuration/**</include>
+      </includes>
+    </fileSet>
+    
+    <fileSet>
+      <directory>uimaj-examples/src/main/java</directory>
+      <outputDirectory>examples/src</outputDirectory>
+      <excludes>
+        <exclude>org/apache/uima/examples/xmi/XmiEcoreCasConsumer.java</exclude>
+        <exclude>org/apache/uima/examples/xmi/Ecore2UimaTypeSystem.java</exclude>
+        <exclude>org/apache/uima/examples/xmi/UimaTypeSystem2Ecore.java</exclude>
+      </excludes>
+      <fileMode>644</fileMode>
+      <directoryMode>755</directoryMode>        
+    </fileSet>
+    <fileSet>
+      <directory>uimaj-examples/src/main/data</directory>
+      <outputDirectory>examples/data</outputDirectory>
+      <fileMode>644</fileMode>
+      <!-- next mode 777 because some examples write into dir
+           and we want to eliminate failures due to write permissions -->
+      <directoryMode>777</directoryMode>        
+    </fileSet>
+    
+    <!-- Copy the API Change reports -->
+    <fileSet>
+      <directory>uimaj-core/api-change-report</directory>
+      <outputDirectory>uimaj-core/api-change-report</outputDirectory>
+      <fileMode>644</fileMode>
+      <directoryMode>755</directoryMode>        
+    </fileSet>
+    <fileSet>
+      <directory>uimaj-cpe/api-change-report</directory>
+      <outputDirectory>uimaj-cpe/api-change-report</outputDirectory>
+      <fileMode>644</fileMode>
+      <directoryMode>755</directoryMode>        
+    </fileSet>
+
+  </fileSets>
+ 
+  <files>
+    <!-- copy bin distr license and notice -->
+    <file>
+      <source>src/main/bin_distr_license_notices/LICENSE</source>
+      <outputDirectory></outputDirectory>
+      <fileMode>644</fileMode>
+    </file>
+    <file> 
+      <source>src/main/bin_distr_license_notices/NOTICE-without-jackson</source>
+      <outputDirectory></outputDirectory>
+      <destName>NOTICE</destName>
+      <fileMode>644</fileMode>    
+    </file>
+        
+    <file>
+      <source>uimaj-examples/src/main/eclipseProject/project</source>
+      <outputDirectory>examples</outputDirectory>
+      <destName>.project</destName>
+      <fileMode>644</fileMode> 
+    </file>
+    <file>
+      <source>uimaj-examples/src/main/eclipseProject/classpath</source>
+      <outputDirectory>examples</outputDirectory>
+      <destName>.classpath</destName>
+      <fileMode>644</fileMode> 
+    </file>
+    <file>
+      <source>uimaj-examples/src/main/eclipseProject/ecore_src_readme.txt</source>
+      <outputDirectory>examples/ecore_src</outputDirectory>
+      <destName>readme.txt</destName>
+      <fileMode>644</fileMode> 
+    </file>
+    <file>
+      <source>uimaj-examples/src/main/java/org/apache/uima/examples/xmi/XmiEcoreCasConsumer.java</source>
+      <outputDirectory>examples/ecore_src/org/apache/uima/examples/xmi</outputDirectory>
+      <fileMode>644</fileMode> 
+    </file>
+    <file>
+      <source>uimaj-examples/src/main/java/org/apache/uima/examples/xmi/Ecore2UimaTypeSystem.java</source>
+      <outputDirectory>examples/ecore_src/org/apache/uima/examples/xmi</outputDirectory>
+      <fileMode>644</fileMode> 
+    </file>
+    <file>
+      <source>uimaj-examples/src/main/java/org/apache/uima/examples/xmi/UimaTypeSystem2Ecore.java</source>
+      <outputDirectory>examples/ecore_src/org/apache/uima/examples/xmi</outputDirectory>
+      <fileMode>644</fileMode> 
+    </file>
+    <file>
+      <source>api-change-report.html</source>
+      <outputDirectory>.</outputDirectory>
+    </file>
+  </files>
 </assembly>