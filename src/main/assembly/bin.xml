<!--
Licensed to the Apache Software Foundation (ASF) under one
or more contributor license agreements.  See the NOTICE file
distributed with this work for additional information
regarding copyright ownership.  The ASF licenses this file
to you under the Apache License, Version 2.0 (the
"License"); you may not use this file except in compliance
with the License.  You may obtain a copy of the License at

http://www.apache.org/licenses/LICENSE-2.0

Unless required by applicable law or agreed to in writing,
software distributed under the License is distributed on an
"AS IS" BASIS, WITHOUT WARRANTIES OR CONDITIONS OF ANY
KIND, either express or implied.  See the License for the
specific language governing permissions and limitations
under the License.
-->

<assembly>
  <id>bin</id>
  <formats>
    <format>tar.gz</format>
    <!--format>tar.bz2</format-->  <!-- to speed up builds -->
    <format>zip</format>
  </formats>

  <includeBaseDirectory>true</includeBaseDirectory>

  <baseDirectory>/apache-uima</baseDirectory>

  <dependencySets>
    <!-- Because our artifactIds are uimaj-xxx but our jars are uima-xxx,
    I need a separate dependency set for each module so that I can
    specify the jar file name.  If we didn't have this inconsistency
    we could have a single dependencySet that included all modules
    and had an outputFileNameMapping of ${project.artifactId}.jar -->
    <dependencySet>
      <includes>
        <include>org.apache.uima:uimaj-bootstrap</include>
      </includes>
      <unpack>false</unpack>
      <outputFileNameMapping>uimaj-bootstrap.jar</outputFileNameMapping>
      <outputDirectory>lib</outputDirectory>
      <useProjectArtifact>false</useProjectArtifact>
      <fileMode>644</fileMode>
      <directoryMode>755</directoryMode>
    </dependencySet>
    <dependencySet>
      <includes>
        <include>org.apache.uima:uimaj-core</include>
      </includes>
      <unpack>false</unpack>
      <outputFileNameMapping>uima-core.jar</outputFileNameMapping>
      <outputDirectory>lib</outputDirectory>
      <useProjectArtifact>false</useProjectArtifact>
      <fileMode>644</fileMode>
      <directoryMode>755</directoryMode>
    </dependencySet>
    <dependencySet>
      <includes>
        <include>org.apache.uima:uimaj-cpe</include>
      </includes>
      <unpack>false</unpack>
      <outputFileNameMapping>uima-cpe.jar</outputFileNameMapping>
      <outputDirectory>lib</outputDirectory>
      <useProjectArtifact>false</useProjectArtifact>
      <fileMode>644</fileMode>
      <directoryMode>755</directoryMode>
    </dependencySet>
    <dependencySet>
      <includes>
        <include>org.apache.uima:uimaj-document-annotation</include>
      </includes>
      <unpack>false</unpack>
      <outputFileNameMapping>uima-document-annotation.jar</outputFileNameMapping>
      <outputDirectory>lib</outputDirectory>
      <useProjectArtifact>false</useProjectArtifact>
      <fileMode>644</fileMode>
      <directoryMode>755</directoryMode>
    </dependencySet>
    <dependencySet>
      <includes>
        <include>org.apache.uima:uimaj-examples</include>
      </includes>
      <unpack>false</unpack>
      <outputFileNameMapping>uima-examples.jar</outputFileNameMapping>
      <outputDirectory>lib</outputDirectory>
      <useProjectArtifact>false</useProjectArtifact>
      <fileMode>644</fileMode>
      <directoryMode>755</directoryMode>
    </dependencySet>
    <dependencySet>
      <includes>
        <include>org.apache.uima:uimaj-tools</include>
      </includes>
      <unpack>false</unpack>
      <scope>runtime</scope>
      <outputFileNameMapping>uima-tools.jar</outputFileNameMapping>
      <outputDirectory>lib</outputDirectory>
      <useProjectArtifact>false</useProjectArtifact>
      <fileMode>644</fileMode>
      <directoryMode>755</directoryMode>
    </dependencySet>
    <dependencySet>
      <includes>
<<<<<<< HEAD
        <include>org.apache.uima:uimaj-adapter-soap</include>
      </includes>
      <unpack>false</unpack>
      <scope>runtime</scope>
      <outputFileNameMapping>uima-adapter-soap.jar</outputFileNameMapping>
      <outputDirectory>lib</outputDirectory>
      <useProjectArtifact>false</useProjectArtifact>
      <fileMode>644</fileMode>
      <directoryMode>755</directoryMode>
    </dependencySet>
    <dependencySet>
      <includes>
=======
>>>>>>> b15946a0
        <include>org.apache.uima:uimaj-adapter-vinci</include>
      </includes>
      <unpack>false</unpack>
      <scope>runtime</scope>
      <outputFileNameMapping>uima-adapter-vinci.jar</outputFileNameMapping>
      <outputDirectory>lib</outputDirectory>
      <useProjectArtifact>false</useProjectArtifact>
      <fileMode>644</fileMode>
      <directoryMode>755</directoryMode>
    </dependencySet>
    <dependencySet>
      <includes>
        <include>org.apache.uima:jVinci</include>
      </includes>
      <unpack>false</unpack>
      <scope>runtime</scope>
      <outputFileNameMapping>jVinci.jar</outputFileNameMapping>
      <outputDirectory>lib</outputDirectory>
      <useProjectArtifact>false</useProjectArtifact>
      <fileMode>644</fileMode>
      <directoryMode>755</directoryMode>
    </dependencySet>
    <dependencySet>
      <includes>
        <include>org.apache.uima:uimaj-json</include>
      </includes>
      <unpack>false</unpack>
      <scope>runtime</scope>
      <outputFileNameMapping>uimaj-json.jar</outputFileNameMapping>
      <outputDirectory>lib</outputDirectory>
      <useProjectArtifact>false</useProjectArtifact>
      <fileMode>644</fileMode>
      <directoryMode>755</directoryMode>
    </dependencySet>
    <dependencySet>
      <includes>
        <include>org.apache.uima:uimaj-v3migration-jcas</include>
      </includes>
      <unpack>false</unpack>
      <scope>runtime</scope>
      <outputFileNameMapping>uimaj-v3migration-jcas.jar</outputFileNameMapping>
      <outputDirectory>lib</outputDirectory>
      <useProjectArtifact>false</useProjectArtifact>
      <fileMode>644</fileMode>
      <directoryMode>755</directoryMode>
    </dependencySet>

    <!-- Copy each eclipse plugin into the /eclipsePlugins dir of the distribution -->
    <dependencySet>
      <includes>
        <include>org.apache.uima:uimaj-ep-cas-editor</include>
        <include>org.apache.uima:uimaj-ep-cas-editor-ide</include>
        <include>org.apache.uima:uimaj-ep-configurator</include>
        <include>org.apache.uima:uimaj-ep-debug</include>
        <include>org.apache.uima:uimaj-ep-jcasgen</include>
        <include>org.apache.uima:uimaj-ep-pear-packager</include>
        <include>org.apache.uima:uimaj-ep-runtime</include>
        <include>org.apache.uima:uimaj-ep-launcher</include>
      </includes>
      <unpack>false</unpack>
      <scope>runtime</scope>
      <outputDirectory>eclipsePlugins</outputDirectory>
      <outputFileNameMapping>${artifact.build.finalName}.jar</outputFileNameMapping>
      <useProjectArtifact>false</useProjectArtifact>
      <fileMode>644</fileMode>
      <directoryMode>755</directoryMode>
    </dependencySet>

    <!--  loggers and other lib 3rd party jars not renamed -->
    <dependencySet>
      <includes>
        <include>com.fasterxml.jackson.core:jackson-core</include>
        <include>org.bitbucket.mstrobel:procyon-compilertools</include>
        <include>org.bitbucket.mstrobel:procyon-core</include>
        <include>com.github.javaparser:javaparser-core</include>
        <include>org.slf4j:slf4j-api</include>
        <!--  log4j not default included
        <include>org.apache.logging.log4j:log4j-slf4j-impl</include>
        <include>org.apache.logging.log4j:log4j-core</include>
        <include>org.apache.logging.log4j:log4j-api</include>
         -->
        <!-- hook to built-in Java backend for slf4j included -->
        <include>org.slf4j:slf4j-jdk14</include>
      </includes>
      <unpack>false</unpack>
      <scope>runtime</scope>
      <outputDirectory>lib</outputDirectory>
      <useProjectArtifact>false</useProjectArtifact>
      <fileMode>644</fileMode>
      <directoryMode>755</directoryMode>
    </dependencySet>
  </dependencySets>

  <!-- Add other files - scripts, documentation, examples -->
  <fileSets>
    <fileSet>
      <directory>src/main/scripts</directory>
      <outputDirectory>bin</outputDirectory>
      <includes><include>*.sh</include></includes>
      <fileMode>755</fileMode>
      <directoryMode>755</directoryMode>
    </fileSet>
    <fileSet>
      <directory>src/main/scripts</directory>
      <outputDirectory>bin</outputDirectory>
      <excludes><exclude>*.sh</exclude></excludes>
      <fileMode>644</fileMode>
      <directoryMode>755</directoryMode>
    </fileSet>
    <fileSet>
      <directory>src/main/properties</directory>
      <outputDirectory>config</outputDirectory>
      <fileMode>644</fileMode>
      <directoryMode>755</directoryMode>
    </fileSet>

    <!-- copy standard top level files -->
    <fileSet>
      <directory>.</directory>
      <outputDirectory></outputDirectory>
      <fileMode>644</fileMode>
      <directoryMode>755</directoryMode>
      <includes>
        <include>README*</include>
        <include>readme*</include>
        <include>RELEASE_NOTES*</include>
        <include>Release-Notes*</include>
        <include>issuesFixed/**</include>
      </includes>
    </fileSet>

    <fileSet>
      <directory>target/site/apidocs</directory>
      <outputDirectory>docs/d/api</outputDirectory>
      <excludes>
        <exclude>options</exclude>
        <exclude>packages</exclude>
        <exclude>files</exclude>
        <exclude>argfile</exclude>
      </excludes>
      <fileMode>444</fileMode>
      <directoryMode>755</directoryMode>
    </fileSet>

    <!-- docbooks -->
    <fileSet>
      <directory>uima-docbook-overview-and-setup/target/site/</directory>
      <outputDirectory>docs</outputDirectory>
      <fileMode>644</fileMode>
      <directoryMode>755</directoryMode>
    </fileSet>
    <fileSet>
      <directory>uima-docbook-references/target/site</directory>
      <outputDirectory>docs</outputDirectory>
      <fileMode>644</fileMode>
      <directoryMode>755</directoryMode>
    </fileSet>
    <fileSet>
      <directory>uima-docbook-tools/target/site</directory>
      <outputDirectory>docs</outputDirectory>
      <fileMode>644</fileMode>
      <directoryMode>755</directoryMode>
    </fileSet>
    <fileSet>
      <directory>uima-docbook-tutorials-and-users-guides/target/site</directory>
      <outputDirectory>docs</outputDirectory>
      <fileMode>644</fileMode>
      <directoryMode>755</directoryMode>
    </fileSet>
    <fileSet>
      <directory>uima-doc-v3-users-guide/target/site</directory>
      <outputDirectory>docs</outputDirectory>
      <fileMode>644</fileMode>
      <directoryMode>755</directoryMode>
    </fileSet>

    <!-- examples -->
    <fileSet>
      <directory>uimaj-examples/src/main</directory>
      <outputDirectory>examples</outputDirectory>
      <fileMode>644</fileMode>
      <directoryMode>755</directoryMode>
      <includes>
        <include>deploy/**</include>
        <include>descriptors/**</include>
        <include>resources/**</include>
        <include>run_configuration/**</include>
      </includes>
    </fileSet>

    <fileSet>
      <directory>uimaj-examples/src/main/java</directory>
      <outputDirectory>examples/src</outputDirectory>
      <excludes>
        <exclude>org/apache/uima/examples/xmi/XmiEcoreCasConsumer.java</exclude>
        <exclude>org/apache/uima/examples/xmi/Ecore2UimaTypeSystem.java</exclude>
        <exclude>org/apache/uima/examples/xmi/UimaTypeSystem2Ecore.java</exclude>
      </excludes>
      <fileMode>644</fileMode>
      <directoryMode>755</directoryMode>
    </fileSet>
    <fileSet>
      <directory>uimaj-examples/src/main/data</directory>
      <outputDirectory>examples/data</outputDirectory>
      <fileMode>644</fileMode>
      <!-- next mode 777 because some examples write into dir
           and we want to eliminate failures due to write permissions -->
      <directoryMode>777</directoryMode>
    </fileSet>

    <!-- Copy the API Change reports -->
    <fileSet>
      <directory>uimaj-core/api-change-report</directory>
      <outputDirectory>uimaj-core/api-change-report</outputDirectory>
      <fileMode>644</fileMode>
      <directoryMode>755</directoryMode>
    </fileSet>
    <fileSet>
      <directory>uimaj-cpe/api-change-report</directory>
      <outputDirectory>uimaj-cpe/api-change-report</outputDirectory>
      <fileMode>644</fileMode>
      <directoryMode>755</directoryMode>
    </fileSet>
    <fileSet>
      <directory>uimaj-json/api-change-report</directory>
      <outputDirectory>uimaj-json/api-change-report</outputDirectory>
      <fileMode>644</fileMode>
      <directoryMode>755</directoryMode>
    </fileSet>
  </fileSets>

  <files>
    <!-- copy bin distr license and notice -->
    <file>
      <source>src/main/bin_distr_license_notices/LICENSE.txt</source>
      <outputDirectory></outputDirectory>
      <fileMode>644</fileMode>
    </file>
    <file>
      <source>src/main/bin_distr_license_notices/NOTICE.md</source>
      <outputDirectory></outputDirectory>
      <fileMode>644</fileMode>
    </file>

    <file>
      <source>uimaj-examples/src/main/eclipseProject/project</source>
      <outputDirectory>examples</outputDirectory>
      <destName>.project</destName>
      <fileMode>644</fileMode>
    </file>
    <file>
      <source>uimaj-examples/src/main/eclipseProject/classpath</source>
      <outputDirectory>examples</outputDirectory>
      <destName>.classpath</destName>
      <fileMode>644</fileMode>
    </file>
    <file>
      <source>uimaj-examples/src/main/eclipseProject/ecore_src_readme.txt</source>
      <outputDirectory>examples/ecore_src</outputDirectory>
      <destName>readme.txt</destName>
      <fileMode>644</fileMode>
    </file>
    <file>
      <source>uimaj-examples/src/main/java/org/apache/uima/examples/xmi/XmiEcoreCasConsumer.java</source>
      <outputDirectory>examples/ecore_src/org/apache/uima/examples/xmi</outputDirectory>
      <fileMode>644</fileMode>
    </file>
    <file>
      <source>uimaj-examples/src/main/java/org/apache/uima/examples/xmi/Ecore2UimaTypeSystem.java</source>
      <outputDirectory>examples/ecore_src/org/apache/uima/examples/xmi</outputDirectory>
      <fileMode>644</fileMode>
    </file>
    <file>
      <source>uimaj-examples/src/main/java/org/apache/uima/examples/xmi/UimaTypeSystem2Ecore.java</source>
      <outputDirectory>examples/ecore_src/org/apache/uima/examples/xmi</outputDirectory>
      <fileMode>644</fileMode>
    </file>
    <file>
      <source>api-change-report.html</source>
      <outputDirectory>.</outputDirectory>
    </file>
  </files>
</assembly><|MERGE_RESOLUTION|>--- conflicted
+++ resolved
@@ -104,21 +104,6 @@
     </dependencySet>
     <dependencySet>
       <includes>
-<<<<<<< HEAD
-        <include>org.apache.uima:uimaj-adapter-soap</include>
-      </includes>
-      <unpack>false</unpack>
-      <scope>runtime</scope>
-      <outputFileNameMapping>uima-adapter-soap.jar</outputFileNameMapping>
-      <outputDirectory>lib</outputDirectory>
-      <useProjectArtifact>false</useProjectArtifact>
-      <fileMode>644</fileMode>
-      <directoryMode>755</directoryMode>
-    </dependencySet>
-    <dependencySet>
-      <includes>
-=======
->>>>>>> b15946a0
         <include>org.apache.uima:uimaj-adapter-vinci</include>
       </includes>
       <unpack>false</unpack>
