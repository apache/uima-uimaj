/*
 * Licensed to the Apache Software Foundation (ASF) under one
 * or more contributor license agreements.  See the NOTICE file
 * distributed with this work for additional information
 * regarding copyright ownership.  The ASF licenses this file
 * to you under the Apache License, Version 2.0 (the
 * "License"); you may not use this file except in compliance
 * with the License.  You may obtain a copy of the License at
 * 
 *   http://www.apache.org/licenses/LICENSE-2.0
 * 
 * Unless required by applicable law or agreed to in writing,
 * software distributed under the License is distributed on an
 * "AS IS" BASIS, WITHOUT WARRANTIES OR CONDITIONS OF ANY
 * KIND, either express or implied.  See the License for the
 * specific language governing permissions and limitations
 * under the License.
 */

package org.apache.uima.adapter.vinci;

import java.io.IOException;
import java.io.InputStream;
import java.io.OutputStream;

import org.xml.sax.ContentHandler;
import org.xml.sax.SAXException;
import org.xml.sax.helpers.DefaultHandler;

import org.apache.uima.UIMAFramework;
import org.apache.uima.UimaContext;
import org.apache.uima.adapter.vinci.util.Constants;
import org.apache.uima.cas.CAS;
import org.apache.uima.cas.impl.OutOfTypeSystemData;
import org.apache.uima.cas.impl.XCASDeserializer;
import org.apache.uima.cas.impl.XCASSerializer;
import org.apache.uima.util.CasPool;
import org.apache.uima.util.Level;
import org.apache.vinci.debug.Debug;
import org.apache.vinci.transport.FrameLeaf;
import org.apache.vinci.transport.KeyValuePair;
import org.apache.vinci.transport.TransportConstants;
import org.apache.vinci.transport.Transportable;
import org.apache.vinci.transport.VinciFrame;
import org.apache.vinci.transport.XTalkTransporter;
import org.apache.vinci.transport.document.XTalkToSAX;

public class CASTransportable extends DefaultHandler implements Transportable {
  private CasPool myCasPool;

  private CAS myCas;

  private byte[] mybuf = new byte[512]; // temporary work buffer

  private OutOfTypeSystemData outOfTypeSystemData;

  private boolean incomingCommand, incomingError, incomingExtraData;

  private String lastqName;

  private String command;

  private String error;

  private int ready;

  private ContentHandler handler;

  private VinciFrame extraDataFrame;

  public UimaContext uimaContext; // needed for sofa mappings

  public boolean includeDocText;

  public boolean ignoreResponse = false; // for performance testing only.

  /**
   * This constructor is used on the service side - a CAS Pool reference is provided. We don't check
   * a CAS out of the pool until we get a request.
<<<<<<< HEAD
   * 
   * @param casPool -
   * @param outOfTypeSystemData -
   * @param uimaContext -
   * @param includeDocText -
=======
   *
   * @param casPool the cas pool
   * @param outOfTypeSystemData the out of type system data
   * @param uimaContext the uima context
   * @param includeDocText the include doc text
>>>>>>> 488947ef
   */
  public CASTransportable(CasPool casPool, OutOfTypeSystemData outOfTypeSystemData,
          UimaContext uimaContext, boolean includeDocText) {
    // Debug.p("Creating new CASTransportable.");
    this.myCasPool = casPool;
    this.myCas = null;
    this.outOfTypeSystemData = outOfTypeSystemData;
    this.uimaContext = uimaContext;
    this.extraDataFrame = new VinciFrame();
    this.includeDocText = includeDocText;
  }

  /**
   * This constructor is used on the client side, where we have a dedicated CAS instance for the
   * request.
<<<<<<< HEAD
   * 
   * @param cas -
   * @param outOfTypeSystemData -
   * @param uimaContext -
   * @param includeDocText -
=======
   *
   * @param cas the cas
   * @param outOfTypeSystemData the out of type system data
   * @param uimaContext the uima context
   * @param includeDocText the include doc text
>>>>>>> 488947ef
   */
  public CASTransportable(CAS cas, OutOfTypeSystemData outOfTypeSystemData,
          UimaContext uimaContext, boolean includeDocText) {
    // Debug.p("Creating new CASTransportable.");
    this.myCas = cas;
    this.myCasPool = null;
    this.outOfTypeSystemData = outOfTypeSystemData;
    this.uimaContext = uimaContext;
    this.extraDataFrame = new VinciFrame();
    this.includeDocText = includeDocText;
  }

  /**
   * Gets the extra data frame.
   *
   * @return the extra data frame
   */
  public VinciFrame getExtraDataFrame() {
    return extraDataFrame;
  }

  /**
   * Gets the out of type system data.
   *
   * @return the out of type system data
   */
  public OutOfTypeSystemData getOutOfTypeSystemData() {
    return this.outOfTypeSystemData;
  }

  /**
   * Gets the command.
   *
   * @return the command
   */
  public String getCommand() {
    return command;
  }

  /**
   * Sets the command.
   *
   * @param command the new command
   */
  public void setCommand(String command) {
    this.command = command;
  }

  /**
   * Gets the cas.
   *
   * @return the cas
   */
  public CAS getCas() {
    return myCas;
  }

  /**
   * This nested class handles serializing the CAS to XTalk through events provided by an
   * XCASSerializer.
   */
  class XTalkSerializer extends DefaultHandler {
    
    /** The os. */
    OutputStream os;

    XCASSerializer serializer;

    boolean started;

    /**
     * Instantiates a new x talk serializer.
     *
     * @param os the os
     * @param s the s
     */
    XTalkSerializer(OutputStream os, XCASSerializer s) {
      this.os = os;
      this.serializer = s;
    }

    /* (non-Javadoc)
     * @see org.xml.sax.helpers.DefaultHandler#startDocument()
     */
    public void startDocument() throws SAXException {
      try {
        os.write(XTalkTransporter.HEADER);
        XTalkTransporter.stringToBin("vinci:FRAME", os, mybuf);
        XTalkTransporter.writeInt(0, os); // no attributes
        if (command == null) {
          XTalkTransporter.writeInt(1, os); // 1 child (DATA)
        } else {
          XTalkTransporter.writeInt(2, os); // 2 children (vinci:COMMAND & DATA)
          // Write the vinci:COMMAND
          os.write(XTalkTransporter.ELEMENT_MARKER);
          XTalkTransporter.stringToBin(TransportConstants.COMMAND_KEY, os, mybuf);
          XTalkTransporter.writeInt(0, os); // no attributes
          XTalkTransporter.writeInt(1, os); // 1 child (pcdata)
          os.write(XTalkTransporter.STRING_MARKER);
          XTalkTransporter.stringToBin(command, os, mybuf);
        }
        // write the DATA sub-frame header
        os.write(XTalkTransporter.ELEMENT_MARKER);
        XTalkTransporter.stringToBin("DATA", os, mybuf);
        XTalkTransporter.writeInt(0, os); // no attributes
        int children = 1 + extraDataFrame.getKeyValuePairCount();
        XTalkTransporter.writeInt(children, os); // 1 child (KEYS) + extra data fields...
        started = false; // triggers first startElement() call to write "KEYS" instead of "CAS"
        // Write extra data...
        for (int i = 0; i < extraDataFrame.getKeyValuePairCount(); i++) {
          KeyValuePair k = extraDataFrame.getKeyValuePair(i);
          os.write(XTalkTransporter.ELEMENT_MARKER);
          XTalkTransporter.stringToBin(k.getKey(), os, mybuf);
          XTalkTransporter.writeInt(0, os); // no attributes
          XTalkTransporter.writeInt(1, os); // 1 child (pcdata)
          os.write(XTalkTransporter.STRING_MARKER);
          XTalkTransporter.stringToBin(k.getValueAsString(), os, mybuf);
        }
      } catch (IOException e) {
        throw wrapAsSAXException(e);
      }
    }

    /**
     * Attributes to X talk.
     *
     * @param attributes the attributes
     * @throws IOException Signals that an I/O exception has occurred.
     */
    void attributesToXTalk(org.xml.sax.Attributes attributes) throws IOException {
      int size = attributes.getLength();
      XTalkTransporter.writeInt(size, os);
      // Debug.p("Serializing " + size + " attributes.");
      for (int i = 0; i < size; i++) {
        XTalkTransporter.stringToBin(attributes.getQName(i), os, mybuf);
        XTalkTransporter.stringToBin(attributes.getValue(i), os, mybuf);
      }
    }

    /* (non-Javadoc)
     * @see org.xml.sax.helpers.DefaultHandler#endElement(java.lang.String, java.lang.String, java.lang.String)
     */
    public void endElement(String uri, String name, String qName) throws SAXException {
      // Debug only
      // Debug.p("Ending element: " + qName);
    }

    /* (non-Javadoc)
     * @see org.xml.sax.helpers.DefaultHandler#startElement(java.lang.String, java.lang.String, java.lang.String, org.xml.sax.Attributes)
     */
    public void startElement(String uri, String name, String qName, org.xml.sax.Attributes atts)
            throws SAXException {
      try {
        // Debug.p("Start element: " + qName + " : " + serializer.getNumChildren());
        os.write(XTalkTransporter.ELEMENT_MARKER);
        if (!started) {
          Debug.Assert(XCASSerializer.casTagName.equals(qName));
          started = true;
          // for some reason we have to replace "CAS" with "KEYS" as the CAS root tag.
          XTalkTransporter.stringToBin(Constants.KEYS, os);
          started = true;
        } else {
          XTalkTransporter.stringToBin(qName, os);
        }
        attributesToXTalk(atts);
        XTalkTransporter.writeInt(serializer.getNumChildren(), os); // HACK to find out # of
        // children
      } catch (IOException e) {
        throw wrapAsSAXException(e);
      }
    }

    /* (non-Javadoc)
     * @see org.xml.sax.helpers.DefaultHandler#characters(char[], int, int)
     */
    public void characters(char[] ch, int start, int length) throws SAXException {
      // Debug.p("Chars: " + new String(ch, start, length));
      try {
        os.write(XTalkTransporter.STRING_MARKER);
        XTalkTransporter.stringToBin(ch, start, length, os, mybuf);
      } catch (IOException e) {
        throw wrapAsSAXException(e);
      }
    }
  }

  /* (non-Javadoc)
   * @see org.apache.vinci.transport.Transportable#fromStream(java.io.InputStream)
   */
  public KeyValuePair fromStream(InputStream is) throws IOException {
    // Debug.p("CASTransportable.fromStream");
    boolean done = false;
    try {
      XTalkToSAX converter = new XTalkToSAX();
      // Debug.p("parsing...");
      converter.parse(is, this);
      // Debug.p("...done parsing.");
      done = true;
    } catch (SAXException e) {
      //if SAXException wraps an IOException, throw the IOException.  This is
      //important since different types of IOExceptions (e.g. SocketTimeoutExceptions)
      //are treated differently by Vinci
      throw convertToIOException(e);
    } finally {
      if (!done) {
        cleanup(); // release the cas back to the pool if we didn't parse successfully.
      }
    }
    if (error != null) {
      return new KeyValuePair(TransportConstants.ERROR_KEY, new FrameLeaf(error));
    }
    // Debug.p("Testing: " + extraDataFrame.toXML());
    return null;
  }

  /**
   * Serialize the CAS to the stream in XTalk format. After serialization is complete the cas is
   * returned to the pool (if it was allocated from a pool.)
   *
   * @param os the os
   * @throws IOException Signals that an I/O exception has occurred.
   */
  public void toStream(OutputStream os) throws IOException {
    try {
      UIMAFramework.getLogger().log(Level.FINEST, "Serializing CAS.");
      XCASSerializer xcasSerializer = new XCASSerializer(myCas.getTypeSystem(), this.uimaContext);
      // Not sure why we need to do the next two lines:
      xcasSerializer.setDocumentTypeName(Constants.VINCI_DETAG);
      xcasSerializer.setDocumentTextFeature(null);
      XTalkSerializer s = new XTalkSerializer(os, xcasSerializer);
      try {
        xcasSerializer.serialize(myCas, s, includeDocText, outOfTypeSystemData);
      } catch (org.xml.sax.SAXException e) {
        //if SAXException wraps an IOException, throw the IOException.  This is
        //important since different types of IOExceptions (e.g. SocketTimeoutExceptions)
        //are treated differently by Vinci
        throw convertToIOException(e);
      }
      UIMAFramework.getLogger().log(Level.FINEST, "CAS Serialization Complete.");
    } catch (IOException e) {
      UIMAFramework.getLogger().log(Level.WARNING, e.getMessage(), e);
      throw e;
    } catch (RuntimeException e) {
      UIMAFramework.getLogger().log(Level.WARNING, e.getMessage(), e);
      throw e;
    } finally {
      if (myCasPool != null) {
        myCasPool.releaseCas(myCas);
        myCas = null;
        UIMAFramework.getLogger().log(Level.FINEST, "Released CAS back to pool.");
      }
    }
  }

  public void cleanup() {
    if (myCas != null && myCasPool != null) {
      myCasPool.releaseCas(myCas);
      myCas = null;
    }
  }

  /* (non-Javadoc)
   * @see java.lang.Object#finalize()
   */
  protected void finalize() {
    // Though unlikely, there could be unusual cases where
    // toStream is not ever invoked, so in these cases this
    // finalizer will ensure the cas is returned to the pool to
    // avoid a leak.
    if (myCas != null && myCasPool != null) {
      Debug.p("WARNING: releasing cas in finalizer.");
      myCasPool.releaseCas(myCas);
    }
  }

  /* (non-Javadoc)
   * @see org.xml.sax.helpers.DefaultHandler#startElement(java.lang.String, java.lang.String, java.lang.String, org.xml.sax.Attributes)
   */
  public void startElement(String uri, String name, String qName, org.xml.sax.Attributes atts)
          throws SAXException {
    // Debug.p("Start element: " + qName);
    if (ready > 0) {
      handler.startElement(uri, name, qName, atts);
    } else {
      if (TransportConstants.COMMAND_KEY.equals(qName)) {
        incomingCommand = true;
      } else if (TransportConstants.ERROR_KEY.equals(qName) || "Error".equals(qName)) {
        incomingError = true;
      } else {
        lastqName = qName;
        incomingExtraData = true;
      }
    }
    if (Constants.KEYS.equals(qName)) {
      // the data inside the KEYS element is the contents of an incoming CAS.
      // So this is where we need to grab a CAS from the CasPool and initialize 
      //the XCASDeserializer.
      if (myCas == null) {
        myCas = myCasPool.getCas(0);
      }
      myCas.reset();
      XCASDeserializer deser = new XCASDeserializer(myCas.getTypeSystem(), this.uimaContext);
      deser.setDocumentTypeName("Detag:DetagContent");
      if (!ignoreResponse) {
        handler = deser.getXCASHandler(myCas, outOfTypeSystemData);
      } else {
        handler = new DefaultHandler();
      }
      handler.startDocument();
      handler.startElement("", "CAS", "CAS", null);
      //set the ready flag to indicate that following elements are CAS data
      ready++;
    }
  }

  /* (non-Javadoc)
   * @see org.xml.sax.helpers.DefaultHandler#endElement(java.lang.String, java.lang.String, java.lang.String)
   */
  public void endElement(String uri, String name, String qName) throws SAXException {
    // Debug.p("End element: " + qName);
    if (Constants.KEYS.equals(qName)) {
      ready--;
      if (ready == 0) {
        handler.endElement("", "CAS", "CAS");
        handler.endDocument();
      }
    }
    if (ready > 0) {
      handler.endElement(uri, name, qName);
    }
  }

  /* (non-Javadoc)
   * @see org.xml.sax.helpers.DefaultHandler#characters(char[], int, int)
   */
  public void characters(char[] ch, int start, int length) throws SAXException {
    // Debug.p("characters: " + new String(ch, start, length) + " : " + incomingCommand);
    if (ready > 0) {
      handler.characters(ch, start, length);
    } else if (incomingCommand) {
      command = new String(ch, start, length);
      incomingCommand = false;
    } else if (incomingError) {
      error = new String(ch, start, length);
      incomingError = false;
    } else if (incomingExtraData) {
      extraDataFrame.fadd(lastqName, new String(ch, start, length));
      incomingExtraData = false;
    }
  }

  /*
   * (non-Javadoc)
   * 
   * @see org.xml.sax.helpers.DefaultHandler#startDocument()
   */
  public void startDocument() throws SAXException {
    this.ready = 0;
  }

  /*
   * (non-Javadoc)
   * 
   * @see org.xml.sax.helpers.DefaultHandler#endDocument()
   */
  public void endDocument() throws SAXException {
  }
  
  /**
   * Create a SAXException that wraps the given IOException.
   * The wrapping is done using the standard Java 1.4 mechanism, 
   * so that getCause() will work.  Note that new SAXException(Exception) 
   * does NOT work.
   * @param e an IOException to wrap
   * @return a SAX exception for which <code>getCause()</code> will return <code>e</code>.
   */
  public SAXException wrapAsSAXException(IOException e) {
    SAXException saxEx =new SAXException(e.getMessage());
    saxEx.initCause(e);
    return saxEx;
  }
  
  /**
   * Converts a Throwable to an IOException.  If <code>t</code> is an IOException,
   * then <code>t</code> is returned.  If not, then if <code>t</code> was caused
   * by an IOException (directly or indirectly), then that IOException is returned.
   * Otherwise, a new IOException is created which wraps (is caused by) <code>t</code>.
   * @param t the throwable to convert
   * @return an IOException which is either t, one of the causes of t, or a new IOException
   *   that wraps t.
   */
  private IOException convertToIOException(Throwable t) {
   //if t is itself an IOException, just return it
   if (t instanceof IOException) {
     return (IOException)t;
   }
   
   //search for a cause that is an IOException.  If one is found, return that.
   Throwable cause = t.getCause();
   while (cause != null) {
     if (cause instanceof IOException) {
       return (IOException)cause;
     }
     cause = cause.getCause();
   }
   
   //otherwise, wrap t in a new IOException
   IOException ioex = new IOException();
   ioex.initCause(t);
   return ioex;
  }  
}<|MERGE_RESOLUTION|>--- conflicted
+++ resolved
@@ -77,19 +77,11 @@
   /**
    * This constructor is used on the service side - a CAS Pool reference is provided. We don't check
    * a CAS out of the pool until we get a request.
-<<<<<<< HEAD
-   * 
-   * @param casPool -
-   * @param outOfTypeSystemData -
-   * @param uimaContext -
-   * @param includeDocText -
-=======
    *
    * @param casPool the cas pool
    * @param outOfTypeSystemData the out of type system data
    * @param uimaContext the uima context
    * @param includeDocText the include doc text
->>>>>>> 488947ef
    */
   public CASTransportable(CasPool casPool, OutOfTypeSystemData outOfTypeSystemData,
           UimaContext uimaContext, boolean includeDocText) {
@@ -105,19 +97,11 @@
   /**
    * This constructor is used on the client side, where we have a dedicated CAS instance for the
    * request.
-<<<<<<< HEAD
-   * 
-   * @param cas -
-   * @param outOfTypeSystemData -
-   * @param uimaContext -
-   * @param includeDocText -
-=======
    *
    * @param cas the cas
    * @param outOfTypeSystemData the out of type system data
    * @param uimaContext the uima context
    * @param includeDocText the include doc text
->>>>>>> 488947ef
    */
   public CASTransportable(CAS cas, OutOfTypeSystemData outOfTypeSystemData,
           UimaContext uimaContext, boolean includeDocText) {
