--- conflicted
+++ resolved
@@ -82,13 +82,8 @@
    * Instantiate Analysis Engine from a given descriptor, debug mode, and instance Id.
    *
    * @param serviceConfigPath descriptor location
-<<<<<<< HEAD
-   * @param debug -
-   * @param instanceId -
-=======
    * @param debug the debug
    * @param instanceId the instance id
->>>>>>> 488947ef
    * @throws Exception passthru
    */
   public VinciAnalysisEngineService_impl(String serviceConfigPath, boolean debug, String instanceId)
@@ -101,13 +96,8 @@
    * Instantiate Analysis Engine service from a given descriptor - possibly in debug mode.
    *
    * @param serviceConfigPath descriptor location
-<<<<<<< HEAD
-   * @param debug -
-   * @throws Exception -
-=======
    * @param debug the debug
    * @throws Exception the exception
->>>>>>> 488947ef
    */
   public VinciAnalysisEngineService_impl(String serviceConfigPath, boolean debug) throws Exception {
     this.debug = debug;
