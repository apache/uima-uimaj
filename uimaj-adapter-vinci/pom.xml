--- conflicted
+++ resolved
@@ -23,11 +23,7 @@
   <parent>
     <groupId>org.apache.uima</groupId>
     <artifactId>uimaj-parent</artifactId>
-<<<<<<< HEAD
-    <version>2.10.0-SNAPSHOT</version>
-=======
     <version>3.0.0-alpha</version>
->>>>>>> 08f3c890
     <relativePath>../uimaj-parent/pom.xml</relativePath>
   </parent>
   
