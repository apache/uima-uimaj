/*
 * Licensed to the Apache Software Foundation (ASF) under one
 * or more contributor license agreements.  See the NOTICE file
 * distributed with this work for additional information
 * regarding copyright ownership.  The ASF licenses this file
 * to you under the Apache License, Version 2.0 (the
 * "License"); you may not use this file except in compliance
 * with the License.  You may obtain a copy of the License at
 * 
 *   http://www.apache.org/licenses/LICENSE-2.0
 * 
 * Unless required by applicable law or agreed to in writing,
 * software distributed under the License is distributed on an
 * "AS IS" BASIS, WITHOUT WARRANTIES OR CONDITIONS OF ANY
 * KIND, either express or implied.  See the License for the
 * specific language governing permissions and limitations
 * under the License.
 */

package org.apache.uima.tools.stylemap;

import java.awt.BorderLayout;
import java.awt.Color;
import java.awt.Dimension;
import java.awt.FontMetrics;
import java.awt.Insets;
import java.awt.Toolkit;
import java.awt.event.ActionEvent;
import java.awt.event.ActionListener;
import java.util.ArrayList;
import java.util.HashMap;
import java.util.Iterator;
import java.util.Vector;

import javax.swing.JButton;
import javax.swing.JColorChooser;
import javax.swing.JComponent;
import javax.swing.JDialog;
import javax.swing.JFrame;
import javax.swing.JOptionPane;
import javax.swing.JPanel;
import javax.swing.JScrollPane;
import javax.swing.JSplitPane;
import javax.swing.JTable;
import javax.swing.ListSelectionModel;
import javax.swing.table.TableColumn;

import org.apache.uima.analysis_engine.AnalysisEngineDescription;
import org.apache.uima.analysis_engine.metadata.AnalysisEngineMetaData;
import org.apache.uima.cas.CAS;
import org.apache.uima.tools.images.Images;
import org.apache.uima.tools.util.gui.ImageButton;
import org.apache.uima.tools.util.htmlview.AnnotationViewGenerator;


/**
 * A GUI for editing style maps for the annotation viewer.
 * <p>
 * A style map is an XML document that describes how each kind of output from a Text Analysis Engine
 * is to be displayed in the annotation viewer. Each output type that the user wants to be displayed
 * will have an entry in the style map. Each entry in the style map contains:
 * <ul>
 * <li>The CSS style used to display annotations of that type (for example "background:blue;
 * color:white;" to display white text on a blue background.</li>
 * <li>A label used to identify the annotations in the annotation viewer</li>
 * </ul>
 * <p>
 * To invoke the editor, call the {@link #launchEditor(AnalysisEngineMetaData, String, CAS)} method.
 * 
 * 
 * 
 */
public class StyleMapEditor extends JDialog implements ActionListener {
  
  /** The Constant serialVersionUID. */
  private static final long serialVersionUID = -7774771368169207250L;

  /** The button press. */
  private boolean buttonPress = false;

  /** The populated. */
  private boolean populated;

  /** The annotation features viewer. */
  private AnnotationFeaturesViewer annotationFeaturesViewer;

  /** The add table entry button. */
  private ImageButton addTableEntryButton;

  /** The table model. */
  private StyleMapTableModel tableModel;

  /** The annotations table. */
  private StyleMapTable annotationsTable;

  /** The style list. */
  private ArrayList styleList;

  /** The remove table row button. */
  private ImageButton removeTableRowButton;

  /** The move row up button. */
  private ImageButton moveRowUpButton;

  /** The move row down button. */
  private ImageButton moveRowDownButton;

  /** The ok button. */
  private JButton okButton = new JButton("Save");

  /** The cancel button. */
  private JButton cancelButton = new JButton("Cancel");

  /** The reset button. */
  private JButton resetButton = new JButton("Reset");

  /** The style map editor dialog. */
  private JDialog styleMapEditorDialog;

  /** The color name map. */
  private HashMap colorNameMap;

  /** The analysis engine meta data. */
  private AnalysisEngineMetaData analysisEngineMetaData;

  /** The ae. */
  private AnalysisEngineDescription ae;

  /** The med. */
  private TableGUIMediator med;

  /** The data. */
  // data for data model
  Object[][] data;

  /**
   * Creates a new `Editor.
   *
   * @param aOwner the a owner
   * @param cas the cas
   */
  public StyleMapEditor(final JFrame aOwner, CAS cas) {
    super(aOwner, "Style Map Editor", true);
    populated = false; // table not yet loaded
    styleList = new ArrayList();
    // Save this in class member variable for use by inner-classes:
    styleMapEditorDialog = this;

    getContentPane().setLayout(new BorderLayout());

    JPanel annotationFeaturesPanel = new JPanel();
    annotationFeaturesPanel.setLayout(new BorderLayout());

    annotationFeaturesViewer = new AnnotationFeaturesViewer();
    annotationFeaturesPanel.add(annotationFeaturesViewer, BorderLayout.CENTER);

    JPanel iconPanel = new JPanel();

    addTableEntryButton = new ImageButton(Images.FORWARD);
    addTableEntryButton.setToolTipText("Create stylemap table entry");
    addTableEntryButton.addActionListener(this);

    iconPanel.add(addTableEntryButton);

    annotationFeaturesPanel.add(iconPanel, BorderLayout.EAST);

    JPanel tablePanel = new JPanel();
    tablePanel.setLayout(new BorderLayout());

    JSplitPane splitPane = new JSplitPane(JSplitPane.HORIZONTAL_SPLIT, true,
            annotationFeaturesPanel, tablePanel);
    Dimension screenDimension = getToolkit().getScreenSize();
    splitPane.setDividerLocation((int) (screenDimension.width * 0.28));

    okButton.setToolTipText("Save stylemap and exit");
    cancelButton.setToolTipText("Exit without saving");
    resetButton.setToolTipText("Reset stylemap to that auto-generated from metadata");

    JPanel buttonsPanel = new JPanel();
    buttonsPanel.add(okButton);
    buttonsPanel.add(cancelButton);
    buttonsPanel.add(resetButton);

    getContentPane().add(splitPane, BorderLayout.CENTER);
    getContentPane().add(buttonsPanel, BorderLayout.SOUTH);

    // creating a jtable to hold the styles

    tableModel = new StyleMapTableModel(StyleConstants.columnNames);
    med = new TableGUIMediator();
    annotationsTable = new StyleMapTable(tableModel, annotationFeaturesViewer, this, med);
    med.setTable(annotationsTable);

    annotationsTable.setDefaultRenderer(Color.class, new ColorRenderer(annotationsTable));
    setUpColorEditor(annotationsTable);
    annotationsTable.setDefaultEditor(String.class, new LabelCellEditor());

    final JScrollPane scrollPane = new JScrollPane();
    scrollPane.getViewport().add(annotationsTable, null);

    tablePanel.add(scrollPane, BorderLayout.CENTER);

    JPanel tableButtonsPanel = new JPanel();
    moveRowUpButton = new ImageButton(Images.UP);
    moveRowUpButton.setToolTipText("Move Row Up");
    moveRowUpButton.addActionListener(this);
    tableButtonsPanel.add(moveRowUpButton);

    moveRowDownButton = new ImageButton(Images.DOWN);
    moveRowDownButton.setToolTipText("Move Row Down");
    moveRowDownButton.addActionListener(this);
    tableButtonsPanel.add(moveRowDownButton);

    removeTableRowButton = new ImageButton(Images.ROW_DELETE);
    removeTableRowButton.setToolTipText("Delete Row");
    removeTableRowButton.addActionListener(this);
    tableButtonsPanel.add(removeTableRowButton);

    // pass all these to the mediator which turns them on and off
    med.setButtons(moveRowUpButton, moveRowDownButton, removeTableRowButton);
    tablePanel.add(tableButtonsPanel, BorderLayout.NORTH);

    MyCellRenderer cellRenderer = new MyCellRenderer();

    TableColumn tc = annotationsTable.getColumnModel().getColumn(0);
    tc.setCellRenderer(cellRenderer);

    TableColumn labelTableColumn = annotationsTable.getColumnModel().getColumn(
            StyleConstants.LABEL_COLUMN);
    TableColumn typeNameTableColumn = annotationsTable.getColumnModel().getColumn(
            StyleConstants.TYPE_NAME_COLUMN);
    // TableColumn featureValueTableColumn =
    // annotationsTable.getColumnModel().getColumn(StyleConstants.FEATURE_VALUE_COLUMN);

    labelTableColumn.setCellRenderer(cellRenderer);
    typeNameTableColumn.setCellRenderer(cellRenderer);
    // featureValueTableColumn.setCellRenderer(cellRenderer);

    // Style Edit OK Button event handle
    okButton.addActionListener(new ActionListener() {
      @Override
<<<<<<< HEAD
    public void actionPerformed(ActionEvent evt) {
=======
      public void actionPerformed(ActionEvent evt) {
>>>>>>> 2386b33f
        Vector vn = new Vector();
        for (int row = 0; row < styleList.size(); row++) {
          StyleMapEntry e = (StyleMapEntry) styleList.get(row);
          e.setAnnotationTypeName("" + tableModel.getValueAt(row, StyleConstants.TYPE_NAME_COLUMN));
          e.setLabel("" + tableModel.getValueAt(row, StyleConstants.LABEL_COLUMN));
          // e.setFeatureValue( "" + tableModel.getValueAt(row,
          // StyleConstants.FEATURE_VALUE_COLUMN));
          vn.add(e.getLabel());
        }

        buttonPress = true;
        Vector noDups = new Vector();
        Object obj = null;
        for (Iterator itr = vn.iterator(); itr.hasNext();) {
          obj = itr.next();
          if ((obj != null) && !obj.equals("")) {
            if (noDups.contains(obj)) {
              JOptionPane.showMessageDialog(StyleMapEditor.this, ("Duplicate Label :  " + obj
                      + "\n" + "Change the Label and click OK!"), "Duplicate Values",
                      JOptionPane.PLAIN_MESSAGE);
              buttonPress = false;
              break;
            } else {
              noDups.addElement(obj);
            }
          }
        }

        if (buttonPress) {
            styleMapEditorDialog.setVisible(false);
        }
      }
    });

    // Style Edit Exit Button Event Handling
    cancelButton.addActionListener(new ActionListener() {
      @Override
<<<<<<< HEAD
    public void actionPerformed(ActionEvent evt) {
=======
      public void actionPerformed(ActionEvent evt) {
>>>>>>> 2386b33f
        buttonPress = false;
        styleMapEditorDialog.setVisible(false);
      }
    });

    resetButton.addActionListener(this);

    pack();
  }

<<<<<<< HEAD
  @Override
public Dimension getPreferredSize() {
=======
  /* (non-Javadoc)
   * @see java.awt.Container#getPreferredSize()
   */
  @Override
  public Dimension getPreferredSize() {
>>>>>>> 2386b33f
    Dimension screenSize = getToolkit().getScreenSize();
    Dimension d = super.getPreferredSize();
    return new Dimension(screenSize.width, d.height);

    // return getToolkit().getScreenSize();
  }

  /**
<<<<<<< HEAD
   * @param tae -
=======
   * Sets the text analysis engine.
   *
   * @param tae the new text analysis engine
>>>>>>> 2386b33f
   * @deprecated use {@link #setAnalysisEngine(AnalysisEngineDescription)} instead.
   */
  @Deprecated
  public void setTextAnalysisEngine(org.apache.uima.analysis_engine.TaeDescription tae) {
    this.ae = tae;
  }

  /**
   * Sets the analysis engine.
   *
   * @param ae the new analysis engine
   */
  public void setAnalysisEngine(AnalysisEngineDescription ae) {
    this.ae = ae;
  }

  /**
   * Displays the StyleMapEditor GUI and allows the user to edit a style map. When the user has
   * finished, the new style map is returned.
   *
   * @param aAnalysisEngineMetaData          Metadata for the AnalysisEngine whose style map is to be edited. This contains the
   *          AE's capabilities and type system definition, which are needed by the editor.
   * @param aStyleMapXml          An existing style map XML document that will be loaded into the editor. This is
   *          optional, if null is passed in, a default style map will be automatically generated
   *          from the AE metadata.
   * @param cas the cas
   * @return a new style map XML document. If the user cancels, null is returned.
   */
  public String launchEditor(AnalysisEngineMetaData aAnalysisEngineMetaData, String aStyleMapXml,
          CAS cas) {
    analysisEngineMetaData = aAnalysisEngineMetaData;
    // create an ArrayList of style entries used by the GUI
    ArrayList styleList = createStyleList(aAnalysisEngineMetaData, aStyleMapXml);
    // display the GUI and allow user to interact with it (modifying the styleList)
    if (launchGUI(styleList, cas)) {
      // user clicked OK, so produce a new style map XML doc from the style list
      return generateStyleMap(styleList);
    } else {
      // user cancelled; return null
      return null;
    }
  }

  /**
   * Creates a List of StyleMapEntry objects from the given AnalysisEngineMetaData and style map
   * XML.
   * 
   * @param aAnalysisEngineMetaData
   *          Metadata for the AnalysisEngine whose style map is being edited.
   * @param aStyleMapXml
   *          An existing style map XML document. This is optional, if null is passed in, a default
   *          style map will be automatically generated.
   * 
   * @return an ArrayList containing one {@link StyleMapEntry} object for each output type declared
   *         in <code>aTaeMetaData</code>.
   */
  public ArrayList createStyleList(AnalysisEngineMetaData aAnalysisEngineMetaData,
          String aStyleMapXml) {
    styleList = new ArrayList();

    // Parse the style map XML and create StyleMapEntry elements appropriately.
    // Note: we need to support the HTML color names as well as their hex codes;
    // we could do that by hardcoding a hashmap with color names as keys and
    // the corresponding Color objects as values.

    // If stylemap XML is null, auto-generate it from metadata capabilities:
    if (aStyleMapXml == null) {
        aStyleMapXml = AnnotationViewGenerator.autoGenerateStyleMap(aAnalysisEngineMetaData);
    }

    return parseStyleList(aStyleMapXml);
  }

  /**
   * Parses the style list.
   *
   * @param aStyleMapXml the a style map xml
   * @return the array list
   */
  public ArrayList parseStyleList(String aStyleMapXml) {
    StyleMapXmlParser smxp = new StyleMapXmlParser(aStyleMapXml);
    // System.out.println(aStyleMapXml );
    Vector annotType_SME = smxp.annotType;
    Vector styleLabel_SME = smxp.styleLabel;
    Vector featureValue_SME = smxp.featureValue;
    Vector styleColor_SME = smxp.styleColor;

    ColorParser cp = new ColorParser();
    colorNameMap = cp.getColorNameMap();
    for (int i = 0; i < annotType_SME.size(); i++) {
      String typeName = ((String) annotType_SME.elementAt(i));
      String labelString = ((String) styleLabel_SME.elementAt(i));
      String featureValue = ((String) featureValue_SME.elementAt(i));

      String styleColor = styleColor_SME.elementAt(i).toString();
      StyleMapEntry e = cp.parseAndAssignColors(typeName, featureValue, labelString, styleColor);

      styleList.add(e);
    }

    return styleList;
  }

<<<<<<< HEAD
  @Override
public void actionPerformed(ActionEvent evt) {
=======
  /* (non-Javadoc)
   * @see java.awt.event.ActionListener#actionPerformed(java.awt.event.ActionEvent)
   */
  @Override
  public void actionPerformed(ActionEvent evt) {
>>>>>>> 2386b33f
    JComponent source = (JComponent) evt.getSource();

    if (source == moveRowUpButton) {
      int selectedRow = annotationsTable.getSelectedRow();
      if (selectedRow == -1) {
        JOptionPane.showMessageDialog(source, "Select table row", "Error",
                JOptionPane.ERROR_MESSAGE);
        return;
      } else if (selectedRow == 0) {
        Toolkit.getDefaultToolkit().beep();
      } else {
        tableModel.moveRowUp(selectedRow);
        ListSelectionModel lsm = annotationsTable.getSelectionModel();
        int newSelectedRow = selectedRow - 1;
        lsm.setSelectionInterval(newSelectedRow, newSelectedRow);

        StyleMapEntry e = (StyleMapEntry) styleList.get(selectedRow);
        styleList.remove(selectedRow);
        styleList.add(newSelectedRow, e);
      }
    } else if (source == moveRowDownButton) {
      int selectedRow = annotationsTable.getSelectedRow();
      if (selectedRow == -1) {
        JOptionPane.showMessageDialog(source, "Select table row", "Error",
                JOptionPane.ERROR_MESSAGE);
        return;
      } else if (selectedRow == (tableModel.getRowCount() - 1)) {
        Toolkit.getDefaultToolkit().beep();
      } else {
        tableModel.moveRowDown(selectedRow);
        ListSelectionModel lsm = annotationsTable.getSelectionModel();
        int newSelectedRow = selectedRow + 1;
        lsm.setSelectionInterval(newSelectedRow, newSelectedRow);

        StyleMapEntry e = (StyleMapEntry) styleList.get(selectedRow);
        styleList.remove(selectedRow);
        styleList.add(newSelectedRow, e);
      }
    } else if (source == addTableEntryButton) {
      String typeName = annotationFeaturesViewer.getSelection();
      if (typeName == null) {
        JOptionPane.showMessageDialog(source,
                "You must first select an annotation type or feature", "Error",
                JOptionPane.ERROR_MESSAGE);
        return;
      }

      addRow(typeName);
    } else if (source == removeTableRowButton) {
      int row = annotationsTable.getSelectedRow();
      if (row >= 0) {
        String message = "Are you sure you want to remove "
                + tableModel.getValueAt(row, StyleConstants.LABEL_COLUMN);
        int rv = JOptionPane.showConfirmDialog(removeTableRowButton, message, "Remove Table Row",
                JOptionPane.YES_NO_OPTION);
        if (rv == JOptionPane.YES_OPTION) {
          styleList.remove(row);
          styleList.trimToSize();
          tableModel.removeRow(row);

          ListSelectionModel lsm = annotationsTable.getSelectionModel();
          int newSelectedRow = (row == styleList.size() ? (row - 1) : row);
          lsm.setSelectionInterval(newSelectedRow, newSelectedRow);
        }
      } else {
        JOptionPane.showMessageDialog(source, "You must first select a table row to remove",
                "Error", JOptionPane.ERROR_MESSAGE);
      }
    } else if (source == resetButton) {
      styleList = createStyleList(analysisEngineMetaData, null);
      data = new Object[styleList.size()][StyleConstants.NR_TABLE_COLUMNS];
      for (int x = 0; x < styleList.size(); x++) {
        StyleMapEntry e = (StyleMapEntry) styleList.get(x);

        data[x][0] = "";
        data[x][StyleConstants.LABEL_COLUMN] = e.getLabel().trim();
        data[x][StyleConstants.TYPE_NAME_COLUMN] = e.getAnnotationTypeName();
        // data[x][StyleConstants.FEATURE_VALUE_COLUMN] = e.getFeatureValue();
        data[x][StyleConstants.BG_COLUMN] = e.getBackground();
        data[x][StyleConstants.FG_COLUMN] = e.getForeground();
        data[x][StyleConstants.CHECK_COLUMN] = e.getChecked();
        data[x][StyleConstants.HIDDEN_COLUMN] = e.getHidden();
      }

      tableModel.set(data);
      tableModel.fireTableDataChanged();
    }
  }

  /**
   * Gets the annotations table.
   *
   * @return the annotations table
   */
  protected StyleMapTable getAnnotationsTable() {
    return this.annotationsTable;
  }

  /**
   * Displays the Style Map Editor GUI and allows the user to interact with it.
   *
   * @param aStyleList          an ArrayList containing the style map entries to be edited. When the user modifies a
   *          setting in the GUI, the elements of this List will be updated.
   * @param cas the cas
   * @return true if the user exits the dialog by clicking the OK button, false if the user has
   *         clicked the Cancel button.
   */
  private boolean launchGUI(ArrayList aStyleList, CAS cas) {
    if (!populated) {
      // populate and display GUI here, then wait for user to click OK or Cancel
      styleList = aStyleList;
      data = new Object[aStyleList.size()][StyleConstants.NR_TABLE_COLUMNS];
      int maxColumnWidths[] = new int[StyleConstants.NR_TABLE_COLUMNS];

      maxColumnWidths[0] = 16;
      FontMetrics fm = annotationsTable.getFontMetrics(annotationsTable.getFont());
      // maxColumnWidths[StyleConstants.FEATURE_VALUE_COLUMN] =
      // fm.stringWidth(StyleConstants.columnNames[StyleConstants.FEATURE_VALUE_COLUMN]);
      maxColumnWidths[StyleConstants.BG_COLUMN] = fm
              .stringWidth(StyleConstants.columnNames[StyleConstants.BG_COLUMN]);
      maxColumnWidths[StyleConstants.FG_COLUMN] = fm
              .stringWidth(StyleConstants.columnNames[StyleConstants.FG_COLUMN]);
      maxColumnWidths[StyleConstants.CHECK_COLUMN] = 60;
      maxColumnWidths[StyleConstants.HIDDEN_COLUMN] = 60;

      for (int x = 0; x < aStyleList.size(); x++) {
        StyleMapEntry e = (StyleMapEntry) aStyleList.get(x);

        data[x][0] = "";
        data[x][StyleConstants.LABEL_COLUMN] = e.getLabel().trim();
        data[x][StyleConstants.TYPE_NAME_COLUMN] = e.getAnnotationTypeName();
        // data[x][StyleConstants.FEATURE_VALUE_COLUMN] = e.getFeatureValue();
        data[x][StyleConstants.BG_COLUMN] = e.getBackground();
        data[x][StyleConstants.FG_COLUMN] = e.getForeground();
        data[x][StyleConstants.CHECK_COLUMN] = e.getChecked();
        data[x][StyleConstants.HIDDEN_COLUMN] = e.getHidden();

        // Calculate adequate column widths:
        int typeNameWidth = fm.stringWidth(e.getAnnotationTypeName());
        if (typeNameWidth > maxColumnWidths[StyleConstants.TYPE_NAME_COLUMN]) {
            maxColumnWidths[StyleConstants.TYPE_NAME_COLUMN] = typeNameWidth;
        }
        int labelWidth = fm.stringWidth(e.getLabel().trim());
        if (labelWidth > maxColumnWidths[StyleConstants.LABEL_COLUMN]) {
            maxColumnWidths[StyleConstants.LABEL_COLUMN] = labelWidth;
        }
      }

      tableModel.set(data);
      tableModel.fireTableDataChanged();

      annotationFeaturesViewer.populate(ae, analysisEngineMetaData, cas);
      annotationFeaturesViewer.addTreeSelectionListener(new AnTreeListener(med));
      med.setEntryButton(addTableEntryButton);

      // Establish sensible column widths based upon data:
      TableColumn column = null;
      for (int i = 0; i < StyleConstants.NR_TABLE_COLUMNS; i++) {
        column = annotationsTable.getColumnModel().getColumn(i);
        column.setPreferredWidth(maxColumnWidths[i] + 4);
      }

      annotationsTable.getTableHeader().repaint();
      populated = true; // only load table once
    }
    styleMapEditorDialog.pack();
    styleMapEditorDialog.setVisible(true);
    return buttonPress;
  }

  /**
   * Sets the up color editor.
   *
   * @param table the new up color editor
   */
  private void setUpColorEditor(JTable table) {
    final JTable tbl = table;
    // First, set up the button that brings up the dialog.
    final JButton button = new JButton("") {
      private static final long serialVersionUID = 3955120051470642157L;

      @Override
<<<<<<< HEAD
    public void setText(String s) {
=======
      public void setText(String s) {
>>>>>>> 2386b33f
        // Button never shows text -- only color.
      }
    };
    button.setBackground(Color.white);
    button.setBorderPainted(false);
    button.setMargin(new Insets(0, 0, 0, 0));

    // Now create an editor to encapsulate the button, and
    // set it up as the editor for all Color cells.
    final ColorEditor colorEditor = new ColorEditor(button);
    table.setDefaultEditor(Color.class, colorEditor);

    // Set up the dialog that the button brings up.
    final JColorChooser colorChooser = new JColorChooser();

    // AbstractColorChooserPanel panels[] = colorChooser.getChooserPanels();

    // The following has the effect of removing the RGB panel and making the HSB panel the default:

    // AbstractColorChooserPanel preferredPanels[] = new AbstractColorChooserPanel[2];
    // preferredPanels[0] = panels[1];
    // preferredPanels[1] = panels[0];
    // colorChooser.setChooserPanels(preferredPanels);

    ActionListener okListener = new ActionListener() {
      @Override
<<<<<<< HEAD
    public void actionPerformed(ActionEvent e) {
=======
      public void actionPerformed(ActionEvent e) {
>>>>>>> 2386b33f
        colorEditor.currentColor = colorChooser.getColor();
        Color newColor = colorEditor.currentColor;
        StyleMapEntry entry = (StyleMapEntry) styleList.get(tbl.getSelectedRow());
        int column = tbl.getSelectedColumn();
        if (column == StyleConstants.BG_COLUMN) {
            entry.setBackground(newColor);
        }
        else {
            entry.setForeground(newColor);
        }

        tbl.repaint();
      }
    };
    final JDialog dialog = JColorChooser.createDialog(button, "Pick a Color", true, colorChooser,
            okListener, null);

    // Here's the code that brings up the dialog.
    button.addActionListener(new ActionListener() {
      @Override
<<<<<<< HEAD
    public void actionPerformed(ActionEvent e) {
=======
      public void actionPerformed(ActionEvent e) {
>>>>>>> 2386b33f
        button.setBackground(colorEditor.currentColor);
        colorChooser.setColor(colorEditor.currentColor);
        // Without the following line, the dialog comes up
        // in the middle of the screen.
        dialog.setLocationRelativeTo(button);
        dialog.show();
      }
    });
  }

  /**
   * Generates a style map XML document from the style list.
   * 
   * @param aStyleList
   *          An ArrayList containing the style map entries to be written to XML.
   * 
   * @return A style map XML document representing the information in <code>aStyleList</code>.
   */
  private String generateStyleMap(ArrayList aStyleList) {
    String newStyleMap = null;

    try {
      StringBuffer newStyle = new StringBuffer();

      try {
        newStyle.append("<?xml version=\"1.0\" encoding=\"ISO-8859-1\"?>\n");
        newStyle.append("<styleMap>\n");

        Iterator smt = styleList.iterator();

        for (int row = 0; smt.hasNext(); row++) {
          StyleMapEntry e = (StyleMapEntry) smt.next();
          newStyle.append("<rule>\n");
          newStyle.append("<pattern>");
          newStyle.append(e.getPattern());
          newStyle.append("</pattern>\n");
          newStyle.append("<label>");
          String label = e.getLabel();
          if (label != null) {
            if ((label != null) && !label.equals("")) {
                newStyle.append(label);
            }
            else {
                newStyle.append(e.getAnnotationTypeName());
            }
          }
        else {
            newStyle.append(e.getAnnotationTypeName());
        }

          newStyle.append("</label>\n");
          newStyle.append("<style>");

          String foregroundColor = "#"
                  + Integer.toHexString(e.getForeground().getRGB()).substring(2);
          String backgroundColor = "#"
                  + Integer.toHexString(e.getBackground().getRGB()).substring(2);

          if (colorNameMap.containsKey(foregroundColor)) {
            newStyle.append("color:" + colorNameMap.get(foregroundColor) + ";");
          } else {
            newStyle.append("color:" + foregroundColor + ";");
          }

          if (colorNameMap.containsKey(backgroundColor)) {
            newStyle.append("background:" + colorNameMap.get(backgroundColor) + ";");
          } else {
            newStyle.append("background:" + backgroundColor + ";");
          }
          // add in checked and hidden
          Boolean ck = (Boolean) tableModel.getValueAt(row, StyleConstants.CHECK_COLUMN);
          String ckString = ck.toString();

          Boolean hid = (Boolean) tableModel.getValueAt(row, StyleConstants.HIDDEN_COLUMN);
          String hidString = hid.toString();
          // this prevents hidden from being checked,
          // becasue that is not a meaningful combination
          if (hidString.equals("true")) {
            ckString = "false";
          }
          newStyle.append("checked:" + ckString + ";");
          newStyle.append("hidden:" + hidString + ";");

          newStyle.append("</style>\n");
          newStyle.append("</rule>\n");
        }

        newStyle.append("</styleMap>\n");
      } catch (Exception e) {
        System.out.println(e);
      }

      newStyleMap = newStyle.toString();
    } catch (Throwable t) {

    }

    return newStyleMap;
  }

  /**
   * Adds the row.
   *
   * @param typeName the type name
   */
  public void addRow(String typeName) {

    // Check for duplicate annotation types that are not feature values:

    for (int i = 0; i < styleList.size(); i++) {
      StyleMapEntry e = (StyleMapEntry) styleList.get(i);
      if (typeName.equals(e.getAnnotationTypeName()) && typeName.indexOf(":") == -1) {
        JOptionPane.showMessageDialog(StyleMapEditor.this, "Duplicate Annotation Type", "Error",
                JOptionPane.ERROR_MESSAGE);
        return;
      }
    }

    StyleMapEntry styleMapEntry = new StyleMapEntry();

    styleMapEntry.setAnnotationTypeName(typeName);
    styleMapEntry.setLabel(typeName);
    styleMapEntry.setFeatureValue("");
    styleMapEntry.setForeground(Color.black);
    styleMapEntry.setBackground(Color.white);

    styleList.add(styleMapEntry);

    // Create a Vector of values to be held in table data model:
    Vector rowVector = new Vector();
    rowVector.addElement("");
    rowVector.addElement(typeName);
    rowVector.addElement(typeName);
    rowVector.addElement(Color.white);
    rowVector.addElement(Color.black);
    rowVector.addElement(Boolean.TRUE);
    rowVector.addElement(Boolean.FALSE);

    tableModel.addRow(rowVector);
  }

}<|MERGE_RESOLUTION|>--- conflicted
+++ resolved
@@ -239,11 +239,7 @@
     // Style Edit OK Button event handle
     okButton.addActionListener(new ActionListener() {
       @Override
-<<<<<<< HEAD
-    public void actionPerformed(ActionEvent evt) {
-=======
       public void actionPerformed(ActionEvent evt) {
->>>>>>> 2386b33f
         Vector vn = new Vector();
         for (int row = 0; row < styleList.size(); row++) {
           StyleMapEntry e = (StyleMapEntry) styleList.get(row);
@@ -281,11 +277,7 @@
     // Style Edit Exit Button Event Handling
     cancelButton.addActionListener(new ActionListener() {
       @Override
-<<<<<<< HEAD
-    public void actionPerformed(ActionEvent evt) {
-=======
       public void actionPerformed(ActionEvent evt) {
->>>>>>> 2386b33f
         buttonPress = false;
         styleMapEditorDialog.setVisible(false);
       }
@@ -296,16 +288,11 @@
     pack();
   }
 
-<<<<<<< HEAD
-  @Override
-public Dimension getPreferredSize() {
-=======
   /* (non-Javadoc)
    * @see java.awt.Container#getPreferredSize()
    */
   @Override
   public Dimension getPreferredSize() {
->>>>>>> 2386b33f
     Dimension screenSize = getToolkit().getScreenSize();
     Dimension d = super.getPreferredSize();
     return new Dimension(screenSize.width, d.height);
@@ -314,13 +301,9 @@
   }
 
   /**
-<<<<<<< HEAD
-   * @param tae -
-=======
    * Sets the text analysis engine.
    *
    * @param tae the new text analysis engine
->>>>>>> 2386b33f
    * @deprecated use {@link #setAnalysisEngine(AnalysisEngineDescription)} instead.
    */
   @Deprecated
@@ -424,16 +407,11 @@
     return styleList;
   }
 
-<<<<<<< HEAD
-  @Override
-public void actionPerformed(ActionEvent evt) {
-=======
   /* (non-Javadoc)
    * @see java.awt.event.ActionListener#actionPerformed(java.awt.event.ActionEvent)
    */
   @Override
   public void actionPerformed(ActionEvent evt) {
->>>>>>> 2386b33f
     JComponent source = (JComponent) evt.getSource();
 
     if (source == moveRowUpButton) {
@@ -616,11 +594,7 @@
       private static final long serialVersionUID = 3955120051470642157L;
 
       @Override
-<<<<<<< HEAD
-    public void setText(String s) {
-=======
       public void setText(String s) {
->>>>>>> 2386b33f
         // Button never shows text -- only color.
       }
     };
@@ -647,11 +621,7 @@
 
     ActionListener okListener = new ActionListener() {
       @Override
-<<<<<<< HEAD
-    public void actionPerformed(ActionEvent e) {
-=======
       public void actionPerformed(ActionEvent e) {
->>>>>>> 2386b33f
         colorEditor.currentColor = colorChooser.getColor();
         Color newColor = colorEditor.currentColor;
         StyleMapEntry entry = (StyleMapEntry) styleList.get(tbl.getSelectedRow());
@@ -672,11 +642,7 @@
     // Here's the code that brings up the dialog.
     button.addActionListener(new ActionListener() {
       @Override
-<<<<<<< HEAD
-    public void actionPerformed(ActionEvent e) {
-=======
       public void actionPerformed(ActionEvent e) {
->>>>>>> 2386b33f
         button.setBackground(colorEditor.currentColor);
         colorChooser.setColor(colorEditor.currentColor);
         // Without the following line, the dialog comes up
