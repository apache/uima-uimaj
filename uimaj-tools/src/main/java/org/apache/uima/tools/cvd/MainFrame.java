--- conflicted
+++ resolved
@@ -1,2867 +1,2850 @@
-/*
- * Licensed to the Apache Software Foundation (ASF) under one
- * or more contributor license agreements.  See the NOTICE file
- * distributed with this work for additional information
- * regarding copyright ownership.  The ASF licenses this file
- * to you under the Apache License, Version 2.0 (the
- * "License"); you may not use this file except in compliance
- * with the License.  You may obtain a copy of the License at
- * 
- *   http://www.apache.org/licenses/LICENSE-2.0
- * 
- * Unless required by applicable law or agreed to in writing,
- * software distributed under the License is distributed on an
- * "AS IS" BASIS, WITHOUT WARRANTIES OR CONDITIONS OF ANY
- * KIND, either express or implied.  See the License for the
- * specific language governing permissions and limitations
- * under the License.
- */
-
-package org.apache.uima.tools.cvd;
-
-import java.awt.BorderLayout;
-import java.awt.Color;
-import java.awt.Component;
-import java.awt.Cursor;
-import java.awt.Dimension;
-import java.awt.HeadlessException;
-import java.awt.event.ActionEvent;
-import java.awt.event.ActionListener;
-import java.awt.event.InputEvent;
-import java.awt.event.KeyEvent;
-import java.awt.event.WindowAdapter;
-import java.awt.event.WindowEvent;
-import java.io.File;
-import java.io.FileInputStream;
-import java.io.FileNotFoundException;
-import java.io.FileOutputStream;
-import java.io.IOException;
-import java.io.InputStream;
-import java.io.OutputStreamWriter;
-import java.io.UnsupportedEncodingException;
-import java.io.Writer;
-import java.net.MalformedURLException;
-import java.nio.charset.Charset;
-import java.util.ArrayList;
-import java.util.Calendar;
-import java.util.HashMap;
-import java.util.Iterator;
-import java.util.List;
-import java.util.Map;
-import java.util.Properties;
-import java.util.StringTokenizer;
-import java.util.logging.LogManager;
-
-import javax.swing.Action;
-import javax.swing.BorderFactory;
-import javax.swing.BoxLayout;
-import javax.swing.ButtonGroup;
-import javax.swing.JComboBox;
-import javax.swing.JComponent;
-import javax.swing.JFrame;
-import javax.swing.JLabel;
-import javax.swing.JMenu;
-import javax.swing.JMenuBar;
-import javax.swing.JMenuItem;
-import javax.swing.JOptionPane;
-import javax.swing.JPanel;
-import javax.swing.JPopupMenu;
-import javax.swing.JRadioButtonMenuItem;
-import javax.swing.JScrollPane;
-import javax.swing.JSplitPane;
-import javax.swing.JTextArea;
-import javax.swing.JTextField;
-import javax.swing.JTree;
-import javax.swing.KeyStroke;
-import javax.swing.WindowConstants;
-import javax.swing.border.BevelBorder;
-import javax.swing.border.Border;
-import javax.swing.event.TreeModelEvent;
-import javax.swing.event.TreeModelListener;
-import javax.swing.text.DefaultEditorKit;
-import javax.swing.text.Style;
-import javax.swing.text.StyleConstants;
-import javax.swing.text.StyleContext;
-import javax.swing.tree.DefaultMutableTreeNode;
-import javax.swing.tree.DefaultTreeCellRenderer;
-import javax.swing.tree.DefaultTreeModel;
-import javax.swing.tree.TreeSelectionModel;
-import javax.xml.parsers.SAXParser;
-import javax.xml.parsers.SAXParserFactory;
-
-import org.apache.uima.UIMAFramework;
-import org.apache.uima.analysis_engine.AnalysisEngine;
-import org.apache.uima.cas.CAS;
-import org.apache.uima.cas.FSIndex;
-import org.apache.uima.cas.FSIndexRepository;
-import org.apache.uima.cas.Feature;
-import org.apache.uima.cas.SofaFS;
-import org.apache.uima.cas.TypeSystem;
-import org.apache.uima.cas.impl.CASImpl;
-import org.apache.uima.cas.impl.XmiCasDeserializer;
-import org.apache.uima.internal.util.Timer;
-import org.apache.uima.internal.util.XMLUtils;
-import org.apache.uima.resource.ResourceManager;
-import org.apache.uima.resource.ResourceSpecifier;
-import org.apache.uima.tools.cpm.PerformanceReportDialog;
-import org.apache.uima.tools.cvd.control.AboutHandler;
-import org.apache.uima.tools.cvd.control.AboutUimaHandler;
-import org.apache.uima.tools.cvd.control.AddLanguageHandler;
-import org.apache.uima.tools.cvd.control.AnnotatorOpenEventHandler;
-import org.apache.uima.tools.cvd.control.AnnotatorRerunEventHandler;
-import org.apache.uima.tools.cvd.control.AnnotatorRunCPCEventHandler;
-import org.apache.uima.tools.cvd.control.AnnotatorRunOnCasEventHandler;
-import org.apache.uima.tools.cvd.control.CaretChangeHandler;
-import org.apache.uima.tools.cvd.control.CloseLogViewHandler;
-import org.apache.uima.tools.cvd.control.ColorPrefsOpenHandler;
-import org.apache.uima.tools.cvd.control.ColorPrefsSaveHandler;
-import org.apache.uima.tools.cvd.control.FSTreeSelectionListener;
-import org.apache.uima.tools.cvd.control.FileOpenEventHandler;
-import org.apache.uima.tools.cvd.control.FileSaveAsEventHandler;
-import org.apache.uima.tools.cvd.control.FileSaveEventHandler;
-import org.apache.uima.tools.cvd.control.FocusFSAction;
-import org.apache.uima.tools.cvd.control.FocusIRAction;
-import org.apache.uima.tools.cvd.control.FocusTextAction;
-import org.apache.uima.tools.cvd.control.HelpHandler;
-import org.apache.uima.tools.cvd.control.IndexPopupListener;
-import org.apache.uima.tools.cvd.control.IndexTreeSelectionListener;
-import org.apache.uima.tools.cvd.control.LoadRecentDescFileEventHandler;
-import org.apache.uima.tools.cvd.control.LoadRecentTextFileEventHandler;
-import org.apache.uima.tools.cvd.control.MainFrameClosing;
-import org.apache.uima.tools.cvd.control.ManualHandler;
-import org.apache.uima.tools.cvd.control.NewTextEventHandler;
-import org.apache.uima.tools.cvd.control.PopupHandler;
-import org.apache.uima.tools.cvd.control.PopupListener;
-import org.apache.uima.tools.cvd.control.RemoveLanguageHandler;
-import org.apache.uima.tools.cvd.control.RestoreLangDefaultsHandler;
-import org.apache.uima.tools.cvd.control.SetCodePageHandler;
-import org.apache.uima.tools.cvd.control.SetDataPathHandler;
-import org.apache.uima.tools.cvd.control.SetLanguageHandler;
-import org.apache.uima.tools.cvd.control.SetLogConfigHandler;
-import org.apache.uima.tools.cvd.control.ShowAnnotatedTextHandler;
-import org.apache.uima.tools.cvd.control.ShowAnnotationCustomizerHandler;
-import org.apache.uima.tools.cvd.control.ShowTypesystemHandler;
-import org.apache.uima.tools.cvd.control.SofaSelectionListener;
-import org.apache.uima.tools.cvd.control.SystemExitHandler;
-import org.apache.uima.tools.cvd.control.TextChangedListener;
-import org.apache.uima.tools.cvd.control.TextContextMenuAction;
-import org.apache.uima.tools.cvd.control.TextFocusHandler;
-import org.apache.uima.tools.cvd.control.TreeFocusHandler;
-import org.apache.uima.tools.cvd.control.TypeSystemFileOpenEventHandler;
-import org.apache.uima.tools.cvd.control.UndoMgr;
-import org.apache.uima.tools.cvd.control.XCASFileOpenEventHandler;
-import org.apache.uima.tools.cvd.control.XCASSaveHandler;
-import org.apache.uima.tools.cvd.control.XCASSaveTSHandler;
-import org.apache.uima.tools.cvd.control.XmiCasFileOpenHandler;
-import org.apache.uima.tools.cvd.control.XmiCasSaveHandler;
-import org.apache.uima.util.FileUtils;
-import org.apache.uima.util.Level;
-import org.apache.uima.util.Logger;
-import org.apache.uima.util.ProcessTrace;
-import org.apache.uima.util.XMLInputSource;
-
-
-/**
- * Class comment for MainFrame.java goes here.
- * 
- * 
- */
-public class MainFrame extends JFrame {
-
-  /** The Constant serialVersionUID. */
-  private static final long serialVersionUID = -1357410768440678886L;
-
-  /** The log levels. */
-  public static List<Level> logLevels = new ArrayList<>(9);
-  static {
-    logLevels.add(Level.OFF);
-    logLevels.add(Level.SEVERE);
-    logLevels.add(Level.WARNING);
-    logLevels.add(Level.INFO);
-    logLevels.add(Level.CONFIG);
-    logLevels.add(Level.FINE);
-    logLevels.add(Level.FINER);
-    logLevels.add(Level.FINEST);
-    logLevels.add(Level.ALL);
-  }
-
-  /** The Constant loggerPropertiesFileName. */
-  private static final String loggerPropertiesFileName = "org/apache/uima/tools/annot_view/Logger.properties";
-
-  /** The Constant defaultText. */
-  private static final String defaultText =
-  "Load or edit text here.";
-
-  /** The Constant titleText. */
-  private static final String titleText = "CAS Visual Debugger (CVD)";
-
-  /** The Constant htmlGrayColor. */
-  static final String htmlGrayColor = "<font color=#808080>";
-
-  /** The Constant indexReposRootLabel. */
-  private static final String indexReposRootLabel = "<html><b>CAS Index Repository</b></html>";
-
-  /** The Constant noIndexReposLabel. */
-  private static final String noIndexReposLabel = "<html><b>" + htmlGrayColor
-      + "CAS Index Repository</b></html>";
-
-  /** The text area. */
-  // The content areas.
-  private JTextArea textArea;
-
-  /** The index tree. */
-  private JTree indexTree;
-
-  /** The fs tree. */
-  private JTree fsTree;
-
-  /** The status panel. */
-  private JPanel statusPanel;
-
-  /** The status bar. */
-  private JTextField statusBar;
-
-  /** The file status. */
-  private JTextField fileStatus;
-
-  /** The ae status. */
-  private JTextField aeStatus;
-
-  /** The caret status. */
-  private JTextField caretStatus;
-
-  /** The text title border. */
-  private Border textTitleBorder;
-
-  /** The is dirty. */
-  // Dirty flag for the editor.
-  private boolean isDirty;
-
-  /** The text scroll pane. */
-  // The scroll panels.
-  private JScrollPane textScrollPane;
-
-  /** The index tree scroll pane. */
-  private JScrollPane indexTreeScrollPane;
-
-  /** The fs tree scroll pane. */
-  private JScrollPane fsTreeScrollPane;
-
-  /** The file menu. */
-  // Menus
-  private JMenu fileMenu = null;
-
-  /** The file save item. */
-  private JMenuItem fileSaveItem = null;
-
-  /** The edit menu. */
-  private JMenu editMenu;
-
-  /** The undo item. */
-  private JMenuItem undoItem;
-
-  /** The undo mgr. */
-  private UndoMgr undoMgr;
-
-  /** The cut action. */
-  private Action cutAction;
-
-  /** The copy action. */
-  private Action copyAction;
-
-  /** The all annotation viewer item. */
-  private JMenuItem allAnnotationViewerItem;
-
-  /** The acd item. */
-  private JMenuItem acdItem;
-
-  /** The ts viewer item. */
-  private JMenuItem tsViewerItem;
-
-  /** The re run menu. */
-  private JMenuItem reRunMenu;
-
-  /** The run CPC menu. */
-  private JMenuItem runCPCMenu;
-
-  /** The run on cas menu item. */
-  private JMenuItem runOnCasMenuItem;
-
-  /** The show perf report item. */
-  private JMenuItem showPerfReportItem;
-
-  /** The text popup. */
-  private JPopupMenu textPopup;
-
-  /** The xcas read item. */
-  private JMenuItem xcasReadItem;
-
-  /** The xcas write item. */
-  private JMenuItem xcasWriteItem;
-
-  /** The xmi cas read item. */
-  private JMenuItem xmiCasReadItem;
-
-  /** The xmi cas write item. */
-  private JMenuItem xmiCasWriteItem;
-
-  /** The type system write item. */
-  private JMenuItem typeSystemWriteItem;
-
-  /** The type system read item. */
-  private JMenuItem typeSystemReadItem;
-
-  /** The recent text file menu. */
-  private JMenu recentTextFileMenu;
-
-  /** The recent desc file menu. */
-  private JMenu recentDescFileMenu;
-
-  /** The ini file. */
-  // Ini file
-  private File iniFile = null;
-
-  // Code pages
-
-  /** The code pages. */
-  private List<String> codePages = null;
-
-  /** The code page. */
-  private String codePage = null;
-
-  /** The cp menu. */
-  private JMenu cpMenu;
-
-  /** The cp buttons. */
-  private ButtonGroup cpButtons;
-
-  /** The language prefs list. */
-  // Language support
-  String languagePrefsList = null;
-
-  /** The languages. */
-  // private String defaultLanguagePref = null;
-  private List<String> languages = null;
-
-  /** The lang menu. */
-  private JMenu langMenu;
-
-  /** The lang buttons. */
-  private ButtonGroup langButtons;
-
-  /** The Constant LANGUAGE_DEFAULT. */
-  private static final String LANGUAGE_DEFAULT = "en";
-
-  /** The language. */
-  private String language;
-
-  /** The Constant defaultLanguages. */
-  private static final String defaultLanguages = "de,en,fr,ja,ko-kr,pt-br,zh-cn,zh-tw,x-unspecified";
-
-  /** The text file. */
-  private File textFile = null;
-
-  /** The file open dir. */
-  private File fileOpenDir = null;
-
-  /** The annot open dir. */
-  private File annotOpenDir = null;
-
-  /** The xcas file open dir. */
-  private File xcasFileOpenDir = null;
-
-  /** The color settings dir. */
-  private File colorSettingsDir = null;
-
-  /** The index label. */
-  // Selected index
-  private String indexLabel = null;
-
-  /** The index. */
-  private FSIndex index = null;
-
-  /** The is annotation index. */
-  private boolean isAnnotationIndex = false;
-
-  /** The cas. */
-  private CAS cas = null;
-
-  /** The ae descriptor file. */
-  private File aeDescriptorFile = null;
-
-  /** The ae. */
-  private AnalysisEngine ae = null;
-
-  /** The log file. */
-  private File logFile = null;
-
-  /** The log. */
-  private Logger log = null;
-
-  /** The color setting file. */
-  private File colorSettingFile;
-
-  /** The Constant selectionColor. */
-  private static final Color selectionColor = Color.orange;
-
-  /** The preferences. */
-  private Properties preferences;
-
-  /** The last run process trace. */
-  private ProcessTrace lastRunProcessTrace = null;
-
-  /** The Constant textDirPref. */
-  public static final String textDirPref = "dir.open.text";
-
-  /** The Constant aeDirPref. */
-  public static final String aeDirPref = "dir.open.tae";
-
-  /** The Constant xcasDirPref. */
-  public static final String xcasDirPref = "dir.open.xcas";
-
-  /** The Constant textSizePref. */
-  public static final String textSizePref = "textArea.size";
-
-  /** The Constant indexTreeSizePref. */
-  public static final String indexTreeSizePref = "indexTree.size";
-
-  /** The Constant fsTreeSizePref. */
-  public static final String fsTreeSizePref = "fsTree.size";
-
-  /** The Constant tsWindowSizePref. */
-  public static final String tsWindowSizePref = "tsWindow.size";
-
-  /** The Constant annotViewSizePref. */
-  public static final String annotViewSizePref = "annotViewWindow.size";
-
-  /** The Constant logViewSizePref. */
-  public static final String logViewSizePref = "logViewWindow.size";
-
-  /** The Constant widthSuffix. */
-  public static final String widthSuffix = ".width";
-
-  /** The Constant heightSuffix. */
-  public static final String heightSuffix = ".height";
-
-  /** The Constant colorFilePref. */
-  private static final String colorFilePref = "colors.file";
-
-  /** The Constant colorDirPref. */
-  private static final String colorDirPref = "colors.dir";
-
-  /** The Constant cpCurrentPref. */
-  private static final String cpCurrentPref = "cp.selected";
-
-  /** The Constant langCurrentPref. */
-  private static final String langCurrentPref = "lang.selected";
-
-  /** The Constant langListPref. */
-  private static final String langListPref = "lang.list";
-
-  /** The Constant textFileListPref. */
-  private static final String textFileListPref = "file.text.list";
-
-  /** The Constant descFileListPref. */
-  private static final String descFileListPref = "file.desc.list";
-
-  /** The Constant dataPathPref. */
-  private static final String dataPathPref = "datapath";
-
-  /** The Constant textDimensionDefault. */
-  private static final Dimension textDimensionDefault = new Dimension(500, 400);
-
-  /** The Constant fsTreeDimensionDefault. */
-  private static final Dimension fsTreeDimensionDefault = new Dimension(200, 200);
-
-  /** The Constant logFileDimensionDefault. */
-  private static final Dimension logFileDimensionDefault = new Dimension(500, 600);
-
-  /** The Constant DEFAULT_STYLE_NAME. */
-  public static final String DEFAULT_STYLE_NAME = "defaultStyle";
-
-  /** The style map. */
-  private Map<String, Style> styleMap = new HashMap<>();
-
-  /** The Constant maxRecentSize. */
-  // For recently used text and descriptor files.
-  private static final int maxRecentSize = 8;
-
-  /** The recent text files. */
-  private final RecentFilesList recentTextFiles = new RecentFilesList(maxRecentSize);
-
-  /** The text file name list. */
-  private final List<String> textFileNameList = new ArrayList<>();
-
-  /** The recent desc files. */
-  private final RecentFilesList recentDescFiles = new RecentFilesList(maxRecentSize);
-
-  /** The desc file name list. */
-  private final List<String> descFileNameList = new ArrayList<>();
-
-  /** The cursor owning components. */
-  // For cursor handling (busy cursor). Is there a better way?
-  private List<Component> cursorOwningComponents = new ArrayList<>();
-
-  /** The cursor cache. */
-  private List<Cursor> cursorCache = null;
-
-  /** The data path name. */
-  private String dataPathName;
-
-  /** The sofa selection combo box. */
-  private JComboBox sofaSelectionComboBox;
-
-  /** The sofa selection panel. */
-  private JPanel sofaSelectionPanel;
-
-  /** The exit on close. */
-  private boolean exitOnClose = true;
-
-  /**
-   * Constructor for MainFrame.
-<<<<<<< HEAD
-   * @param iniFile -
-=======
-   *
-   * @param iniFile the ini file
->>>>>>> 2386b33f
-   * @throws HeadlessException -
-   */
-  public MainFrame(File iniFile) {
-    super();
-    this.iniFile = iniFile;
-    init();
-  }
-
-  /**
-   * Run AE.
-   *
-   * @param doCasReset the do cas reset
-   */
-  public void runAE(boolean doCasReset) {
-    setStatusbarMessage("Running Annotator.");
-    Timer timer = new Timer();
-    timer.start();
-    if (this.ae == null) {
-      JOptionPane.showMessageDialog(this, "No AE loaded.", "Error", JOptionPane.ERROR_MESSAGE);
-      return;
-    }
-    internalRunAE(doCasReset);
-    timer.stop();
-    setStatusbarMessage("Done running AE " + this.ae.getAnalysisEngineMetaData().getName() + " in "
-        + timer.getTimeSpan() + ".");
-    updateIndexTree(true);
-    this.allAnnotationViewerItem.setEnabled(false);
-    this.isDirty = false;
-    this.runOnCasMenuItem.setEnabled(true);
-  }
-
-  /**
-   * Run CPC.
-   */
-  public void runCPC() {
-    setStatusbarMessage("Running CollectionProcessComplete.");
-    Timer timer = new Timer();
-    timer.start();
-    if (this.ae == null) {
-      JOptionPane.showMessageDialog(this, "No AE loaded.", "Error", JOptionPane.ERROR_MESSAGE);
-      return;
-    }
-    try {
-      this.ae.collectionProcessComplete();
-    } catch (Exception e) {
-      handleException(e);
-    }
-    this.showPerfReportItem.setEnabled(false);
-    timer.stop();
-    setStatusbarMessage("Done running CPC on " + this.ae.getAnalysisEngineMetaData().getName() + " in "
-        + timer.getTimeSpan() + ".");
-    updateIndexTree(true);
-    this.allAnnotationViewerItem.setEnabled(false);
-    this.isDirty = false;
-    this.runOnCasMenuItem.setEnabled(true);
-  }
-
-  /**
-   * Sets the data path.
-   *
-   * @param dataPath the new data path
-   */
-  public void setDataPath(String dataPath) {
-    this.dataPathName = dataPath;
-  }
-
-  /**
-   * Load AE descriptor.
-   *
-   * @param descriptorFile the descriptor file
-   */
-  public void loadAEDescriptor(File descriptorFile) {
-    addRecentDescFile(descriptorFile);
-    setWaitCursor();
-    if (descriptorFile.exists() && descriptorFile.isFile()) {
-      this.annotOpenDir = descriptorFile.getParentFile();
-    }
-    Timer time = new Timer();
-    time.start();
-    boolean success = false;
-    try {
-      success = setupAE(descriptorFile);
-    } catch (Exception e) {
-      handleException(e);
-    } catch (NoClassDefFoundError e) {
-      // We don't want to catch all errors, but some are ok.
-      handleException(e);
-    }
-    time.stop();
-    if (!success) {
-      setStatusbarMessage("Failed to load AE specifier: " + descriptorFile.getName());
-      this.reRunMenu.setText("Run AE");
-      setAEStatusMessage();
-      resetCursor();
-      return;
-    }
-    if (this.ae != null) {
-      this.aeDescriptorFile = descriptorFile;
-      String annotName = this.ae.getAnalysisEngineMetaData().getName();
-      this.reRunMenu.setText("Run " + annotName);
-      this.reRunMenu.setEnabled(true);
-      this.runOnCasMenuItem.setText("Run " + annotName + " on CAS");
-      setAEStatusMessage();
-      setStatusbarMessage("Done loading AE " + annotName + " in " + time.getTimeSpan() + ".");
-    }
-    // Check for CAS multiplier
-    // TODO: properly handle CAS multiplication
-    if (this.ae != null) {
-      if (this.ae.getAnalysisEngineMetaData().getOperationalProperties().getOutputsNewCASes()) {
-        JOptionPane
-            .showMessageDialog(
-                this,
-                "This analysis engine uses a CAS multiplier component.\nCAS multiplication/merging is not currently supported in CVD.\nYou can run the analysis engine, but will not see any results.",
-                "Warning: unsupported operation", JOptionPane.WARNING_MESSAGE);
-      }
-    }
-    resetCursor();
-  }
-
-  /**
-   * Handle exception.
-   *
-   * @param e the e
-   */
-  public void handleException(Throwable e) {
-    StringBuffer msg = new StringBuffer();
-    handleException(e, msg);
-  }
-
-  /**
-   * Handle exception.
-   *
-   * @param e the e
-   * @param msg the msg
-   */
-  protected void handleException(Throwable e, StringBuffer msg) {
-    msg.append(e.getClass().getName() + ": ");
-    if (e.getMessage() != null) {
-      msg.append(e.getMessage());
-    }
-    if (this.log != null) {
-      if (e instanceof Exception) {
-        this.log.log(Level.SEVERE, ((Exception) e).getLocalizedMessage(), e);
-      } else {
-        this.log.log(Level.SEVERE, e.getMessage(), e);
-      }
-      msg.append("\nMore detailed information is in the log file.");
-    }
-    boolean hasAsserts = false;
-    // assert(hasAsserts = true);
-    if (hasAsserts) {
-      e.printStackTrace();
-    }
-    JOptionPane.showMessageDialog(this, msg.toString(), "Exception", JOptionPane.ERROR_MESSAGE);
-
-  }
-
-  /**
-   * Show error.
-   *
-   * @param msg the msg
-   */
-  private void showError(String msg) {
-    JOptionPane.showMessageDialog(this, msg, "Error", JOptionPane.ERROR_MESSAGE);
-  }
-
-  /**
-   * Load file.
-   */
-  public void loadFile() {
-    try {
-      if (this.textFile.exists() && this.textFile.canRead()) {
-        String text = null;
-        if (this.codePage == null) {
-          text = FileUtils.file2String(this.textFile);
-        } else {
-          text = FileUtils.file2String(this.textFile, this.codePage);
-        }
-        setTextNoTitle(text);
-        setTitle();
-        addRecentTextFile(this.textFile);
-      } else {
-        handleException(new IOException("File does not exist or is not readable: "
-            + this.textFile.getAbsolutePath()));
-      }
-      // Add the loaded file to the recently used files list.
-    } catch (UnsupportedEncodingException e) {
-      StringBuffer msg = new StringBuffer("Unsupported text encoding (code page): ");
-      handleException(e, msg);
-    } catch (Exception e) {
-      handleException(e);
-    }
-  }
-
-  /**
-   * Load xmi file.
-   *
-   * @param xmiCasFile the xmi cas file
-   */
-  public void loadXmiFile(File xmiCasFile) {
-    try {
-      setXcasFileOpenDir(xmiCasFile.getParentFile());
-      Timer time = new Timer();
-      time.start();
-      SAXParserFactory saxParserFactory = XMLUtils.createSAXParserFactory();
-      SAXParser parser = saxParserFactory.newSAXParser();
-      XmiCasDeserializer xmiCasDeserializer = new XmiCasDeserializer(getCas().getTypeSystem());
-      getCas().reset();
-      parser.parse(xmiCasFile, xmiCasDeserializer.getXmiCasHandler(getCas(), true));
-      time.stop();
-      handleSofas();
-
-      setTitle("XMI CAS");
-      updateIndexTree(true);
-      setRunOnCasEnabled();
-      setEnableCasFileReadingAndWriting();
-      setStatusbarMessage("Done loading XMI CAS file in " + time.getTimeSpan() + ".");
-    } catch (Exception e) {
-      e.printStackTrace();
-      handleException(e);
-    }
-  }
-
-
-  /**
-   * Gets the mnemonic.
-   *
-   * @param i the i
-   * @return the mnemonic
-   */
-  private static final int getMnemonic(int i) {
-    switch (i) {
-    case 1:
-      return KeyEvent.VK_1;
-    case 2:
-      return KeyEvent.VK_2;
-    case 3:
-      return KeyEvent.VK_3;
-    case 4:
-      return KeyEvent.VK_4;
-    case 5:
-      return KeyEvent.VK_5;
-    case 6:
-      return KeyEvent.VK_6;
-    case 7:
-      return KeyEvent.VK_7;
-    case 8:
-      return KeyEvent.VK_8;
-    case 9:
-      return KeyEvent.VK_9;
-    default:
-      return KeyEvent.VK_0;
-    }
-  }
-
-  /**
-   * Creates the recent text file item.
-   *
-   * @param num the num
-   * @param file the file
-   * @return the j menu item
-   */
-  private final JMenuItem createRecentTextFileItem(int num, File file) {
-    String fileShortName = file.getName();
-    JMenuItem item = new JMenuItem(num + " " + fileShortName, getMnemonic(num));
-    item.addActionListener(new LoadRecentTextFileEventHandler(this, file.getAbsolutePath()));
-    item.setToolTipText(file.getAbsolutePath());
-    return item;
-  }
-
-  /**
-   * Adds the recent text file.
-   *
-   * @param file the file
-   */
-  private void addRecentTextFile(File file) {
-    this.recentTextFiles.addFile(file);
-    this.recentTextFileMenu.removeAll();
-    List<File> textFiles = this.recentTextFiles.getFileList();
-    for (int i = 0; i < textFiles.size(); i++) {
-      JMenuItem menuItem = createRecentTextFileItem(i + 1, textFiles.get(i));
-      this.recentTextFileMenu.add(menuItem);
-    }
-  }
-
-  /**
-   * Creates the recent desc file item.
-   *
-   * @param num the num
-   * @param file the file
-   * @return the j menu item
-   */
-  private final JMenuItem createRecentDescFileItem(int num, File file) {
-    String fileShortName = file.getName();
-    JMenuItem item = new JMenuItem(num + " " + fileShortName, getMnemonic(num));
-    item.addActionListener(new LoadRecentDescFileEventHandler(this, file.getAbsolutePath()));
-    item.setToolTipText(file.getAbsolutePath());
-    return item;
-  }
-
-  /**
-   * Adds the recent desc file.
-   *
-   * @param file the file
-   */
-  private void addRecentDescFile(File file) {
-    this.recentDescFiles.addFile(file);
-    this.recentDescFileMenu.removeAll();
-    List<File> descFiles = this.recentDescFiles.getFileList();
-    for (int i = 0; i < descFiles.size(); i++) {
-      JMenuItem menuItem = createRecentDescFileItem(i + 1, descFiles.get(i));
-      this.recentDescFileMenu.add(menuItem);
-    }
-  }
-
-  /**
-   * Set the text to be analyzed.
-   * 
-   * @param text
-   *                The text.
-   */
-  public void setText(String text) {
-    this.textFile = null;
-    setTextNoTitle(text);
-    setTitle();
-  }
-
-  /**
-   * Load a text file.
-   * 
-   * @param textFile1
-   *                The text file.
-   */
-  public void loadTextFile(File textFile1) {
-    this.textFile = textFile1;
-    loadFile();
-  }
-
-  /**
-   * Sets the text no title.
-   *
-   * @param text the new text no title
-   */
-  // Set the text.
-  public void setTextNoTitle(String text) {
-    this.textArea.setText(text);
-    this.textArea.getCaret().setDot(0);
-    this.isDirty = false;
-  }
-
-  /**
-   * Sets the title.
-   */
-  public void setTitle() {
-    StringBuffer buf = new StringBuffer();
-    buf.append(titleText);
-    if (this.textFile != null) {
-      buf.append(": \"");
-      buf.append(this.textFile.getAbsolutePath());
-      buf.append("*");
-      buf.append("\"");
-    }
-    this.setTitle(buf.toString());
-  }
-
-  /**
-   * Save file.
-   *
-   * @return true, if successful
-   */
-  public boolean saveFile() {
-    if (this.textFile.exists() && !this.textFile.canWrite()) {
-      showError("File is not writable: " + this.textFile.getAbsolutePath());
-      return false;
-    }
-    final String text = this.textArea.getText();
-    FileOutputStream fileOutStream = null;
-    try {
-      fileOutStream = new FileOutputStream(this.textFile);
-    } catch (FileNotFoundException e) {
-      handleException(e);
-      return false;
-    }
-    Writer writer = null;
-    if (this.codePage == null) {
-      writer = new OutputStreamWriter(fileOutStream);
-    } else {
-      try {
-        writer = new OutputStreamWriter(fileOutStream, this.codePage);
-      } catch (UnsupportedEncodingException e) {
-        handleException(e);
-        return false;
-      }
-    }
-    try {
-      writer.write(text);
-      writer.close();
-      this.isDirty = false;
-      setTitle();
-    } catch (IOException e) {
-      handleException(e);
-      return false;
-    }
-    return true;
-  }
-  
-  /**
-   * Confirm overwrite.
-   *
-   * @param f the f
-   * @return true, if successful
-   */
-  public boolean confirmOverwrite(File f) {
-    if (f.exists()) {
-      Object[] options = {"Yes, Overwrite.",
-                          "No"};
-      int n = JOptionPane.showOptionDialog(this,
-          "File " + f.getAbsolutePath() + " exists.\nWould you like to overwrite it?",
-          
-          "Confirm Overwrite",
-          JOptionPane.YES_NO_OPTION,
-          JOptionPane.QUESTION_MESSAGE,
-          null,
-          options,
-          options[1]);
-      if (n == 1) {
-        return false;
-      }
-    }
-    return true;
-  }
-
-  /**
-   * Creates the text area.
-   */
-  private void createTextArea() {
-    try {
-      this.textArea = new JTextArea();
-      this.addCursorOwningComponent(this.textArea);
-      Border emptyBorder = BorderFactory.createEmptyBorder(2, 4, 2, 2);
-      Border grayLineBordre = BorderFactory.createLineBorder(Color.gray, 1);
-      this.textArea.setBorder(BorderFactory.createCompoundBorder(grayLineBordre, emptyBorder));
-      this.textArea.setSelectionColor(selectionColor);
-      this.textArea.setEditable(true);
-      this.textArea.setLineWrap(true);
-      this.textArea.setWrapStyleWord(true);
-      this.textArea.setText(defaultText);
-      this.textArea.addMouseListener(new PopupListener(this));
-      // textArea.setFocusable(true);
-      this.textArea.addFocusListener(new TextFocusHandler(this));
-      this.textArea.getDocument().addDocumentListener(new TextChangedListener(this));
-      this.textArea.addCaretListener(new CaretChangeHandler(this));
-      this.undoMgr = new UndoMgr(this);
-      this.textArea.getDocument().addUndoableEditListener(this.undoMgr);
-    } catch (Exception e) {
-      handleException(e);
-    }
-  }
-
-  /**
-   * Populate edit menu.
-   */
-  private void populateEditMenu() {
-    this.undoItem = new JMenuItem("Undo");
-    this.undoItem.addActionListener(this.undoMgr);
-    this.undoItem.setEnabled(false);
-    this.undoItem.setMnemonic(KeyEvent.VK_U);
-    this.undoItem.setAccelerator(KeyStroke.getKeyStroke(KeyEvent.VK_Z, InputEvent.CTRL_MASK));
-    this.editMenu.add(this.undoItem);
-    this.editMenu.addSeparator();
-    HashMap<Object, Action> actionMap = createEditActionMap();
-    // Cut
-    this.cutAction = actionMap.get(DefaultEditorKit.cutAction);
-    this.cutAction.putValue(Action.MNEMONIC_KEY, KeyEvent.VK_T);
-    this.cutAction.putValue(Action.ACCELERATOR_KEY, KeyStroke.getKeyStroke(KeyEvent.VK_X,
-        InputEvent.CTRL_MASK));
-    this.cutAction.setEnabled(false);
-    JMenuItem cutItem = new JMenuItem(this.cutAction);
-    cutItem.setText("Cut");
-    this.editMenu.add(cutItem);
-    // Copy
-    this.copyAction = actionMap.get(DefaultEditorKit.copyAction);
-    this.copyAction.putValue(Action.MNEMONIC_KEY, KeyEvent.VK_C);
-    this.copyAction.putValue(Action.ACCELERATOR_KEY, KeyStroke.getKeyStroke(KeyEvent.VK_C,
-        InputEvent.CTRL_MASK));
-    this.copyAction.setEnabled(false);
-    JMenuItem copyItem = new JMenuItem(this.copyAction);
-    copyItem.setText("Copy");
-    this.editMenu.add(copyItem);
-    // Paste
-    Action pasteAction = actionMap.get(DefaultEditorKit.pasteAction);
-    pasteAction.putValue(Action.MNEMONIC_KEY, KeyEvent.VK_P);
-    pasteAction.putValue(Action.ACCELERATOR_KEY, KeyStroke.getKeyStroke(KeyEvent.VK_V,
-        InputEvent.CTRL_MASK));
-    JMenuItem pasteItem = new JMenuItem(pasteAction);
-    pasteItem.setText("Paste");
-    this.editMenu.add(pasteItem);
-  }
-
-  /**
-   * Creates the edit action map.
-   *
-   * @return the hash map
-   */
-  private HashMap<Object, Action> createEditActionMap() {
-    HashMap<Object, Action> map = new HashMap<>();
-    Action[] ar = this.textArea.getActions();
-    for (int i = 0; i < ar.length; i++) {
-      Action a = ar[i];
-      map.put(a.getValue(Action.NAME), a);
-    }
-    return map;
-  }
-
-  /**
-   * Creates the menu bar.
-   *
-   * @return the j menu bar
-   */
-  private JMenuBar createMenuBar() {
-    JMenuBar menuBar = new JMenuBar();
-    createFileMenu();
-    menuBar.add(this.fileMenu);
-    menuBar.add(createEditMenu());
-    menuBar.add(createRunMenu());
-    menuBar.add(createToolsMenu());
-    menuBar.add(createHelpMenu());
-    return menuBar;
-  }
-
-  /**
-   * Creates the edit menu.
-   *
-   * @return the j menu
-   */
-  private JMenu createEditMenu() {
-    this.editMenu = new JMenu("Edit");
-    this.editMenu.setMnemonic(KeyEvent.VK_E);
-    populateEditMenu();
-    return this.editMenu;
-  }
-
-  /**
-   * Creates the help menu.
-   *
-   * @return the j menu
-   */
-  private JMenu createHelpMenu() {
-    JMenu helpMenu = new JMenu("Help");
-    helpMenu.setMnemonic(KeyEvent.VK_H);
-    JMenuItem manualItem = new JMenuItem("Manual", KeyEvent.VK_M);
-    manualItem.addActionListener(new ManualHandler(this));
-    helpMenu.add(manualItem);
-    JMenuItem helpInfoItem = new JMenuItem("Help", KeyEvent.VK_H);
-    helpInfoItem.addActionListener(new HelpHandler(this));
-    helpMenu.add(helpInfoItem);
-    helpMenu.addSeparator();
-    JMenuItem aboutItem = new JMenuItem("About CVD", KeyEvent.VK_A);
-    aboutItem.addActionListener(new AboutHandler(this));
-    helpMenu.add(aboutItem);
-    JMenuItem aboutUimaItem = new JMenuItem("About UIMA", KeyEvent.VK_U);
-    aboutUimaItem.addActionListener(new AboutUimaHandler(this));
-    helpMenu.add(aboutUimaItem);
-    return helpMenu;
-  }
-
-  /**
-   * Creates the file menu.
-   */
-  private void createFileMenu() {
-    this.fileMenu = new JMenu("File");
-
-    // Standard text file menu items.
-    JMenuItem newTextItem = new JMenuItem("New Text...", KeyEvent.VK_N);
-    newTextItem.setAccelerator(KeyStroke.getKeyStroke(KeyEvent.VK_N, ActionEvent.CTRL_MASK));
-    newTextItem.addActionListener(new NewTextEventHandler(this));
-    this.fileMenu.add(newTextItem);
-    this.fileMenu.setMnemonic(KeyEvent.VK_F);
-    JMenuItem fileOpen = new JMenuItem("Open Text File", KeyEvent.VK_O);
-    fileOpen.addActionListener(new FileOpenEventHandler(this));
-    fileOpen.setAccelerator(KeyStroke.getKeyStroke(KeyEvent.VK_O, ActionEvent.CTRL_MASK));
-    this.fileMenu.add(fileOpen);
-    this.fileSaveItem = new JMenuItem("Save Text File", KeyEvent.VK_S);
-    this.fileSaveItem.setEnabled(false);
-    this.fileSaveItem.addActionListener(new FileSaveEventHandler(this));
-    this.fileSaveItem.setAccelerator(KeyStroke.getKeyStroke(KeyEvent.VK_S, ActionEvent.CTRL_MASK));
-    this.fileMenu.add(this.fileSaveItem);
-    JMenuItem fileSaveAsItem = new JMenuItem("Save Text As...", KeyEvent.VK_A);
-    fileSaveAsItem.addActionListener(new FileSaveAsEventHandler(this));
-    this.fileMenu.add(fileSaveAsItem);
-    createCPMenu();
-    this.cpMenu.setMnemonic(KeyEvent.VK_P);
-    this.fileMenu.add(this.cpMenu);
-    this.fileMenu.addSeparator();
-    this.recentTextFileMenu = new JMenu("Recently used ...");
-    this.recentTextFileMenu.setMnemonic(KeyEvent.VK_U);
-    this.fileMenu.add(this.recentTextFileMenu);
-    this.fileMenu.addSeparator();
-
-    // Color preferences
-    JMenuItem colorPrefsOpenItem = new JMenuItem("Load Color Settings", KeyEvent.VK_L);
-    colorPrefsOpenItem.addActionListener(new ColorPrefsOpenHandler(this));
-    this.fileMenu.add(colorPrefsOpenItem);
-    JMenuItem colorPrefsSaveItem = new JMenuItem("Save Color Settings", KeyEvent.VK_C);
-    colorPrefsSaveItem.addActionListener(new ColorPrefsSaveHandler(this));
-    this.fileMenu.add(colorPrefsSaveItem);
-    this.fileMenu.addSeparator();
-
-    // Reading and writing type system files.
-    this.typeSystemReadItem = new JMenuItem("Read Type System File");
-    this.typeSystemReadItem.setEnabled(true);
-    this.typeSystemReadItem.addActionListener(new TypeSystemFileOpenEventHandler(this));
-    this.fileMenu.add(this.typeSystemReadItem);
-    this.typeSystemWriteItem = new JMenuItem("Write Type System File");
-    this.typeSystemWriteItem.addActionListener(new XCASSaveTSHandler(this));
-    this.fileMenu.add(this.typeSystemWriteItem);
-    this.fileMenu.addSeparator();
-
-    // Reading and writing XMI CAS files.
-    this.xmiCasReadItem = new JMenuItem("Read XMI CAS File");
-    this.xmiCasReadItem.addActionListener(new XmiCasFileOpenHandler(this));
-    this.fileMenu.add(this.xmiCasReadItem);
-    this.xmiCasWriteItem = new JMenuItem("Write XMI CAS File");
-    this.xmiCasWriteItem.addActionListener(new XmiCasSaveHandler(this));
-    this.fileMenu.add(this.xmiCasWriteItem);
-    this.fileMenu.addSeparator();
-
-    // Reading and writing old-style XCAS files.
-    this.xcasReadItem = new JMenuItem("Read XCAS File", KeyEvent.VK_R);
-    this.xcasReadItem.addActionListener(new XCASFileOpenEventHandler(this));
-    this.fileMenu.add(this.xcasReadItem);
-    this.xcasWriteItem = new JMenuItem("Write XCAS File", KeyEvent.VK_W);
-    this.xcasWriteItem.addActionListener(new XCASSaveHandler(this));
-    this.fileMenu.add(this.xcasWriteItem);
-    this.fileMenu.addSeparator();
-    JMenuItem exit = new JMenuItem("Exit", KeyEvent.VK_X);
-    exit.addActionListener(new SystemExitHandler(this));
-    this.fileMenu.add(exit);
-
-    // Disable menu items that can't be executed yet.
-    this.typeSystemWriteItem.setEnabled(false);
-    setEnableCasFileReadingAndWriting();
-  }
-
-  /**
-   * Sets the enable cas file reading and writing.
-   */
-  public final void setEnableCasFileReadingAndWriting() {
-    final boolean enable = this.cas != null;
-    this.xcasReadItem.setEnabled(enable);
-    this.xmiCasReadItem.setEnabled(enable);
-    this.xcasWriteItem.setEnabled(enable);
-    this.xmiCasWriteItem.setEnabled(enable);
-  }
-
-  /**
-   * Adds the cursor owning component.
-   *
-   * @param comp the comp
-   */
-  private final void addCursorOwningComponent(Component comp) {
-    this.cursorOwningComponents.add(comp);
-  }
-
-  /**
-   * Sets the wait cursor.
-   */
-  private final void setWaitCursor() {
-    this.setEnabled(false);
-    this.cursorCache = new ArrayList<>();
-    for (int i = 0; i < this.cursorOwningComponents.size(); i++) {
-      Component comp = this.cursorOwningComponents.get(i);
-      this.cursorCache.add(comp.getCursor());
-      comp.setCursor(Cursor.getPredefinedCursor(Cursor.WAIT_CURSOR));
-    }
-  }
-
-  /**
-   * Reset cursor.
-   */
-  public final void resetCursor() {
-    if (this.cursorCache == null) {
-      return;
-    }
-    for (int i = 0; i < this.cursorOwningComponents.size(); i++) {
-      Component comp = this.cursorOwningComponents.get(i);
-      comp.setCursor(this.cursorCache.get(i));
-    }
-    this.setEnabled(true);
-  }
-
-  /**
-   * Creates the code pages.
-   */
-  public void createCodePages() {
-    // Get supported encodings from JVM
-    Map<String, Charset> charsetMap = Charset.availableCharsets();
-    String sysCodePage = Charset.defaultCharset().name();
-    
-    this.codePages = new ArrayList<>();
-
-    if (sysCodePage != null) {
-      this.codePages.add(sysCodePage);
-      if (this.codePage == null) {
-        this.codePage = sysCodePage;
-      }
-    }
-    for (String charsetName : charsetMap.keySet()) {
-      if (!this.codePages.contains(charsetName)) {
-        this.codePages.add(charsetName);
-      }
-    }
-  }
-
-  /**
-   * Reset trees.
-   */
-  public void resetTrees() {
-    updateIndexTree(false);
-  }
-
-  /**
-   * Creates the CP menu.
-   */
-  private void createCPMenu() {
-    createCodePages();
-    this.cpMenu = new AutoFoldingMenu("Code Page", 20);
-    resetCPMenu();
-  }
-
-  /**
-   * Reset CP menu.
-   */
-  public void resetCPMenu() {
-    this.cpMenu.removeAll();
-    this.cpButtons = new ButtonGroup();
-    JRadioButtonMenuItem item;
-    String cp;
-    for (int i = 0; i < this.codePages.size(); i++) {
-      cp = this.codePages.get(i);
-      item = new JRadioButtonMenuItem(cp);
-      if (cp.equals(this.codePage)) {
-        item.setSelected(true);
-      }
-      item.addActionListener(new SetCodePageHandler(this));
-      this.cpButtons.add(item);
-      this.cpMenu.add(item);
-    }
-    
-  }
-
-  /**
-   * Adds the language.
-   *
-   * @param language1 the language 1
-   */
-  public void addLanguage(String language1) {
-    this.language = language1;
-    if (!this.languages.contains(language1)) {
-      this.languages.add(language1);
-    }
-    resetLangMenu();
-  }
-
-  /**
-   * Creates the lang menu.
-   */
-  private void createLangMenu() {
-    createLanguages();
-    this.langMenu = new JMenu("Language");
-    resetLangMenu();
-  }
-
-  /**
-   * Reset lang menu.
-   */
-  public void resetLangMenu() {
-    this.langMenu.removeAll();
-    this.langButtons = new ButtonGroup();
-    JRadioButtonMenuItem item;
-    String lang;
-    for (int i = 0; i < this.languages.size(); i++) {
-      lang = this.languages.get(i);
-      item = new JRadioButtonMenuItem(lang);
-      if (lang.equals(this.language)) {
-        item.setSelected(true);
-      }
-      item.addActionListener(new SetLanguageHandler(this));
-      this.langButtons.add(item);
-      this.langMenu.add(item);
-    }
-    this.langMenu.addSeparator();
-    JMenuItem addLangItem = new JMenuItem("Add language");
-    addLangItem.addActionListener(new AddLanguageHandler(this));
-    this.langMenu.add(addLangItem);
-    JMenu removeMenu = new JMenu("Remove language");
-    for (int i = 0; i < this.languages.size(); i++) {
-      JMenuItem rmItem = new JMenuItem(this.languages.get(i));
-      rmItem.addActionListener(new RemoveLanguageHandler(this));
-      removeMenu.add(rmItem);
-    }
-    this.langMenu.add(removeMenu);
-    JMenuItem restoreDefaultsItem = new JMenuItem("Restore defaults");
-    restoreDefaultsItem.addActionListener(new RestoreLangDefaultsHandler(this));
-    this.langMenu.add(restoreDefaultsItem);
-  }
-
-  /**
-   * Creates the languages.
-   */
-  public void createLanguages() {
-    this.languages = new ArrayList<>();
-    if (this.languagePrefsList == null) {
-      this.languagePrefsList = defaultLanguages;
-    }
-    if (this.language == null) {
-      this.language = LANGUAGE_DEFAULT;
-    }
-    StringTokenizer tok = new StringTokenizer(this.languagePrefsList, ",");
-    String lang;
-    while (tok.hasMoreTokens()) {
-      lang = tok.nextToken();
-      if (!this.languages.contains(lang)) {
-        this.languages.add(lang);
-      }
-    }
-  }
-
-  /**
-   * Creates the run menu.
-   *
-   * @return the j menu
-   */
-  private JMenu createRunMenu() {
-    JMenu runMenu = new JMenu("Run");
-    runMenu.setMnemonic(KeyEvent.VK_R);
-    JMenuItem runMenuItem = new JMenuItem("Load AE", KeyEvent.VK_L);
-    runMenuItem.addActionListener(new AnnotatorOpenEventHandler(this));
-    runMenuItem.setAccelerator(KeyStroke.getKeyStroke(KeyEvent.VK_L, ActionEvent.CTRL_MASK));
-    runMenu.add(runMenuItem);
-    this.reRunMenu = new JMenuItem("Run AE", KeyEvent.VK_R);
-    this.reRunMenu.setAccelerator(KeyStroke.getKeyStroke(KeyEvent.VK_R, ActionEvent.CTRL_MASK));
-    runMenu.add(this.reRunMenu);
-    this.reRunMenu.addActionListener(new AnnotatorRerunEventHandler(this));
-    this.reRunMenu.setEnabled(false);
-    this.runOnCasMenuItem = new JMenuItem("Run AE on CAS", KeyEvent.VK_Y);
-    this.runOnCasMenuItem.setAccelerator(KeyStroke.getKeyStroke(KeyEvent.VK_Y,
-        ActionEvent.CTRL_MASK));
-    runMenu.add(this.runOnCasMenuItem);
-    this.runOnCasMenuItem.addActionListener(new AnnotatorRunOnCasEventHandler(this));
-    this.runOnCasMenuItem.setEnabled(false);
-    this.runCPCMenu = new JMenuItem("Run collectionProcessComplete");
-    runMenu.add(this.runCPCMenu);
-    this.runCPCMenu.addActionListener(new AnnotatorRunCPCEventHandler(this));
-    this.runCPCMenu.setEnabled(false);
-    this.showPerfReportItem = new JMenuItem("Performance report");
-    this.showPerfReportItem.setEnabled(false);
-    this.showPerfReportItem.addActionListener(new ActionListener() {
-      @Override
-<<<<<<< HEAD
-    public void actionPerformed(ActionEvent e) {
-=======
-      public void actionPerformed(ActionEvent e) {
->>>>>>> 2386b33f
-        if (MainFrame.this.lastRunProcessTrace == null) {
-          MainFrame.this.showError("No performance report to show.");
-        } else {
-          PerformanceReportDialog prd = new PerformanceReportDialog(MainFrame.this);
-          prd.displayStats(MainFrame.this.lastRunProcessTrace, 1, "Process trace");
-        }
-      }
-    });
-    runMenu.add(this.showPerfReportItem);
-    runMenu.addSeparator();
-    this.recentDescFileMenu = new JMenu("Recently used ...");
-    this.recentDescFileMenu.setMnemonic(KeyEvent.VK_U);
-    runMenu.add(this.recentDescFileMenu);
-    runMenu.addSeparator();
-    createLangMenu();
-    runMenu.add(this.langMenu);
-    this.langMenu.setMnemonic(KeyEvent.VK_L);
-    // runMenu.addSeparator();
-    JMenuItem dataPathItem = new JMenuItem("Set data path");
-    dataPathItem.addActionListener(new SetDataPathHandler(this));
-    dataPathItem.setMnemonic(KeyEvent.VK_S);
-    runMenu.addSeparator();
-    runMenu.add(dataPathItem);
-    return runMenu;
-  }
-
-  /**
-   * Creates the tools menu.
-   *
-   * @return the j menu
-   */
-  private JMenu createToolsMenu() {
-    JMenu toolsMenu = new JMenu("Tools");
-    toolsMenu.setMnemonic(KeyEvent.VK_T);
-    this.tsViewerItem = new JMenuItem("View Typesystem", KeyEvent.VK_T);
-    this.tsViewerItem.addActionListener(new ShowTypesystemHandler(this));
-    this.tsViewerItem.setEnabled(false);
-    toolsMenu.add(this.tsViewerItem);
-    this.allAnnotationViewerItem = new JMenuItem("Show Selected Annotations", KeyEvent.VK_A);
-    this.allAnnotationViewerItem.addActionListener(new ShowAnnotatedTextHandler(this));
-    toolsMenu.add(this.allAnnotationViewerItem);
-    this.allAnnotationViewerItem.setEnabled(false);
-    this.acdItem = new JMenuItem("Customize Annotation Display", KeyEvent.VK_C);
-    toolsMenu.add(this.acdItem);
-    this.acdItem.setEnabled(false);
-    this.acdItem.addActionListener(new ShowAnnotationCustomizerHandler(this));
-
-    JMenu logConfig = new JMenu("Set Log Level");
-    ButtonGroup levelGroup = new ButtonGroup();
-
-    // get current log level setting
-    String curLogLevel = LogManager.getLogManager().getProperty(".level");
-
-    // create log config menu with available log levels
-    Iterator<Level> levelIt = MainFrame.logLevels.iterator();
-    while (levelIt.hasNext()) {
-      Level level = levelIt.next();
-      JRadioButtonMenuItem item = new JRadioButtonMenuItem(level.toString());
-      // select current log level
-      if (level.toString().equals(curLogLevel)) {
-        item.setSelected(true);
-      }
-      item.addActionListener(new SetLogConfigHandler());
-      levelGroup.add(item);
-      logConfig.add(item);
-    }
-    toolsMenu.add(logConfig);
-
-    JMenuItem logViewer = new JMenuItem("View Log File", KeyEvent.VK_L);
-    logViewer.addActionListener(new ActionListener() {
-
-      @Override
-<<<<<<< HEAD
-    public void actionPerformed(ActionEvent event) {
-=======
-      public void actionPerformed(ActionEvent event) {
->>>>>>> 2386b33f
-        LogFileViewer viewer = new LogFileViewer("Log file: "
-            + MainFrame.this.logFile.getAbsolutePath());
-        viewer.addWindowListener(new CloseLogViewHandler(MainFrame.this));
-        Dimension dim = getDimension(logViewSizePref);
-        if (dim == null) {
-          dim = logFileDimensionDefault;
-        }
-        viewer.init(MainFrame.this.logFile, dim);
-      }
-    });
-    toolsMenu.add(logViewer);
-
-    return toolsMenu;
-  }
-
-  /**
-   * Creates the status bar.
-   */
-  private void createStatusBar() {
-    this.statusPanel = new JPanel();
-    // statusPanel.setBorder(BorderFactory.createLineBorder(Color.gray));
-    this.statusPanel.setLayout(new BoxLayout(this.statusPanel, BoxLayout.X_AXIS));
-    this.statusBar = new JTextField();
-    Border innerCompound = BorderFactory.createCompoundBorder(BorderFactory.createBevelBorder(
-        BevelBorder.LOWERED, Color.lightGray, Color.darkGray), BorderFactory.createEmptyBorder(0,
-        3, 0, 3));
-    Border leftCompoundBorder = BorderFactory.createCompoundBorder(BorderFactory.createEmptyBorder(
-        0, 0, 0, 1), innerCompound);
-    Border middleCompoundBorder = BorderFactory.createCompoundBorder(BorderFactory
-        .createEmptyBorder(0, 1, 0, 1), innerCompound);
-    Border rightCompoundBorder = BorderFactory.createCompoundBorder(BorderFactory
-        .createEmptyBorder(0, 1, 0, 0), innerCompound);
-    // statusBar.setBorder(BorderFactory.createEmptyBorder(0, 2, 0, 2));
-    this.statusBar.setBorder(leftCompoundBorder);
-    this.statusBar.setEditable(false);
-    this.statusBar.setBackground(this.getBackground());
-    this.statusBar.setText("Starting up.");
-    this.statusBar.setToolTipText("Status Bar");
-    this.statusPanel.add(this.statusBar);
-    this.fileStatus = new JTextField();
-    // fileStatus.setBorder(BorderFactory.createEmptyBorder(0, 2, 0, 2));
-    this.fileStatus.setBorder(rightCompoundBorder);
-    this.fileStatus.setMaximumSize(new Dimension(500, 25));
-    this.fileStatus.setEditable(false);
-    // fileStatus.setBackground(new Color(204, 204, 255));
-    // fileStatus.setBackground(new Color(164, 147, 255));
-    // statusPanel.add(fileStatus);
-    this.aeStatus = new JTextField();
-    this.aeStatus.setBorder(middleCompoundBorder);
-    this.aeStatus.setMaximumSize(new Dimension(500, 25));
-    this.aeStatus.setEditable(false);
-    this.statusPanel.add(this.aeStatus);
-    this.caretStatus = new JTextField();
-    this.caretStatus.setBorder(rightCompoundBorder);
-    this.caretStatus.setMaximumSize(new Dimension(500, 25));
-    // caretStatus.setBackground(new Color(204, 255, 204));
-    this.caretStatus.setEditable(false);
-    this.caretStatus.setToolTipText("Position of cursor or extent of selection");
-    this.statusPanel.add(this.caretStatus);
-    // setCaretStatus(0, 0);
-    // setFileStatusMessage();
-    setAEStatusMessage();
-  }
-
-  /**
-   * Sets the caret status.
-   *
-   * @param dot the dot
-   * @param mark the mark
-   */
-  public void setCaretStatus(final int dot, final int mark) {
-    if (dot == mark) {
-      this.caretStatus.setText("Cursor: " + dot);
-    } else {
-      int from, to;
-      if (dot < mark) {
-        from = dot;
-        to = mark;
-      } else {
-        from = mark;
-        to = dot;
-      }
-      this.caretStatus.setText("Selection: " + from + " - " + to);
-    }
-    this.statusPanel.revalidate();
-    boolean enable = dot != mark;
-    this.cutAction.setEnabled(enable);
-    this.copyAction.setEnabled(enable);
-  }
-
-  /**
-   * Sets the file status message.
-   */
-  public void setFileStatusMessage() {
-    Border textBorder;
-    if (this.textFile == null) {
-      textBorder = BorderFactory.createTitledBorder(this.textTitleBorder, "Text");
-      // textBorder.setTitleJustification(TitledBorder.ABOVE_TOP);
-    } else {
-      textBorder = BorderFactory.createTitledBorder(this.textTitleBorder, this.textFile
-          .getAbsolutePath());
-    }
-    this.textScrollPane.setBorder(textBorder);
-    this.textScrollPane.revalidate();
-  }
-
-  /**
-   * Sets the AE status message.
-   */
-  private void setAEStatusMessage() {
-    if (this.ae == null || this.aeDescriptorFile == null) {
-      this.aeStatus.setText("(No AE Loaded)");
-      this.aeStatus.setToolTipText("No AE descriptor loaded.");
-    } else {
-      this.aeStatus.setText(this.aeDescriptorFile.getName());
-      this.aeStatus.setToolTipText("<html>Currently loaded AE descriptor file:<br>"
-          + this.aeDescriptorFile.getAbsolutePath() + "</html>");
-    }
-    this.statusPanel.revalidate();
-  }
-
-  /**
-   * Sets the statusbar message.
-   *
-   * @param message the new statusbar message
-   */
-  public void setStatusbarMessage(String message) {
-    // Date date = new Date();
-    Calendar calendar = Calendar.getInstance();
-    int time;
-    StringBuffer buf = new StringBuffer();
-    buf.append("[");
-    time = calendar.get(Calendar.HOUR_OF_DAY);
-    if (time < 10) {
-      buf.append("0");
-    }
-    buf.append(time);
-    buf.append(":");
-    time = calendar.get(Calendar.MINUTE);
-    if (time < 10) {
-      buf.append("0");
-    }
-    buf.append(time);
-    buf.append(":");
-    time = calendar.get(Calendar.SECOND);
-    if (time < 10) {
-      buf.append("0");
-    }
-    buf.append(time);
-    buf.append("]  ");
-    buf.append(message);
-    this.statusBar.setText(buf.toString());
-    this.statusPanel.revalidate();
-  }
-
-  /**
-   * Initialize logging.
-   */
-  private void initializeLogging() {
-
-    // set log file path
-    File homeDir = new File(System.getProperty("user.home"));
-    this.logFile = new File(homeDir, "uima.log");
-
-    // delete file if it exists
-    this.logFile.delete();
-
-    // initialize log framework
-    LogManager logManager = LogManager.getLogManager();
-    try {
-      InputStream ins = ClassLoader.getSystemResourceAsStream(loggerPropertiesFileName);
-      // Try the current class loader if system one cannot find the file
-      if (ins == null) {
-    	ins = this.getClass().getClassLoader().getResourceAsStream(loggerPropertiesFileName);
-      }
-      if (ins != null) {
-    	logManager.readConfiguration(ins);
-      } else {
-    	System.out.println("WARNING: failed to load "+loggerPropertiesFileName);
-      }
-    } catch (SecurityException e) {
-      handleException(e);
-      return;
-    } catch (IOException e) {
-      handleException(e);
-      return;
-    }
-
-    // get UIMA framework logger
-    this.log = UIMAFramework.getLogger();
-  }
-
-  /**
-   * Inits the.
-   */
-  private void init() {
-    this.setDefaultCloseOperation(WindowConstants.DISPOSE_ON_CLOSE);
-    this.addWindowListener(new WindowAdapter() {
-      @Override
-      public void windowClosing(WindowEvent e) {
-        // Do nothing.
-      }
-    });
-    initializeLogging();
-    this.addCursorOwningComponent(this);
-    this.addWindowListener(new MainFrameClosing(this));
-    // runConfigs = new ArrayList();
-    createTextArea();
-    this.setTitle(titleText);
-    JSplitPane splitPane = new JSplitPane(JSplitPane.HORIZONTAL_SPLIT);
-    Border emptyBorder = BorderFactory.createEmptyBorder(0, 0, 0, 0);
-    Border grayLineBorder = BorderFactory.createLineBorder(Color.gray, 1);
-    splitPane.setBorder(emptyBorder);
-    final int dividerSize = 5;
-    splitPane.setDividerSize(dividerSize);
-    JPanel contentPane = new JPanel(new BorderLayout());
-    contentPane.add(splitPane, BorderLayout.CENTER);
-    contentPane.setBorder(emptyBorder);
-    createStatusBar();
-    contentPane.add(this.statusPanel, BorderLayout.SOUTH);
-    contentPane.setOpaque(true);
-
-    this.setContentPane(contentPane);
-    initIRTree();
-    this.indexTree.addMouseListener(new IndexPopupListener(this));
-
-    // add combobox to select the view
-    JPanel leftPanel = new JPanel();
-    leftPanel.setLayout(new BorderLayout());
-    this.sofaSelectionPanel = new JPanel();
-    this.sofaSelectionComboBox = new JComboBox();
-    this.sofaSelectionComboBox.addItem(CAS.NAME_DEFAULT_SOFA);
-    this.sofaSelectionPanel.add(new JLabel("Select View:"));
-    this.sofaSelectionPanel.add(this.sofaSelectionComboBox);
-    leftPanel.add(this.sofaSelectionPanel, BorderLayout.NORTH);
-    this.sofaSelectionPanel.setVisible(false);
-    this.sofaSelectionComboBox.addItemListener(new SofaSelectionListener(this));
-    this.sofaSelectionComboBox
-        .setToolTipText("This CAS has multiple Views. Select the View to display.");
-
-    JSplitPane treePairPane = new JSplitPane(JSplitPane.VERTICAL_SPLIT);
-    treePairPane.setDividerSize(dividerSize);
-    this.indexTreeScrollPane = new JScrollPane(this.indexTree);
-    this.indexTreeScrollPane.setBorder(grayLineBorder);
-    leftPanel.add(treePairPane);
-    splitPane.setLeftComponent(leftPanel);
-    // splitPane.setLeftComponent(treePairPane);
-    treePairPane.setBorder(BorderFactory.createTitledBorder(grayLineBorder, "Analysis Results"));
-    treePairPane.setLeftComponent(this.indexTreeScrollPane);
-    initFSTree();
-    this.fsTreeScrollPane = new JScrollPane(this.fsTree);
-    this.fsTreeScrollPane.setBorder(grayLineBorder);
-    treePairPane.setRightComponent(this.fsTreeScrollPane);
-    // TitledBorder analysisResultBorder =
-    // BorderFactory.createTitledBorder(emptyBorder, "Analysis Results");
-    // treePairPane.setBorder(analysisResultBorder);
-    this.textScrollPane = new JScrollPane(this.textArea);
-    this.textScrollPane.setBorder(BorderFactory.createLineBorder(Color.gray, 1));
-    // JPanel textAreaPanel = new JPanel();
-    this.textTitleBorder = grayLineBorder;
-    setFileStatusMessage();
-    splitPane.setRightComponent(this.textScrollPane);
-    try {
-      loadProgramPreferences();
-    } catch (IOException e) {
-      handleException(e);
-    }
-    // Create menus after loading preferences to get code pages.
-    this.setJMenuBar(createMenuBar());
-    Style defaultStyle = StyleContext.getDefaultStyleContext().getStyle(StyleContext.DEFAULT_STYLE);
-    defaultStyle = StyleContext.getDefaultStyleContext().addStyle("defaultAnnot", defaultStyle);
-    StyleConstants.setBackground(defaultStyle, selectionColor);
-    this.styleMap.put(CAS.TYPE_NAME_ANNOTATION, defaultStyle);
-    this.textPopup = new JPopupMenu();
-    this.fsTree.addFocusListener(new TreeFocusHandler(this.fsTree));
-    this.indexTree.addFocusListener(new TreeFocusHandler(this.indexTree));
-    initKeyMap();
-    // Does not work in Java 1.3
-    // initFocusTraversalPolicy();
-    initFileLists();
-    setStatusbarMessage("Ready.");
-  }
-
-  /**
-   * Inits the file lists.
-   */
-  private final void initFileLists() {
-    int numFiles = this.textFileNameList.size();
-    int max = numFiles < maxRecentSize ? numFiles : maxRecentSize;
-    for (int i = 0; i < max; i++) {
-      File file = new File(this.textFileNameList.get(i));
-      this.recentTextFileMenu.add(createRecentTextFileItem(i + 1, file));
-      this.recentTextFiles.appendFile(file);
-    }
-    numFiles = this.descFileNameList.size();
-    max = numFiles < maxRecentSize ? numFiles : maxRecentSize;
-    for (int i = 0; i < max; i++) {
-      File file = new File(this.descFileNameList.get(i));
-      this.recentDescFileMenu.add(createRecentDescFileItem(i + 1, file));
-      this.recentDescFiles.appendFile(file);
-    }
-  }
-
-  /**
-   * Setup AE.
-   *
-   * @param aeFile the ae file
-   * @return true, if successful
-   */
-  protected boolean setupAE(File aeFile) {
-    try {
-      ResourceManager rsrcMgr = null;
-      if (this.dataPathName != null) {
-        try {
-          rsrcMgr = UIMAFramework.newDefaultResourceManager();
-          rsrcMgr.setDataPath(this.dataPathName);
-        } catch (MalformedURLException e) {
-          StringBuffer msg = new StringBuffer();
-          msg.append("Error setting data path in AE,\n");
-          msg.append("data path contains invalid URL or file descriptor.\n");
-          msg.append("You can still run the AE if it doesn't rely on the data path.\n");
-          msg.append("Please correct the data path in the \"Run->Set data path\" menu.\n");
-          handleException(e, msg);
-        }
-      }
-
-      // Destroy old AE.
-      if (this.ae != null) {
-        destroyAe();
-        this.acdItem.setEnabled(false);
-        setEnableCasFileReadingAndWriting();
-        this.tsViewerItem.setEnabled(false);
-        this.reRunMenu.setEnabled(false);
-        this.runCPCMenu.setEnabled(false);
-        this.runOnCasMenuItem.setEnabled(false);
-      }
-
-      // get Resource Specifier from XML file
-      XMLInputSource in = new XMLInputSource(aeFile);
-      ResourceSpecifier specifier = UIMAFramework.getXMLParser().parseResourceSpecifier(in);
-
-      // for debugging, output the Resource Specifier
-      // System.out.println(specifier);
-
-      // create Analysis Engine here
-      if (rsrcMgr == null) {
-        this.ae = UIMAFramework.produceAnalysisEngine(specifier);
-      } else {
-        this.ae = UIMAFramework.produceAnalysisEngine(specifier, rsrcMgr, null);
-      }
-      this.cas = this.ae.newCAS();
-      initCas();
-      this.acdItem.setEnabled(true);
-      this.tsViewerItem.setEnabled(true);
-      this.typeSystemWriteItem.setEnabled(true);
-      setEnableCasFileReadingAndWriting();
-      this.reRunMenu.setEnabled(true);
-      this.runCPCMenu.setEnabled(true);
-
-      // reset sofa combo box with just the initial view
-      // this.disableSofaListener = true;
-      this.sofaSelectionComboBox.removeAllItems();
-      this.sofaSelectionComboBox.addItem(CAS.NAME_DEFAULT_SOFA);
-      this.sofaSelectionPanel.setVisible(false);
-      // this.disableSofaListener = false;
-      MainFrame.this.updateIndexTree(true);
-    } catch (Exception e) {
-      handleException(e);
-      return false;
-    }
-    return true;
-  }
-
-  /**
-   * Inits the cas.
-   */
-  private final void initCas() {
-    this.cas.setDocumentLanguage(this.language);
-    this.cas.setDocumentText(this.textArea.getText());
-  }
-
-  /**
-   * Internal run AE.
-   *
-   * @param doCasReset the do cas reset
-   */
-  protected void internalRunAE(boolean doCasReset) {
-    try {
-      if (doCasReset) {
-        // Change to Initial view
-        this.cas = this.cas.getView(CAS.NAME_DEFAULT_SOFA);
-        this.cas.reset();
-        initCas();
-        // this.disableSofaListener = true;
-        this.sofaSelectionComboBox.setSelectedIndex(0);
-      }
-      this.lastRunProcessTrace = this.ae.process(this.cas);
-      this.showPerfReportItem.setEnabled(true);
-      this.log.log(Level.INFO, "Process trace of AE run:\n" + this.lastRunProcessTrace.toString());
-      // Update sofacombobox here
-      // this.disableSofaListener = true;
-      int currentViewID = this.sofaSelectionComboBox.getSelectedIndex();
-      this.sofaSelectionComboBox.removeAllItems();
-      this.sofaSelectionComboBox.addItem(CAS.NAME_DEFAULT_SOFA);
-      Iterator<?> sofas = ((CASImpl) MainFrame.this.cas).getBaseCAS().getSofaIterator();
-      Feature sofaIdFeat = MainFrame.this.cas.getTypeSystem().getFeatureByFullName(
-          CAS.FEATURE_FULL_NAME_SOFAID);
-      boolean nonDefaultSofaFound = false;
-      while (sofas.hasNext()) {
-        SofaFS sofa = (SofaFS) sofas.next();
-        String sofaId = sofa.getStringValue(sofaIdFeat);
-        if (!CAS.NAME_DEFAULT_SOFA.equals(sofaId)) {
-          this.sofaSelectionComboBox.addItem(sofaId);
-          nonDefaultSofaFound = true;
-        }
-      }
-      this.sofaSelectionComboBox.setSelectedIndex(currentViewID);
-      // make sofa selector visible if any text sofa other than the
-      // default was found
-      this.sofaSelectionPanel.setVisible(nonDefaultSofaFound);
-    } catch (Exception e) {
-      handleException(e);
-    } catch (Error e) {
-      StringBuffer buf = new StringBuffer();
-      buf.append("A severe error has occured:\n");
-      handleException(e, buf);
-      throw e;
-    }
-  }
-
-  /**
-   * Inits the IR tree.
-   */
-  private void initIRTree() {
-    DefaultMutableTreeNode root = new DefaultMutableTreeNode(noIndexReposLabel);
-    DefaultTreeModel model = new DefaultTreeModel(root);
-    this.indexTree = new JTree(model);
-    this.indexTree.setBorder(BorderFactory.createEmptyBorder(2, 4, 2, 2));
-    // Only one node can be selected at any one time.
-    this.indexTree.getSelectionModel().setSelectionMode(TreeSelectionModel.SINGLE_TREE_SELECTION);
-    this.indexTree.addTreeSelectionListener(new IndexTreeSelectionListener(this));
-    // No icons.
-    DefaultTreeCellRenderer cellRenderer = new DefaultTreeCellRenderer();
-    cellRenderer.setLeafIcon(null);
-    // cellRenderer.setIcon(null);
-    cellRenderer.setClosedIcon(null);
-    cellRenderer.setOpenIcon(null);
-    this.indexTree.setCellRenderer(cellRenderer);
-  }
-
-  /**
-   * Inits the FS tree.
-   */
-  private void initFSTree() {
-    FSTreeModel treeModel = new FSTreeModel();
-    this.fsTree = new JTree(treeModel);
-    this.fsTree.addMouseListener(new StringFsPopupEventAdapter());
-    this.fsTree.setBorder(BorderFactory.createEmptyBorder(2, 4, 2, 2));
-    this.fsTree.setLargeModel(true);
-    // Only one node can be selected at any one time.
-    this.fsTree.getSelectionModel().setSelectionMode(TreeSelectionModel.SINGLE_TREE_SELECTION);
-    this.fsTree.addTreeSelectionListener(new FSTreeSelectionListener(this));
-    DefaultTreeCellRenderer cellRenderer = new DefaultTreeCellRenderer();
-    cellRenderer.setLeafIcon(null);
-    // cellRenderer.setIcon(null);
-    cellRenderer.setClosedIcon(null);
-    cellRenderer.setOpenIcon(null);
-    this.fsTree.setCellRenderer(cellRenderer);
-  }
-
-  /**
-   * Delete FS tree.
-   */
-  private void deleteFSTree() {
-    ((FSTreeModel) this.fsTree.getModel()).reset();
-  }
-
-  /**
-   * Update index tree.
-   *
-   * @param useCAS the use CAS
-   */
-  @SuppressWarnings("unchecked")
-  public void updateIndexTree(boolean useCAS) {
-    deleteFSTree();
-    DefaultMutableTreeNode root = (DefaultMutableTreeNode) this.indexTree.getModel().getRoot();
-    if (useCAS) {
-      root.setUserObject(indexReposRootLabel);
-    } else {
-      root.setUserObject(noIndexReposLabel);
-    }
-    root.removeAllChildren();
-    if (this.cas != null && useCAS) {
-      FSIndexRepository ir = this.cas.getIndexRepository();
-      Iterator<String> it = ir.getLabels();
-      while (it.hasNext()) {
-        String label = it.next();
-        FSIndex index1 = ir.getIndex(label);
-        IndexTreeNode nodeObj = new IndexTreeNode(label, index1.getType(), index1.size());
-        DefaultMutableTreeNode node = new DefaultMutableTreeNode(nodeObj);
-        root.add(node);
-        node.add(createTypeTree(index1.getType(), this.cas.getTypeSystem(), label, ir));
-      }
-    }
-    DefaultTreeModel model = (DefaultTreeModel) this.indexTree.getModel();
-    // 1.3 workaround
-    TreeModelListener[] listeners = org.apache.uima.tools.cvd.tsview.MainFrame
-        .getTreeModelListeners(model);
-    // TreeModelListener[] listeners = model.getTreeModelListeners();
-    // System.out.println("Number of tree model listeners: " +
-    // listeners.length);
-    Object[] path = new Object[1];
-    path[0] = root;
-    TreeModelEvent event = new TreeModelEvent(root, path);
-    for (int i = 0; i < listeners.length; i++) {
-      listeners[i].treeStructureChanged(event);
-    }
-  }
-
-  /**
-   * Update FS tree.
-   *
-   * @param indexName the index name
-   * @param index1 the index 1
-   */
-  public void updateFSTree(String indexName, FSIndex index1) {
-    FSTreeModel treeModel = (FSTreeModel) this.fsTree.getModel();
-    treeModel.update(indexName, index1, this.cas);
-  }
-
-  /**
-   * Gets the annotations at pos.
-   *
-   * @param pos the pos
-   * @param annots the annots
-   * @return the annotations at pos
-   */
-  private ArrayList<FSNode> getAnnotationsAtPos(int pos, List<FSNode> annots) {
-    ArrayList<FSNode> res = new ArrayList<>();
-    FSNode annot;
-    final int max = annots.size();
-    for (int i = 0; i < max; i++) {
-      annot = annots.get(i);
-      if (annot.getStart() > pos) {
-        break;
-      }
-      if (annot.getEnd() >= pos) {
-        res.add(annot);
-      }
-    }
-    return res;
-  }
-
-  /**
-   * Creates the type tree.
-   *
-   * @param type the type
-   * @param ts the ts
-   * @param label the label
-   * @param ir the ir
-   * @return the default mutable tree node
-   */
-  private DefaultMutableTreeNode createTypeTree(org.apache.uima.cas.Type type, TypeSystem ts,
-          String label, FSIndexRepository ir) {
-    int size = ir.getIndex(label, type).size();
-    TypeTreeNode typeNode = new TypeTreeNode(type, label, size);
-    DefaultMutableTreeNode node = new DefaultMutableTreeNode(typeNode);
-    // UIMA-2565 - Clash btw. cas.Type and Window.Type on JDK 7
-    // also on method parameter "type" 
-    List<org.apache.uima.cas.Type> types = ts.getDirectSubtypes(type);
-    final int max = types.size();
-    for (int i = 0; i < max; i++) {
-      if (ir.getIndex(label, types.get(i)) == null) {
-        continue;
-      }
-      DefaultMutableTreeNode child = createTypeTree(types.get(i), ts, label, ir);
-      node.add(child);
-    }
-    return node;
-  }
-
-  /**
-   * Load program preferences.
-   *
-   * @throws IOException Signals that an I/O exception has occurred.
-   */
-  private void loadProgramPreferences() throws IOException {
-    if (this.iniFile == null) {
-      File home = new File(System.getProperty("user.home"));
-      this.iniFile = new File(home, "annotViewer.pref");
-    }
-    if (this.iniFile.exists() && this.iniFile.isFile() && this.iniFile.canRead()) {
-      FileInputStream in = new FileInputStream(this.iniFile);
-      this.preferences = new Properties();
-      this.preferences.load(in);
-      String fileOpenDirName = this.preferences.getProperty(textDirPref);
-      if (fileOpenDirName != null) {
-        this.fileOpenDir = new File(fileOpenDirName);
-      }
-      String aeOpenDirName = this.preferences.getProperty(aeDirPref);
-      if (aeOpenDirName != null) {
-        this.annotOpenDir = new File(aeOpenDirName);
-      }
-      String xcasOpenDirName = this.preferences.getProperty(xcasDirPref);
-      if (xcasOpenDirName != null) {
-        this.xcasFileOpenDir = new File(xcasOpenDirName);
-      }
-      String colorFileName = this.preferences.getProperty(colorFilePref);
-      if (colorFileName != null) {
-        this.colorSettingFile = new File(colorFileName);
-        try {
-          loadColorPreferences(this.colorSettingFile);
-        } catch (IOException e) {
-          handleException(e);
-        }
-      }
-      String colorDirName = this.preferences.getProperty(colorDirPref);
-      if (colorDirName != null) {
-        this.colorSettingsDir = new File(colorDirName);
-      }
-      this.codePage = this.preferences.getProperty(cpCurrentPref);
-      this.language = this.preferences.getProperty(langCurrentPref);
-      this.languagePrefsList = this.preferences.getProperty(langListPref);
-      this.dataPathName = this.preferences.getProperty(dataPathPref);
-    }
-    if (this.preferences == null) {
-      this.textScrollPane.setPreferredSize(textDimensionDefault);
-      this.fsTree.setPreferredSize(fsTreeDimensionDefault);
-    } else {
-      setPreferredSize(this.textScrollPane, textSizePref);
-      setPreferredSize(this.indexTreeScrollPane, indexTreeSizePref);
-      setPreferredSize(this.fsTreeScrollPane, fsTreeSizePref);
-    }
-    if (this.preferences != null) {
-      List<String> list = stringToArrayList(this.preferences.getProperty(textFileListPref, ""));
-      for (int i = 0; i < list.size(); i++) {
-        this.textFileNameList.add(list.get(i));
-      }
-      list = stringToArrayList(this.preferences.getProperty(descFileListPref, ""));
-      for (int i = 0; i < list.size(); i++) {
-        this.descFileNameList.add(list.get(i));
-      }
-    }
-    // System.out.println("Home dir: " + System.getProperty("user.home"));
-    if (this.preferences == null) {
-      this.preferences = new Properties();
-    }
-  }
-
-  /**
-   * Sets the preferred size.
-   *
-   * @param comp the comp
-   * @param propPrefix the prop prefix
-   */
-  public void setPreferredSize(JComponent comp, String propPrefix) {
-    // assert(comp != null);
-    comp.setPreferredSize(getDimension(propPrefix));
-  }
-
-  /**
-   * Gets the dimension.
-   *
-   * @param propPrefix the prop prefix
-   * @return the dimension
-   */
-  public Dimension getDimension(String propPrefix) {
-    if (this.preferences == null) {
-      return null;
-    }
-    final String width = this.preferences.getProperty(propPrefix + widthSuffix);
-    final String height = this.preferences.getProperty(propPrefix + heightSuffix);
-    if (height == null || width == null) {
-      return null;
-    }
-    double x = 0.0;
-    double y = 0.0;
-    try {
-      x = Double.parseDouble(width);
-      y = Double.parseDouble(height);
-    } catch (NumberFormatException e) {
-      handleException(e);
-      return null;
-    }
-    Dimension d = new Dimension();
-    d.setSize(x, y);
-    return d;
-  }
-
-  /**
-   * String list to string.
-   *
-   * @param list the list
-   * @return the string
-   */
-  private static final String stringListToString(List<String> list) {
-    if (list.size() < 1) {
-      return "";
-    }
-    StringBuffer buf = new StringBuffer();
-    buf.append(list.get(0));
-    for (int i = 1; i < list.size(); i++) {
-      buf.append(',');
-      buf.append(list.get(i));
-    }
-    return buf.toString();
-  }
-
-  /**
-   * String to array list.
-   *
-   * @param s the s
-   * @return the list
-   */
-  private static final List<String> stringToArrayList(String s) {
-    List<String> list = new ArrayList<>();
-    if (s.length() > 0) {
-      StringTokenizer tok = new StringTokenizer(s, ",");
-      while (tok.hasMoreTokens()) {
-        list.add(tok.nextToken());
-      }
-    }
-    return list;
-  }
-
-  /**
-   * Save program preferences.
-   *
-   * @throws IOException Signals that an I/O exception has occurred.
-   */
-  public void saveProgramPreferences() throws IOException {
-    // File open dialog preferences.
-    if (this.preferences == null) {
-      this.preferences = new Properties();
-    }
-    if (this.fileOpenDir != null) {
-      this.preferences.setProperty(textDirPref, this.fileOpenDir.getAbsolutePath());
-    }
-    if (this.annotOpenDir != null) {
-      this.preferences.setProperty(aeDirPref, this.annotOpenDir.getAbsolutePath());
-    }
-    if (this.xcasFileOpenDir != null) {
-      this.preferences.setProperty(xcasDirPref, this.xcasFileOpenDir.getAbsolutePath());
-    }
-    // Window size preferences.
-    Dimension d = this.textScrollPane.getSize();
-    this.preferences.setProperty(textSizePref + widthSuffix, Double.toString(d.getWidth()));
-    this.preferences.setProperty(textSizePref + heightSuffix, Double.toString(d.getHeight()));
-    d = this.indexTreeScrollPane.getSize();
-    this.preferences.setProperty(indexTreeSizePref + widthSuffix, Double.toString(d.getWidth()));
-    this.preferences.setProperty(indexTreeSizePref + heightSuffix, Double.toString(d.getHeight()));
-    d = this.fsTreeScrollPane.getSize();
-    this.preferences.setProperty(fsTreeSizePref + widthSuffix, Double.toString(d.getWidth()));
-    this.preferences.setProperty(fsTreeSizePref + heightSuffix, Double.toString(d.getHeight()));
-    if (this.dataPathName != null) {
-      this.preferences.setProperty(dataPathPref, this.dataPathName);
-    }
-    if (this.colorSettingFile != null) {
-      this.preferences.setProperty(colorFilePref, this.colorSettingFile.getAbsolutePath());
-    }
-    if (this.colorSettingsDir != null) {
-      this.preferences.setProperty(colorDirPref, this.colorSettingsDir.getAbsolutePath());
-    }
-    if (this.codePage != null) {
-      this.preferences.setProperty(cpCurrentPref, this.codePage);
-    }
-    if (this.language != null) {
-      this.preferences.setProperty(langCurrentPref, this.language);
-    }
-    if (this.languages != null && this.languages.size() > 0) {
-      StringBuffer buf = new StringBuffer();
-      buf.append(this.languages.get(0));
-      for (int i = 1; i < this.languages.size(); i++) {
-        buf.append(",");
-        buf.append(this.languages.get(i));
-      }
-      this.preferences.setProperty(langListPref, buf.toString());
-    }
-    this.preferences.setProperty(textFileListPref, stringListToString(this.recentTextFiles
-        .toStringList()));
-    this.preferences.setProperty(descFileListPref, stringListToString(this.recentDescFiles
-        .toStringList()));
-    // Write out preferences to file.
-    FileOutputStream out = new FileOutputStream(this.iniFile);
-    this.preferences.store(out, "Automatically generated preferences file for Annotation Viewer");
-  }
-
-  /**
-   * Save color preferences.
-   *
-   * @param file the file
-   * @throws IOException Signals that an I/O exception has occurred.
-   */
-  public void saveColorPreferences(File file) throws IOException {
-    Properties prefs1 = new Properties();
-    Iterator<String> it = this.styleMap.keySet().iterator();
-    String type;
-    Style style;
-    Color fg, bg;
-    while (it.hasNext()) {
-      type = it.next();
-      style = this.styleMap.get(type);
-      fg = StyleConstants.getForeground(style);
-      bg = StyleConstants.getBackground(style);
-      prefs1.setProperty(type, Integer.toString(fg.getRGB()) + "+" + Integer.toString(bg.getRGB()));
-    }
-    FileOutputStream out = new FileOutputStream(file);
-    prefs1.store(out, "Color preferences for annotation viewer.");
-  }
-
-  /**
-   * Load color preferences.
-   *
-   * @param file the file
-   * @throws IOException Signals that an I/O exception has occurred.
-   */
-  public void loadColorPreferences(File file) throws IOException {
-    Style parent = this.styleMap.get(CAS.TYPE_NAME_ANNOTATION);
-    StyleContext sc = StyleContext.getDefaultStyleContext();
-    Properties prefs1 = new Properties();
-    FileInputStream in = new FileInputStream(file);
-    prefs1.load(in);
-    String typeName, value;
-    Style style;
-    Color color;
-    int pos;
-    Iterator<?> it = prefs1.keySet().iterator();
-    while (it.hasNext()) {
-      typeName = (String) it.next();
-      value = prefs1.getProperty(typeName);
-      style = sc.addStyle(typeName, parent);
-      pos = value.indexOf('+');
-      if (pos <= 0) {
-        continue;
-      }
-      // Set foreground.
-      color = new Color(Integer.parseInt(value.substring(0, pos)));
-      StyleConstants.setForeground(style, color);
-      // Set background.
-      color = new Color(Integer.parseInt(value.substring(pos + 1, value.length())));
-      StyleConstants.setBackground(style, color);
-      this.styleMap.put(typeName, style);
-    }
-  }
-
-  /**
-   * Inits the key map.
-   */
-  private void initKeyMap() {
-    // Create a key map for focussing the index repository tree panel.
-    Action focusIRAction = new FocusIRAction(this);
-    String focusIRActionName = "focusIRAction";
-    getRootPane().getInputMap(JComponent.WHEN_IN_FOCUSED_WINDOW).put(
-        KeyStroke.getKeyStroke(KeyEvent.VK_I, InputEvent.CTRL_MASK), focusIRActionName);
-    getRootPane().getActionMap().put(focusIRActionName, focusIRAction);
-    // Create a key map for focussing the FS tree panel.
-    Action focusFSAction = new FocusFSAction(this);
-    String focusFSActionName = "focusFSAction";
-    getRootPane().getInputMap(JComponent.WHEN_IN_FOCUSED_WINDOW).put(
-        KeyStroke.getKeyStroke(KeyEvent.VK_F, InputEvent.CTRL_MASK), focusFSActionName);
-    getRootPane().getActionMap().put(focusFSActionName, focusFSAction);
-    // Create a key map for focussing the text area.
-    Action focusTextAction = new FocusTextAction(this);
-    String focusTextActionName = "focusTextAction";
-    getRootPane().getInputMap(JComponent.WHEN_IN_FOCUSED_WINDOW).put(
-        KeyStroke.getKeyStroke(KeyEvent.VK_T, InputEvent.CTRL_MASK), focusTextActionName);
-    getRootPane().getActionMap().put(focusTextActionName, focusTextAction);
-    // Create a key map for bringing up the text area context menu.
-    Action textContextAction = new TextContextMenuAction(this);
-    String textContextActionName = "textContextAction";
-    this.textArea.getInputMap(JComponent.WHEN_FOCUSED).put(
-        KeyStroke.getKeyStroke(KeyEvent.VK_ENTER, InputEvent.ALT_MASK), textContextActionName);
-    this.textArea.getActionMap().put(textContextActionName, textContextAction);
-  }
-
-  /**
-   * Show text popup.
-   *
-   * @param x the x
-   * @param y the y
-   */
-  @SuppressWarnings("unchecked")
-  public void showTextPopup(int x, int y) {
-    final int pos = this.textArea.getCaretPosition();
-    this.textPopup.removeAll();
-    JMenuItem item = new JMenuItem("Position: " + pos);
-    item.setEnabled(false);
-    this.textPopup.add(item);
-    FSNode posAnnot;
-    if (this.isAnnotationIndex) {
-      List<FSNode> annots = ((FSTreeModel) this.fsTree.getModel()).getFSs();
-      ArrayList<FSNode> selAnnots = getAnnotationsAtPos(pos, annots);
-      for (int i = 0; i < selAnnots.size(); i++) {
-        posAnnot = selAnnots.get(i);
-        item = new JMenuItem("[" + posAnnot.getArrayPos() + "] = " + posAnnot.getType().getName());
-        item.addActionListener(new PopupHandler(this, posAnnot.getArrayPos()));
-        this.textPopup.add(item);
-      }
-    }
-    this.textPopup.show(this.textArea, x, y);
-  }
-
-  /**
-   * Gets the index tree.
-   *
-   * @return the index tree
-   */
-  public JTree getIndexTree() {
-    return this.indexTree;
-  }
-
-  /**
-   * Gets the fs tree.
-   *
-   * @return the fs tree
-   */
-  public JTree getFsTree() {
-    return this.fsTree;
-  }
-
-  /**
-   * Gets the text area.
-   *
-   * @return the text area
-   */
-  public JTextArea getTextArea() {
-    return this.textArea;
-  }
-
-  /**
-   * Gets the cas.
-   *
-   * @return the cas
-   */
-  public CAS getCas() {
-    return this.cas;
-  }
-
-  /**
-   * Checks if is dirty.
-   *
-   * @return true, if is dirty
-   */
-  public boolean isDirty() {
-    return this.isDirty;
-  }
-
-  /**
-   * Sets the dirty.
-   *
-   * @param isDirty the new dirty
-   */
-  public void setDirty(boolean isDirty) {
-    this.isDirty = isDirty;
-  }
-
-  /**
-   * Gets the preferences.
-   *
-   * @return the preferences
-   */
-  public Properties getPreferences() {
-    return this.preferences;
-  }
-
-  /**
-   * Gets the index label.
-   *
-   * @return the index label
-   */
-  public String getIndexLabel() {
-    return this.indexLabel;
-  }
-
-  /**
-   * Gets the index.
-   *
-   * @return the index
-   */
-  public FSIndex getIndex() {
-    return this.index;
-  }
-
-  /**
-   * Gets the style map.
-   *
-   * @return the style map
-   */
-  public Map<String, Style> getStyleMap() {
-    return this.styleMap;
-  }
-
-  /**
-   * Gets the ae.
-   *
-   * @return the ae
-   */
-  public AnalysisEngine getAe() {
-    return this.ae;
-  }
-
-  /**
-   * Sets the index label.
-   *
-   * @param indexLabel the new index label
-   */
-  public void setIndexLabel(String indexLabel) {
-    this.indexLabel = indexLabel;
-  }
-
-  /**
-   * Checks if is annotation index.
-   *
-   * @return true, if is annotation index
-   */
-  public boolean isAnnotationIndex() {
-    return this.isAnnotationIndex;
-  }
-
-  /**
-   * Sets the annotation index.
-   *
-   * @param isAnnotationIndex the new annotation index
-   */
-  public void setAnnotationIndex(boolean isAnnotationIndex) {
-    this.isAnnotationIndex = isAnnotationIndex;
-  }
-
-  /**
-   * Sets the index.
-   *
-   * @param index the new index
-   */
-  public void setIndex(FSIndex index) {
-    this.index = index;
-  }
-
-  /**
-   * Sets the all annotation viewer item enable.
-   *
-   * @param enabled the new all annotation viewer item enable
-   */
-  public void setAllAnnotationViewerItemEnable(boolean enabled) {
-    this.allAnnotationViewerItem.setEnabled(enabled);
-  }
-
-  /**
-   * Gets the file open dir.
-   *
-   * @return the file open dir
-   */
-  public File getFileOpenDir() {
-    return this.fileOpenDir;
-  }
-
-  /**
-   * Sets the file open dir.
-   *
-   * @param fileOpenDir the new file open dir
-   */
-  public void setFileOpenDir(File fileOpenDir) {
-    this.fileOpenDir = fileOpenDir;
-  }
-
-  /**
-   * Gets the text file.
-   *
-   * @return the text file
-   */
-  public File getTextFile() {
-    return this.textFile;
-  }
-
-  /**
-   * Sets the text file.
-   *
-   * @param textFile the new text file
-   */
-  public void setTextFile(File textFile) {
-    this.textFile = textFile;
-  }
-
-  /**
-   * Sets the save text file enable.
-   *
-   * @param enabled the new save text file enable
-   */
-  public void setSaveTextFileEnable(boolean enabled) {
-    this.fileSaveItem.setEnabled(enabled);
-  }
-
-  /**
-   * Gets the undo mgr.
-   *
-   * @return the undo mgr
-   */
-  public UndoMgr getUndoMgr() {
-    return this.undoMgr;
-  }
-
-  /**
-   * Sets the undo enabled.
-   *
-   * @param enabled the new undo enabled
-   */
-  public void setUndoEnabled(boolean enabled) {
-    this.undoItem.setEnabled(enabled);
-  }
-
-  /**
-   * Gets the xcas file open dir.
-   *
-   * @return the xcas file open dir
-   */
-  public File getXcasFileOpenDir() {
-    return this.xcasFileOpenDir;
-  }
-
-  /**
-   * Sets the xcas file open dir.
-   *
-   * @param xcasFileOpenDir the new xcas file open dir
-   */
-  public void setXcasFileOpenDir(File xcasFileOpenDir) {
-    this.xcasFileOpenDir = xcasFileOpenDir;
-  }
-
-  /**
-   * Sets the cas.
-   *
-   * @param cas the new cas
-   */
-  public void setCas(CAS cas) {
-    this.cas = cas;
-  }
-
-  /**
-   * Sets the run on cas enabled.
-   */
-  public void setRunOnCasEnabled() {
-    // Enable the "Run on CAS" menu item when we have both an AE and a CAS.
-    this.runOnCasMenuItem.setEnabled(this.ae != null && this.cas != null);
-  }
-
-  /**
-   * Destroy ae.
-   */
-  public void destroyAe() {
-    this.cas = null;
-    if (this.ae != null) {
-      this.ae.destroy();
-      this.ae = null;
-    }
-  }
-
-  /**
-   * Sets the rerun enabled.
-   *
-   * @param enabled the new rerun enabled
-   */
-  public void setRerunEnabled(boolean enabled) {
-    this.reRunMenu.setEnabled(enabled);
-    this.runCPCMenu.setEnabled(enabled);
-  }
-
-  /**
-   * Sets the type system viewer enabled.
-   *
-   * @param enabled the new type system viewer enabled
-   */
-  public void setTypeSystemViewerEnabled(boolean enabled) {
-    this.tsViewerItem.setEnabled(enabled);
-  }
-
-  /**
-   * Gets the color settings dir.
-   *
-   * @return the color settings dir
-   */
-  public File getColorSettingsDir() {
-    return this.colorSettingsDir;
-  }
-
-  /**
-   * Sets the color settings dir.
-   *
-   * @param colorSettingsDir the new color settings dir
-   */
-  public void setColorSettingsDir(File colorSettingsDir) {
-    this.colorSettingsDir = colorSettingsDir;
-  }
-
-  /**
-   * Gets the color setting file.
-   *
-   * @return the color setting file
-   */
-  public File getColorSettingFile() {
-    return this.colorSettingFile;
-  }
-
-  /**
-   * Sets the color setting file.
-   *
-   * @param colorSettingFile the new color setting file
-   */
-  public void setColorSettingFile(File colorSettingFile) {
-    this.colorSettingFile = colorSettingFile;
-  }
-
-  /**
-   * Gets the annot open dir.
-   *
-   * @return the annot open dir
-   */
-  public File getAnnotOpenDir() {
-    return this.annotOpenDir;
-  }
-
-  /**
-   * Sets the annot open dir.
-   *
-   * @param annotOpenDir the new annot open dir
-   */
-  public void setAnnotOpenDir(File annotOpenDir) {
-    this.annotOpenDir = annotOpenDir;
-  }
-
-  /**
-   * Gets the data path name.
-   *
-   * @return the data path name
-   */
-  public String getDataPathName() {
-    return this.dataPathName;
-  }
-
-  /**
-   * Sets the data path name.
-   *
-   * @param dataPathName the new data path name
-   */
-  public void setDataPathName(String dataPathName) {
-    this.dataPathName = dataPathName;
-  }
-
-  /**
-   * Gets the code page.
-   *
-   * @return the code page
-   */
-  public String getCodePage() {
-    return this.codePage;
-  }
-
-  /**
-   * Sets the code page.
-   *
-   * @param codePage the new code page
-   */
-  public void setCodePage(String codePage) {
-    this.codePage = codePage;
-  }
-
-  /**
-   * Gets the code pages.
-   *
-   * @return the code pages
-   */
-  public List<String> getCodePages() {
-    return this.codePages;
-  }
-
-  /**
-   * Gets the language.
-   *
-   * @return the language
-   */
-  public String getLanguage() {
-    return this.language;
-  }
-
-  /**
-   * Sets the language.
-   *
-   * @param language the new language
-   */
-  public void setLanguage(String language) {
-    this.language = language;
-  }
-
-  /**
-   * Gets the languages.
-   *
-   * @return the languages
-   */
-  public List<String> getLanguages() {
-    return this.languages;
-  }
-
-  /**
-   * Gets the language prefs list.
-   *
-   * @return the language prefs list
-   */
-  public String getLanguagePrefsList() {
-    return this.languagePrefsList;
-  }
-
-  /**
-   * Sets the language prefs list.
-   *
-   * @param languagePrefsList the new language prefs list
-   */
-  public void setLanguagePrefsList(String languagePrefsList) {
-    this.languagePrefsList = languagePrefsList;
-  }
-
-  
-  /**
-   * Handle sofas.
-   */
-  public void handleSofas() {
-    // Populate sofa combo box with the names of all text
-    // Sofas in the CAS
-    String currentView = (String) this.sofaSelectionComboBox.getSelectedItem();
-    this.sofaSelectionComboBox.removeAllItems();
-    this.sofaSelectionComboBox.addItem(CAS.NAME_DEFAULT_SOFA);
-    Iterator<?> sofas = ((CASImpl) getCas()).getBaseCAS().getSofaIterator();
-    Feature sofaIdFeat = getCas().getTypeSystem()
-        .getFeatureByFullName(CAS.FEATURE_FULL_NAME_SOFAID);
-    boolean nonDefaultSofaFound = false;
-    while (sofas.hasNext()) {
-      SofaFS sofa = (SofaFS) sofas.next();
-      String sofaId = sofa.getStringValue(sofaIdFeat);
-      if (!CAS.NAME_DEFAULT_SOFA.equals(sofaId)) {
-        this.sofaSelectionComboBox.addItem(sofaId);
-        nonDefaultSofaFound = true;
-      }
-    }
-    // reuse last selected view if found in new CAS
-    int newIndex = 0;
-    String newView = CAS.NAME_DEFAULT_SOFA;
-    for (int i = 0; i < this.sofaSelectionComboBox.getItemCount(); i++) {
-      if (currentView.equals(this.sofaSelectionComboBox.getItemAt(i))) {
-        newIndex = i;
-        newView = currentView;
-        break;
-      }
-    }
-    // make sofa selector visible if any text sofa other
-    // than the default was found
-    this.sofaSelectionPanel.setVisible(nonDefaultSofaFound);
-    setCas(getCas().getView(newView));
-
-    this.sofaSelectionComboBox.setSelectedIndex(newIndex);
-    String text = getCas().getDocumentText();
-    if (text == null) {
-      text = getCas().getSofaDataURI();
-      if (text != null) {
-        text = "SofaURI = " + text;
-      } else {
-        if (getCas().getSofaDataArray() != null) {
-          text = "Sofa array with mime type = " + getCas().getSofa().getSofaMime();
-        }
-      }
-    }
-    setText(text);
-    if (text == null) {
-      getTextArea().repaint();
-    }
-  }
-
-  /**
-   * Checks if is exit on close.
-   *
-   * @return true, if is exit on close
-   */
-  public boolean isExitOnClose() {
-    return this.exitOnClose;
-  }
-
-  /**
-   * Set exit-on-close behavior. Normally, CVD will shut down the JVM it's running in when it's main
-   * window is being closed. Calling <code>setExitOnClose(false)</code> prevents that. It is then
-   * the caller's task to shut down the JVM.
-<<<<<<< HEAD
-   * 
-   * @param exitOnClose exit-on-close behavior
-=======
-   *
-   * @param exitOnClose the new exit on close
->>>>>>> 2386b33f
-   */
-  public void setExitOnClose(boolean exitOnClose) {
-    this.exitOnClose = exitOnClose;
-  }
-
-}
+/*
+ * Licensed to the Apache Software Foundation (ASF) under one
+ * or more contributor license agreements.  See the NOTICE file
+ * distributed with this work for additional information
+ * regarding copyright ownership.  The ASF licenses this file
+ * to you under the Apache License, Version 2.0 (the
+ * "License"); you may not use this file except in compliance
+ * with the License.  You may obtain a copy of the License at
+ * 
+ *   http://www.apache.org/licenses/LICENSE-2.0
+ * 
+ * Unless required by applicable law or agreed to in writing,
+ * software distributed under the License is distributed on an
+ * "AS IS" BASIS, WITHOUT WARRANTIES OR CONDITIONS OF ANY
+ * KIND, either express or implied.  See the License for the
+ * specific language governing permissions and limitations
+ * under the License.
+ */
+
+package org.apache.uima.tools.cvd;
+
+import java.awt.BorderLayout;
+import java.awt.Color;
+import java.awt.Component;
+import java.awt.Cursor;
+import java.awt.Dimension;
+import java.awt.HeadlessException;
+import java.awt.event.ActionEvent;
+import java.awt.event.ActionListener;
+import java.awt.event.InputEvent;
+import java.awt.event.KeyEvent;
+import java.awt.event.WindowAdapter;
+import java.awt.event.WindowEvent;
+import java.io.File;
+import java.io.FileInputStream;
+import java.io.FileNotFoundException;
+import java.io.FileOutputStream;
+import java.io.IOException;
+import java.io.InputStream;
+import java.io.OutputStreamWriter;
+import java.io.UnsupportedEncodingException;
+import java.io.Writer;
+import java.net.MalformedURLException;
+import java.nio.charset.Charset;
+import java.util.ArrayList;
+import java.util.Calendar;
+import java.util.HashMap;
+import java.util.Iterator;
+import java.util.List;
+import java.util.Map;
+import java.util.Properties;
+import java.util.StringTokenizer;
+import java.util.logging.LogManager;
+
+import javax.swing.Action;
+import javax.swing.BorderFactory;
+import javax.swing.BoxLayout;
+import javax.swing.ButtonGroup;
+import javax.swing.JComboBox;
+import javax.swing.JComponent;
+import javax.swing.JFrame;
+import javax.swing.JLabel;
+import javax.swing.JMenu;
+import javax.swing.JMenuBar;
+import javax.swing.JMenuItem;
+import javax.swing.JOptionPane;
+import javax.swing.JPanel;
+import javax.swing.JPopupMenu;
+import javax.swing.JRadioButtonMenuItem;
+import javax.swing.JScrollPane;
+import javax.swing.JSplitPane;
+import javax.swing.JTextArea;
+import javax.swing.JTextField;
+import javax.swing.JTree;
+import javax.swing.KeyStroke;
+import javax.swing.WindowConstants;
+import javax.swing.border.BevelBorder;
+import javax.swing.border.Border;
+import javax.swing.event.TreeModelEvent;
+import javax.swing.event.TreeModelListener;
+import javax.swing.text.DefaultEditorKit;
+import javax.swing.text.Style;
+import javax.swing.text.StyleConstants;
+import javax.swing.text.StyleContext;
+import javax.swing.tree.DefaultMutableTreeNode;
+import javax.swing.tree.DefaultTreeCellRenderer;
+import javax.swing.tree.DefaultTreeModel;
+import javax.swing.tree.TreeSelectionModel;
+import javax.xml.parsers.SAXParser;
+import javax.xml.parsers.SAXParserFactory;
+
+import org.apache.uima.UIMAFramework;
+import org.apache.uima.analysis_engine.AnalysisEngine;
+import org.apache.uima.cas.CAS;
+import org.apache.uima.cas.FSIndex;
+import org.apache.uima.cas.FSIndexRepository;
+import org.apache.uima.cas.Feature;
+import org.apache.uima.cas.SofaFS;
+import org.apache.uima.cas.TypeSystem;
+import org.apache.uima.cas.impl.CASImpl;
+import org.apache.uima.cas.impl.XmiCasDeserializer;
+import org.apache.uima.internal.util.Timer;
+import org.apache.uima.internal.util.XMLUtils;
+import org.apache.uima.resource.ResourceManager;
+import org.apache.uima.resource.ResourceSpecifier;
+import org.apache.uima.tools.cpm.PerformanceReportDialog;
+import org.apache.uima.tools.cvd.control.AboutHandler;
+import org.apache.uima.tools.cvd.control.AboutUimaHandler;
+import org.apache.uima.tools.cvd.control.AddLanguageHandler;
+import org.apache.uima.tools.cvd.control.AnnotatorOpenEventHandler;
+import org.apache.uima.tools.cvd.control.AnnotatorRerunEventHandler;
+import org.apache.uima.tools.cvd.control.AnnotatorRunCPCEventHandler;
+import org.apache.uima.tools.cvd.control.AnnotatorRunOnCasEventHandler;
+import org.apache.uima.tools.cvd.control.CaretChangeHandler;
+import org.apache.uima.tools.cvd.control.CloseLogViewHandler;
+import org.apache.uima.tools.cvd.control.ColorPrefsOpenHandler;
+import org.apache.uima.tools.cvd.control.ColorPrefsSaveHandler;
+import org.apache.uima.tools.cvd.control.FSTreeSelectionListener;
+import org.apache.uima.tools.cvd.control.FileOpenEventHandler;
+import org.apache.uima.tools.cvd.control.FileSaveAsEventHandler;
+import org.apache.uima.tools.cvd.control.FileSaveEventHandler;
+import org.apache.uima.tools.cvd.control.FocusFSAction;
+import org.apache.uima.tools.cvd.control.FocusIRAction;
+import org.apache.uima.tools.cvd.control.FocusTextAction;
+import org.apache.uima.tools.cvd.control.HelpHandler;
+import org.apache.uima.tools.cvd.control.IndexPopupListener;
+import org.apache.uima.tools.cvd.control.IndexTreeSelectionListener;
+import org.apache.uima.tools.cvd.control.LoadRecentDescFileEventHandler;
+import org.apache.uima.tools.cvd.control.LoadRecentTextFileEventHandler;
+import org.apache.uima.tools.cvd.control.MainFrameClosing;
+import org.apache.uima.tools.cvd.control.ManualHandler;
+import org.apache.uima.tools.cvd.control.NewTextEventHandler;
+import org.apache.uima.tools.cvd.control.PopupHandler;
+import org.apache.uima.tools.cvd.control.PopupListener;
+import org.apache.uima.tools.cvd.control.RemoveLanguageHandler;
+import org.apache.uima.tools.cvd.control.RestoreLangDefaultsHandler;
+import org.apache.uima.tools.cvd.control.SetCodePageHandler;
+import org.apache.uima.tools.cvd.control.SetDataPathHandler;
+import org.apache.uima.tools.cvd.control.SetLanguageHandler;
+import org.apache.uima.tools.cvd.control.SetLogConfigHandler;
+import org.apache.uima.tools.cvd.control.ShowAnnotatedTextHandler;
+import org.apache.uima.tools.cvd.control.ShowAnnotationCustomizerHandler;
+import org.apache.uima.tools.cvd.control.ShowTypesystemHandler;
+import org.apache.uima.tools.cvd.control.SofaSelectionListener;
+import org.apache.uima.tools.cvd.control.SystemExitHandler;
+import org.apache.uima.tools.cvd.control.TextChangedListener;
+import org.apache.uima.tools.cvd.control.TextContextMenuAction;
+import org.apache.uima.tools.cvd.control.TextFocusHandler;
+import org.apache.uima.tools.cvd.control.TreeFocusHandler;
+import org.apache.uima.tools.cvd.control.TypeSystemFileOpenEventHandler;
+import org.apache.uima.tools.cvd.control.UndoMgr;
+import org.apache.uima.tools.cvd.control.XCASFileOpenEventHandler;
+import org.apache.uima.tools.cvd.control.XCASSaveHandler;
+import org.apache.uima.tools.cvd.control.XCASSaveTSHandler;
+import org.apache.uima.tools.cvd.control.XmiCasFileOpenHandler;
+import org.apache.uima.tools.cvd.control.XmiCasSaveHandler;
+import org.apache.uima.util.FileUtils;
+import org.apache.uima.util.Level;
+import org.apache.uima.util.Logger;
+import org.apache.uima.util.ProcessTrace;
+import org.apache.uima.util.XMLInputSource;
+
+
+/**
+ * Class comment for MainFrame.java goes here.
+ * 
+ * 
+ */
+public class MainFrame extends JFrame {
+
+  /** The Constant serialVersionUID. */
+  private static final long serialVersionUID = -1357410768440678886L;
+
+  /** The log levels. */
+  public static List<Level> logLevels = new ArrayList<>(9);
+  static {
+    logLevels.add(Level.OFF);
+    logLevels.add(Level.SEVERE);
+    logLevels.add(Level.WARNING);
+    logLevels.add(Level.INFO);
+    logLevels.add(Level.CONFIG);
+    logLevels.add(Level.FINE);
+    logLevels.add(Level.FINER);
+    logLevels.add(Level.FINEST);
+    logLevels.add(Level.ALL);
+  }
+
+  /** The Constant loggerPropertiesFileName. */
+  private static final String loggerPropertiesFileName = "org/apache/uima/tools/annot_view/Logger.properties";
+
+  /** The Constant defaultText. */
+  private static final String defaultText =
+  "Load or edit text here.";
+
+  /** The Constant titleText. */
+  private static final String titleText = "CAS Visual Debugger (CVD)";
+
+  /** The Constant htmlGrayColor. */
+  static final String htmlGrayColor = "<font color=#808080>";
+
+  /** The Constant indexReposRootLabel. */
+  private static final String indexReposRootLabel = "<html><b>CAS Index Repository</b></html>";
+
+  /** The Constant noIndexReposLabel. */
+  private static final String noIndexReposLabel = "<html><b>" + htmlGrayColor
+      + "CAS Index Repository</b></html>";
+
+  /** The text area. */
+  // The content areas.
+  private JTextArea textArea;
+
+  /** The index tree. */
+  private JTree indexTree;
+
+  /** The fs tree. */
+  private JTree fsTree;
+
+  /** The status panel. */
+  private JPanel statusPanel;
+
+  /** The status bar. */
+  private JTextField statusBar;
+
+  /** The file status. */
+  private JTextField fileStatus;
+
+  /** The ae status. */
+  private JTextField aeStatus;
+
+  /** The caret status. */
+  private JTextField caretStatus;
+
+  /** The text title border. */
+  private Border textTitleBorder;
+
+  /** The is dirty. */
+  // Dirty flag for the editor.
+  private boolean isDirty;
+
+  /** The text scroll pane. */
+  // The scroll panels.
+  private JScrollPane textScrollPane;
+
+  /** The index tree scroll pane. */
+  private JScrollPane indexTreeScrollPane;
+
+  /** The fs tree scroll pane. */
+  private JScrollPane fsTreeScrollPane;
+
+  /** The file menu. */
+  // Menus
+  private JMenu fileMenu = null;
+
+  /** The file save item. */
+  private JMenuItem fileSaveItem = null;
+
+  /** The edit menu. */
+  private JMenu editMenu;
+
+  /** The undo item. */
+  private JMenuItem undoItem;
+
+  /** The undo mgr. */
+  private UndoMgr undoMgr;
+
+  /** The cut action. */
+  private Action cutAction;
+
+  /** The copy action. */
+  private Action copyAction;
+
+  /** The all annotation viewer item. */
+  private JMenuItem allAnnotationViewerItem;
+
+  /** The acd item. */
+  private JMenuItem acdItem;
+
+  /** The ts viewer item. */
+  private JMenuItem tsViewerItem;
+
+  /** The re run menu. */
+  private JMenuItem reRunMenu;
+
+  /** The run CPC menu. */
+  private JMenuItem runCPCMenu;
+
+  /** The run on cas menu item. */
+  private JMenuItem runOnCasMenuItem;
+
+  /** The show perf report item. */
+  private JMenuItem showPerfReportItem;
+
+  /** The text popup. */
+  private JPopupMenu textPopup;
+
+  /** The xcas read item. */
+  private JMenuItem xcasReadItem;
+
+  /** The xcas write item. */
+  private JMenuItem xcasWriteItem;
+
+  /** The xmi cas read item. */
+  private JMenuItem xmiCasReadItem;
+
+  /** The xmi cas write item. */
+  private JMenuItem xmiCasWriteItem;
+
+  /** The type system write item. */
+  private JMenuItem typeSystemWriteItem;
+
+  /** The type system read item. */
+  private JMenuItem typeSystemReadItem;
+
+  /** The recent text file menu. */
+  private JMenu recentTextFileMenu;
+
+  /** The recent desc file menu. */
+  private JMenu recentDescFileMenu;
+
+  /** The ini file. */
+  // Ini file
+  private File iniFile = null;
+
+  // Code pages
+
+  /** The code pages. */
+  private List<String> codePages = null;
+
+  /** The code page. */
+  private String codePage = null;
+
+  /** The cp menu. */
+  private JMenu cpMenu;
+
+  /** The cp buttons. */
+  private ButtonGroup cpButtons;
+
+  /** The language prefs list. */
+  // Language support
+  String languagePrefsList = null;
+
+  /** The languages. */
+  // private String defaultLanguagePref = null;
+  private List<String> languages = null;
+
+  /** The lang menu. */
+  private JMenu langMenu;
+
+  /** The lang buttons. */
+  private ButtonGroup langButtons;
+
+  /** The Constant LANGUAGE_DEFAULT. */
+  private static final String LANGUAGE_DEFAULT = "en";
+
+  /** The language. */
+  private String language;
+
+  /** The Constant defaultLanguages. */
+  private static final String defaultLanguages = "de,en,fr,ja,ko-kr,pt-br,zh-cn,zh-tw,x-unspecified";
+
+  /** The text file. */
+  private File textFile = null;
+
+  /** The file open dir. */
+  private File fileOpenDir = null;
+
+  /** The annot open dir. */
+  private File annotOpenDir = null;
+
+  /** The xcas file open dir. */
+  private File xcasFileOpenDir = null;
+
+  /** The color settings dir. */
+  private File colorSettingsDir = null;
+
+  /** The index label. */
+  // Selected index
+  private String indexLabel = null;
+
+  /** The index. */
+  private FSIndex index = null;
+
+  /** The is annotation index. */
+  private boolean isAnnotationIndex = false;
+
+  /** The cas. */
+  private CAS cas = null;
+
+  /** The ae descriptor file. */
+  private File aeDescriptorFile = null;
+
+  /** The ae. */
+  private AnalysisEngine ae = null;
+
+  /** The log file. */
+  private File logFile = null;
+
+  /** The log. */
+  private Logger log = null;
+
+  /** The color setting file. */
+  private File colorSettingFile;
+
+  /** The Constant selectionColor. */
+  private static final Color selectionColor = Color.orange;
+
+  /** The preferences. */
+  private Properties preferences;
+
+  /** The last run process trace. */
+  private ProcessTrace lastRunProcessTrace = null;
+
+  /** The Constant textDirPref. */
+  public static final String textDirPref = "dir.open.text";
+
+  /** The Constant aeDirPref. */
+  public static final String aeDirPref = "dir.open.tae";
+
+  /** The Constant xcasDirPref. */
+  public static final String xcasDirPref = "dir.open.xcas";
+
+  /** The Constant textSizePref. */
+  public static final String textSizePref = "textArea.size";
+
+  /** The Constant indexTreeSizePref. */
+  public static final String indexTreeSizePref = "indexTree.size";
+
+  /** The Constant fsTreeSizePref. */
+  public static final String fsTreeSizePref = "fsTree.size";
+
+  /** The Constant tsWindowSizePref. */
+  public static final String tsWindowSizePref = "tsWindow.size";
+
+  /** The Constant annotViewSizePref. */
+  public static final String annotViewSizePref = "annotViewWindow.size";
+
+  /** The Constant logViewSizePref. */
+  public static final String logViewSizePref = "logViewWindow.size";
+
+  /** The Constant widthSuffix. */
+  public static final String widthSuffix = ".width";
+
+  /** The Constant heightSuffix. */
+  public static final String heightSuffix = ".height";
+
+  /** The Constant colorFilePref. */
+  private static final String colorFilePref = "colors.file";
+
+  /** The Constant colorDirPref. */
+  private static final String colorDirPref = "colors.dir";
+
+  /** The Constant cpCurrentPref. */
+  private static final String cpCurrentPref = "cp.selected";
+
+  /** The Constant langCurrentPref. */
+  private static final String langCurrentPref = "lang.selected";
+
+  /** The Constant langListPref. */
+  private static final String langListPref = "lang.list";
+
+  /** The Constant textFileListPref. */
+  private static final String textFileListPref = "file.text.list";
+
+  /** The Constant descFileListPref. */
+  private static final String descFileListPref = "file.desc.list";
+
+  /** The Constant dataPathPref. */
+  private static final String dataPathPref = "datapath";
+
+  /** The Constant textDimensionDefault. */
+  private static final Dimension textDimensionDefault = new Dimension(500, 400);
+
+  /** The Constant fsTreeDimensionDefault. */
+  private static final Dimension fsTreeDimensionDefault = new Dimension(200, 200);
+
+  /** The Constant logFileDimensionDefault. */
+  private static final Dimension logFileDimensionDefault = new Dimension(500, 600);
+
+  /** The Constant DEFAULT_STYLE_NAME. */
+  public static final String DEFAULT_STYLE_NAME = "defaultStyle";
+
+  /** The style map. */
+  private Map<String, Style> styleMap = new HashMap<>();
+
+  /** The Constant maxRecentSize. */
+  // For recently used text and descriptor files.
+  private static final int maxRecentSize = 8;
+
+  /** The recent text files. */
+  private final RecentFilesList recentTextFiles = new RecentFilesList(maxRecentSize);
+
+  /** The text file name list. */
+  private final List<String> textFileNameList = new ArrayList<>();
+
+  /** The recent desc files. */
+  private final RecentFilesList recentDescFiles = new RecentFilesList(maxRecentSize);
+
+  /** The desc file name list. */
+  private final List<String> descFileNameList = new ArrayList<>();
+
+  /** The cursor owning components. */
+  // For cursor handling (busy cursor). Is there a better way?
+  private List<Component> cursorOwningComponents = new ArrayList<>();
+
+  /** The cursor cache. */
+  private List<Cursor> cursorCache = null;
+
+  /** The data path name. */
+  private String dataPathName;
+
+  /** The sofa selection combo box. */
+  private JComboBox sofaSelectionComboBox;
+
+  /** The sofa selection panel. */
+  private JPanel sofaSelectionPanel;
+
+  /** The exit on close. */
+  private boolean exitOnClose = true;
+
+  /**
+   * Constructor for MainFrame.
+   *
+   * @param iniFile the ini file
+   * @throws HeadlessException -
+   */
+  public MainFrame(File iniFile) {
+    super();
+    this.iniFile = iniFile;
+    init();
+  }
+
+  /**
+   * Run AE.
+   *
+   * @param doCasReset the do cas reset
+   */
+  public void runAE(boolean doCasReset) {
+    setStatusbarMessage("Running Annotator.");
+    Timer timer = new Timer();
+    timer.start();
+    if (this.ae == null) {
+      JOptionPane.showMessageDialog(this, "No AE loaded.", "Error", JOptionPane.ERROR_MESSAGE);
+      return;
+    }
+    internalRunAE(doCasReset);
+    timer.stop();
+    setStatusbarMessage("Done running AE " + this.ae.getAnalysisEngineMetaData().getName() + " in "
+        + timer.getTimeSpan() + ".");
+    updateIndexTree(true);
+    this.allAnnotationViewerItem.setEnabled(false);
+    this.isDirty = false;
+    this.runOnCasMenuItem.setEnabled(true);
+  }
+
+  /**
+   * Run CPC.
+   */
+  public void runCPC() {
+    setStatusbarMessage("Running CollectionProcessComplete.");
+    Timer timer = new Timer();
+    timer.start();
+    if (this.ae == null) {
+      JOptionPane.showMessageDialog(this, "No AE loaded.", "Error", JOptionPane.ERROR_MESSAGE);
+      return;
+    }
+    try {
+      this.ae.collectionProcessComplete();
+    } catch (Exception e) {
+      handleException(e);
+    }
+    this.showPerfReportItem.setEnabled(false);
+    timer.stop();
+    setStatusbarMessage("Done running CPC on " + this.ae.getAnalysisEngineMetaData().getName() + " in "
+        + timer.getTimeSpan() + ".");
+    updateIndexTree(true);
+    this.allAnnotationViewerItem.setEnabled(false);
+    this.isDirty = false;
+    this.runOnCasMenuItem.setEnabled(true);
+  }
+
+  /**
+   * Sets the data path.
+   *
+   * @param dataPath the new data path
+   */
+  public void setDataPath(String dataPath) {
+    this.dataPathName = dataPath;
+  }
+
+  /**
+   * Load AE descriptor.
+   *
+   * @param descriptorFile the descriptor file
+   */
+  public void loadAEDescriptor(File descriptorFile) {
+    addRecentDescFile(descriptorFile);
+    setWaitCursor();
+    if (descriptorFile.exists() && descriptorFile.isFile()) {
+      this.annotOpenDir = descriptorFile.getParentFile();
+    }
+    Timer time = new Timer();
+    time.start();
+    boolean success = false;
+    try {
+      success = setupAE(descriptorFile);
+    } catch (Exception e) {
+      handleException(e);
+    } catch (NoClassDefFoundError e) {
+      // We don't want to catch all errors, but some are ok.
+      handleException(e);
+    }
+    time.stop();
+    if (!success) {
+      setStatusbarMessage("Failed to load AE specifier: " + descriptorFile.getName());
+      this.reRunMenu.setText("Run AE");
+      setAEStatusMessage();
+      resetCursor();
+      return;
+    }
+    if (this.ae != null) {
+      this.aeDescriptorFile = descriptorFile;
+      String annotName = this.ae.getAnalysisEngineMetaData().getName();
+      this.reRunMenu.setText("Run " + annotName);
+      this.reRunMenu.setEnabled(true);
+      this.runOnCasMenuItem.setText("Run " + annotName + " on CAS");
+      setAEStatusMessage();
+      setStatusbarMessage("Done loading AE " + annotName + " in " + time.getTimeSpan() + ".");
+    }
+    // Check for CAS multiplier
+    // TODO: properly handle CAS multiplication
+    if (this.ae != null) {
+      if (this.ae.getAnalysisEngineMetaData().getOperationalProperties().getOutputsNewCASes()) {
+        JOptionPane
+            .showMessageDialog(
+                this,
+                "This analysis engine uses a CAS multiplier component.\nCAS multiplication/merging is not currently supported in CVD.\nYou can run the analysis engine, but will not see any results.",
+                "Warning: unsupported operation", JOptionPane.WARNING_MESSAGE);
+      }
+    }
+    resetCursor();
+  }
+
+  /**
+   * Handle exception.
+   *
+   * @param e the e
+   */
+  public void handleException(Throwable e) {
+    StringBuffer msg = new StringBuffer();
+    handleException(e, msg);
+  }
+
+  /**
+   * Handle exception.
+   *
+   * @param e the e
+   * @param msg the msg
+   */
+  protected void handleException(Throwable e, StringBuffer msg) {
+    msg.append(e.getClass().getName() + ": ");
+    if (e.getMessage() != null) {
+      msg.append(e.getMessage());
+    }
+    if (this.log != null) {
+      if (e instanceof Exception) {
+        this.log.log(Level.SEVERE, ((Exception) e).getLocalizedMessage(), e);
+      } else {
+        this.log.log(Level.SEVERE, e.getMessage(), e);
+      }
+      msg.append("\nMore detailed information is in the log file.");
+    }
+    boolean hasAsserts = false;
+    // assert(hasAsserts = true);
+    if (hasAsserts) {
+      e.printStackTrace();
+    }
+    JOptionPane.showMessageDialog(this, msg.toString(), "Exception", JOptionPane.ERROR_MESSAGE);
+
+  }
+
+  /**
+   * Show error.
+   *
+   * @param msg the msg
+   */
+  private void showError(String msg) {
+    JOptionPane.showMessageDialog(this, msg, "Error", JOptionPane.ERROR_MESSAGE);
+  }
+
+  /**
+   * Load file.
+   */
+  public void loadFile() {
+    try {
+      if (this.textFile.exists() && this.textFile.canRead()) {
+        String text = null;
+        if (this.codePage == null) {
+          text = FileUtils.file2String(this.textFile);
+        } else {
+          text = FileUtils.file2String(this.textFile, this.codePage);
+        }
+        setTextNoTitle(text);
+        setTitle();
+        addRecentTextFile(this.textFile);
+      } else {
+        handleException(new IOException("File does not exist or is not readable: "
+            + this.textFile.getAbsolutePath()));
+      }
+      // Add the loaded file to the recently used files list.
+    } catch (UnsupportedEncodingException e) {
+      StringBuffer msg = new StringBuffer("Unsupported text encoding (code page): ");
+      handleException(e, msg);
+    } catch (Exception e) {
+      handleException(e);
+    }
+  }
+
+  /**
+   * Load xmi file.
+   *
+   * @param xmiCasFile the xmi cas file
+   */
+  public void loadXmiFile(File xmiCasFile) {
+    try {
+      setXcasFileOpenDir(xmiCasFile.getParentFile());
+      Timer time = new Timer();
+      time.start();
+      SAXParserFactory saxParserFactory = XMLUtils.createSAXParserFactory();
+      SAXParser parser = saxParserFactory.newSAXParser();
+      XmiCasDeserializer xmiCasDeserializer = new XmiCasDeserializer(getCas().getTypeSystem());
+      getCas().reset();
+      parser.parse(xmiCasFile, xmiCasDeserializer.getXmiCasHandler(getCas(), true));
+      time.stop();
+      handleSofas();
+
+      setTitle("XMI CAS");
+      updateIndexTree(true);
+      setRunOnCasEnabled();
+      setEnableCasFileReadingAndWriting();
+      setStatusbarMessage("Done loading XMI CAS file in " + time.getTimeSpan() + ".");
+    } catch (Exception e) {
+      e.printStackTrace();
+      handleException(e);
+    }
+  }
+
+
+  /**
+   * Gets the mnemonic.
+   *
+   * @param i the i
+   * @return the mnemonic
+   */
+  private static final int getMnemonic(int i) {
+    switch (i) {
+    case 1:
+      return KeyEvent.VK_1;
+    case 2:
+      return KeyEvent.VK_2;
+    case 3:
+      return KeyEvent.VK_3;
+    case 4:
+      return KeyEvent.VK_4;
+    case 5:
+      return KeyEvent.VK_5;
+    case 6:
+      return KeyEvent.VK_6;
+    case 7:
+      return KeyEvent.VK_7;
+    case 8:
+      return KeyEvent.VK_8;
+    case 9:
+      return KeyEvent.VK_9;
+    default:
+      return KeyEvent.VK_0;
+    }
+  }
+
+  /**
+   * Creates the recent text file item.
+   *
+   * @param num the num
+   * @param file the file
+   * @return the j menu item
+   */
+  private final JMenuItem createRecentTextFileItem(int num, File file) {
+    String fileShortName = file.getName();
+    JMenuItem item = new JMenuItem(num + " " + fileShortName, getMnemonic(num));
+    item.addActionListener(new LoadRecentTextFileEventHandler(this, file.getAbsolutePath()));
+    item.setToolTipText(file.getAbsolutePath());
+    return item;
+  }
+
+  /**
+   * Adds the recent text file.
+   *
+   * @param file the file
+   */
+  private void addRecentTextFile(File file) {
+    this.recentTextFiles.addFile(file);
+    this.recentTextFileMenu.removeAll();
+    List<File> textFiles = this.recentTextFiles.getFileList();
+    for (int i = 0; i < textFiles.size(); i++) {
+      JMenuItem menuItem = createRecentTextFileItem(i + 1, textFiles.get(i));
+      this.recentTextFileMenu.add(menuItem);
+    }
+  }
+
+  /**
+   * Creates the recent desc file item.
+   *
+   * @param num the num
+   * @param file the file
+   * @return the j menu item
+   */
+  private final JMenuItem createRecentDescFileItem(int num, File file) {
+    String fileShortName = file.getName();
+    JMenuItem item = new JMenuItem(num + " " + fileShortName, getMnemonic(num));
+    item.addActionListener(new LoadRecentDescFileEventHandler(this, file.getAbsolutePath()));
+    item.setToolTipText(file.getAbsolutePath());
+    return item;
+  }
+
+  /**
+   * Adds the recent desc file.
+   *
+   * @param file the file
+   */
+  private void addRecentDescFile(File file) {
+    this.recentDescFiles.addFile(file);
+    this.recentDescFileMenu.removeAll();
+    List<File> descFiles = this.recentDescFiles.getFileList();
+    for (int i = 0; i < descFiles.size(); i++) {
+      JMenuItem menuItem = createRecentDescFileItem(i + 1, descFiles.get(i));
+      this.recentDescFileMenu.add(menuItem);
+    }
+  }
+
+  /**
+   * Set the text to be analyzed.
+   * 
+   * @param text
+   *                The text.
+   */
+  public void setText(String text) {
+    this.textFile = null;
+    setTextNoTitle(text);
+    setTitle();
+  }
+
+  /**
+   * Load a text file.
+   * 
+   * @param textFile1
+   *                The text file.
+   */
+  public void loadTextFile(File textFile1) {
+    this.textFile = textFile1;
+    loadFile();
+  }
+
+  /**
+   * Sets the text no title.
+   *
+   * @param text the new text no title
+   */
+  // Set the text.
+  public void setTextNoTitle(String text) {
+    this.textArea.setText(text);
+    this.textArea.getCaret().setDot(0);
+    this.isDirty = false;
+  }
+
+  /**
+   * Sets the title.
+   */
+  public void setTitle() {
+    StringBuffer buf = new StringBuffer();
+    buf.append(titleText);
+    if (this.textFile != null) {
+      buf.append(": \"");
+      buf.append(this.textFile.getAbsolutePath());
+      buf.append("*");
+      buf.append("\"");
+    }
+    this.setTitle(buf.toString());
+  }
+
+  /**
+   * Save file.
+   *
+   * @return true, if successful
+   */
+  public boolean saveFile() {
+    if (this.textFile.exists() && !this.textFile.canWrite()) {
+      showError("File is not writable: " + this.textFile.getAbsolutePath());
+      return false;
+    }
+    final String text = this.textArea.getText();
+    FileOutputStream fileOutStream = null;
+    try {
+      fileOutStream = new FileOutputStream(this.textFile);
+    } catch (FileNotFoundException e) {
+      handleException(e);
+      return false;
+    }
+    Writer writer = null;
+    if (this.codePage == null) {
+      writer = new OutputStreamWriter(fileOutStream);
+    } else {
+      try {
+        writer = new OutputStreamWriter(fileOutStream, this.codePage);
+      } catch (UnsupportedEncodingException e) {
+        handleException(e);
+        return false;
+      }
+    }
+    try {
+      writer.write(text);
+      writer.close();
+      this.isDirty = false;
+      setTitle();
+    } catch (IOException e) {
+      handleException(e);
+      return false;
+    }
+    return true;
+  }
+  
+  /**
+   * Confirm overwrite.
+   *
+   * @param f the f
+   * @return true, if successful
+   */
+  public boolean confirmOverwrite(File f) {
+    if (f.exists()) {
+      Object[] options = {"Yes, Overwrite.",
+                          "No"};
+      int n = JOptionPane.showOptionDialog(this,
+          "File " + f.getAbsolutePath() + " exists.\nWould you like to overwrite it?",
+          
+          "Confirm Overwrite",
+          JOptionPane.YES_NO_OPTION,
+          JOptionPane.QUESTION_MESSAGE,
+          null,
+          options,
+          options[1]);
+      if (n == 1) {
+        return false;
+      }
+    }
+    return true;
+  }
+
+  /**
+   * Creates the text area.
+   */
+  private void createTextArea() {
+    try {
+      this.textArea = new JTextArea();
+      this.addCursorOwningComponent(this.textArea);
+      Border emptyBorder = BorderFactory.createEmptyBorder(2, 4, 2, 2);
+      Border grayLineBordre = BorderFactory.createLineBorder(Color.gray, 1);
+      this.textArea.setBorder(BorderFactory.createCompoundBorder(grayLineBordre, emptyBorder));
+      this.textArea.setSelectionColor(selectionColor);
+      this.textArea.setEditable(true);
+      this.textArea.setLineWrap(true);
+      this.textArea.setWrapStyleWord(true);
+      this.textArea.setText(defaultText);
+      this.textArea.addMouseListener(new PopupListener(this));
+      // textArea.setFocusable(true);
+      this.textArea.addFocusListener(new TextFocusHandler(this));
+      this.textArea.getDocument().addDocumentListener(new TextChangedListener(this));
+      this.textArea.addCaretListener(new CaretChangeHandler(this));
+      this.undoMgr = new UndoMgr(this);
+      this.textArea.getDocument().addUndoableEditListener(this.undoMgr);
+    } catch (Exception e) {
+      handleException(e);
+    }
+  }
+
+  /**
+   * Populate edit menu.
+   */
+  private void populateEditMenu() {
+    this.undoItem = new JMenuItem("Undo");
+    this.undoItem.addActionListener(this.undoMgr);
+    this.undoItem.setEnabled(false);
+    this.undoItem.setMnemonic(KeyEvent.VK_U);
+    this.undoItem.setAccelerator(KeyStroke.getKeyStroke(KeyEvent.VK_Z, InputEvent.CTRL_MASK));
+    this.editMenu.add(this.undoItem);
+    this.editMenu.addSeparator();
+    HashMap<Object, Action> actionMap = createEditActionMap();
+    // Cut
+    this.cutAction = actionMap.get(DefaultEditorKit.cutAction);
+    this.cutAction.putValue(Action.MNEMONIC_KEY, KeyEvent.VK_T);
+    this.cutAction.putValue(Action.ACCELERATOR_KEY, KeyStroke.getKeyStroke(KeyEvent.VK_X,
+        InputEvent.CTRL_MASK));
+    this.cutAction.setEnabled(false);
+    JMenuItem cutItem = new JMenuItem(this.cutAction);
+    cutItem.setText("Cut");
+    this.editMenu.add(cutItem);
+    // Copy
+    this.copyAction = actionMap.get(DefaultEditorKit.copyAction);
+    this.copyAction.putValue(Action.MNEMONIC_KEY, KeyEvent.VK_C);
+    this.copyAction.putValue(Action.ACCELERATOR_KEY, KeyStroke.getKeyStroke(KeyEvent.VK_C,
+        InputEvent.CTRL_MASK));
+    this.copyAction.setEnabled(false);
+    JMenuItem copyItem = new JMenuItem(this.copyAction);
+    copyItem.setText("Copy");
+    this.editMenu.add(copyItem);
+    // Paste
+    Action pasteAction = actionMap.get(DefaultEditorKit.pasteAction);
+    pasteAction.putValue(Action.MNEMONIC_KEY, KeyEvent.VK_P);
+    pasteAction.putValue(Action.ACCELERATOR_KEY, KeyStroke.getKeyStroke(KeyEvent.VK_V,
+        InputEvent.CTRL_MASK));
+    JMenuItem pasteItem = new JMenuItem(pasteAction);
+    pasteItem.setText("Paste");
+    this.editMenu.add(pasteItem);
+  }
+
+  /**
+   * Creates the edit action map.
+   *
+   * @return the hash map
+   */
+  private HashMap<Object, Action> createEditActionMap() {
+    HashMap<Object, Action> map = new HashMap<>();
+    Action[] ar = this.textArea.getActions();
+    for (int i = 0; i < ar.length; i++) {
+      Action a = ar[i];
+      map.put(a.getValue(Action.NAME), a);
+    }
+    return map;
+  }
+
+  /**
+   * Creates the menu bar.
+   *
+   * @return the j menu bar
+   */
+  private JMenuBar createMenuBar() {
+    JMenuBar menuBar = new JMenuBar();
+    createFileMenu();
+    menuBar.add(this.fileMenu);
+    menuBar.add(createEditMenu());
+    menuBar.add(createRunMenu());
+    menuBar.add(createToolsMenu());
+    menuBar.add(createHelpMenu());
+    return menuBar;
+  }
+
+  /**
+   * Creates the edit menu.
+   *
+   * @return the j menu
+   */
+  private JMenu createEditMenu() {
+    this.editMenu = new JMenu("Edit");
+    this.editMenu.setMnemonic(KeyEvent.VK_E);
+    populateEditMenu();
+    return this.editMenu;
+  }
+
+  /**
+   * Creates the help menu.
+   *
+   * @return the j menu
+   */
+  private JMenu createHelpMenu() {
+    JMenu helpMenu = new JMenu("Help");
+    helpMenu.setMnemonic(KeyEvent.VK_H);
+    JMenuItem manualItem = new JMenuItem("Manual", KeyEvent.VK_M);
+    manualItem.addActionListener(new ManualHandler(this));
+    helpMenu.add(manualItem);
+    JMenuItem helpInfoItem = new JMenuItem("Help", KeyEvent.VK_H);
+    helpInfoItem.addActionListener(new HelpHandler(this));
+    helpMenu.add(helpInfoItem);
+    helpMenu.addSeparator();
+    JMenuItem aboutItem = new JMenuItem("About CVD", KeyEvent.VK_A);
+    aboutItem.addActionListener(new AboutHandler(this));
+    helpMenu.add(aboutItem);
+    JMenuItem aboutUimaItem = new JMenuItem("About UIMA", KeyEvent.VK_U);
+    aboutUimaItem.addActionListener(new AboutUimaHandler(this));
+    helpMenu.add(aboutUimaItem);
+    return helpMenu;
+  }
+
+  /**
+   * Creates the file menu.
+   */
+  private void createFileMenu() {
+    this.fileMenu = new JMenu("File");
+
+    // Standard text file menu items.
+    JMenuItem newTextItem = new JMenuItem("New Text...", KeyEvent.VK_N);
+    newTextItem.setAccelerator(KeyStroke.getKeyStroke(KeyEvent.VK_N, ActionEvent.CTRL_MASK));
+    newTextItem.addActionListener(new NewTextEventHandler(this));
+    this.fileMenu.add(newTextItem);
+    this.fileMenu.setMnemonic(KeyEvent.VK_F);
+    JMenuItem fileOpen = new JMenuItem("Open Text File", KeyEvent.VK_O);
+    fileOpen.addActionListener(new FileOpenEventHandler(this));
+    fileOpen.setAccelerator(KeyStroke.getKeyStroke(KeyEvent.VK_O, ActionEvent.CTRL_MASK));
+    this.fileMenu.add(fileOpen);
+    this.fileSaveItem = new JMenuItem("Save Text File", KeyEvent.VK_S);
+    this.fileSaveItem.setEnabled(false);
+    this.fileSaveItem.addActionListener(new FileSaveEventHandler(this));
+    this.fileSaveItem.setAccelerator(KeyStroke.getKeyStroke(KeyEvent.VK_S, ActionEvent.CTRL_MASK));
+    this.fileMenu.add(this.fileSaveItem);
+    JMenuItem fileSaveAsItem = new JMenuItem("Save Text As...", KeyEvent.VK_A);
+    fileSaveAsItem.addActionListener(new FileSaveAsEventHandler(this));
+    this.fileMenu.add(fileSaveAsItem);
+    createCPMenu();
+    this.cpMenu.setMnemonic(KeyEvent.VK_P);
+    this.fileMenu.add(this.cpMenu);
+    this.fileMenu.addSeparator();
+    this.recentTextFileMenu = new JMenu("Recently used ...");
+    this.recentTextFileMenu.setMnemonic(KeyEvent.VK_U);
+    this.fileMenu.add(this.recentTextFileMenu);
+    this.fileMenu.addSeparator();
+
+    // Color preferences
+    JMenuItem colorPrefsOpenItem = new JMenuItem("Load Color Settings", KeyEvent.VK_L);
+    colorPrefsOpenItem.addActionListener(new ColorPrefsOpenHandler(this));
+    this.fileMenu.add(colorPrefsOpenItem);
+    JMenuItem colorPrefsSaveItem = new JMenuItem("Save Color Settings", KeyEvent.VK_C);
+    colorPrefsSaveItem.addActionListener(new ColorPrefsSaveHandler(this));
+    this.fileMenu.add(colorPrefsSaveItem);
+    this.fileMenu.addSeparator();
+
+    // Reading and writing type system files.
+    this.typeSystemReadItem = new JMenuItem("Read Type System File");
+    this.typeSystemReadItem.setEnabled(true);
+    this.typeSystemReadItem.addActionListener(new TypeSystemFileOpenEventHandler(this));
+    this.fileMenu.add(this.typeSystemReadItem);
+    this.typeSystemWriteItem = new JMenuItem("Write Type System File");
+    this.typeSystemWriteItem.addActionListener(new XCASSaveTSHandler(this));
+    this.fileMenu.add(this.typeSystemWriteItem);
+    this.fileMenu.addSeparator();
+
+    // Reading and writing XMI CAS files.
+    this.xmiCasReadItem = new JMenuItem("Read XMI CAS File");
+    this.xmiCasReadItem.addActionListener(new XmiCasFileOpenHandler(this));
+    this.fileMenu.add(this.xmiCasReadItem);
+    this.xmiCasWriteItem = new JMenuItem("Write XMI CAS File");
+    this.xmiCasWriteItem.addActionListener(new XmiCasSaveHandler(this));
+    this.fileMenu.add(this.xmiCasWriteItem);
+    this.fileMenu.addSeparator();
+
+    // Reading and writing old-style XCAS files.
+    this.xcasReadItem = new JMenuItem("Read XCAS File", KeyEvent.VK_R);
+    this.xcasReadItem.addActionListener(new XCASFileOpenEventHandler(this));
+    this.fileMenu.add(this.xcasReadItem);
+    this.xcasWriteItem = new JMenuItem("Write XCAS File", KeyEvent.VK_W);
+    this.xcasWriteItem.addActionListener(new XCASSaveHandler(this));
+    this.fileMenu.add(this.xcasWriteItem);
+    this.fileMenu.addSeparator();
+    JMenuItem exit = new JMenuItem("Exit", KeyEvent.VK_X);
+    exit.addActionListener(new SystemExitHandler(this));
+    this.fileMenu.add(exit);
+
+    // Disable menu items that can't be executed yet.
+    this.typeSystemWriteItem.setEnabled(false);
+    setEnableCasFileReadingAndWriting();
+  }
+
+  /**
+   * Sets the enable cas file reading and writing.
+   */
+  public final void setEnableCasFileReadingAndWriting() {
+    final boolean enable = this.cas != null;
+    this.xcasReadItem.setEnabled(enable);
+    this.xmiCasReadItem.setEnabled(enable);
+    this.xcasWriteItem.setEnabled(enable);
+    this.xmiCasWriteItem.setEnabled(enable);
+  }
+
+  /**
+   * Adds the cursor owning component.
+   *
+   * @param comp the comp
+   */
+  private final void addCursorOwningComponent(Component comp) {
+    this.cursorOwningComponents.add(comp);
+  }
+
+  /**
+   * Sets the wait cursor.
+   */
+  private final void setWaitCursor() {
+    this.setEnabled(false);
+    this.cursorCache = new ArrayList<>();
+    for (int i = 0; i < this.cursorOwningComponents.size(); i++) {
+      Component comp = this.cursorOwningComponents.get(i);
+      this.cursorCache.add(comp.getCursor());
+      comp.setCursor(Cursor.getPredefinedCursor(Cursor.WAIT_CURSOR));
+    }
+  }
+
+  /**
+   * Reset cursor.
+   */
+  public final void resetCursor() {
+    if (this.cursorCache == null) {
+      return;
+    }
+    for (int i = 0; i < this.cursorOwningComponents.size(); i++) {
+      Component comp = this.cursorOwningComponents.get(i);
+      comp.setCursor(this.cursorCache.get(i));
+    }
+    this.setEnabled(true);
+  }
+
+  /**
+   * Creates the code pages.
+   */
+  public void createCodePages() {
+    // Get supported encodings from JVM
+    Map<String, Charset> charsetMap = Charset.availableCharsets();
+    String sysCodePage = Charset.defaultCharset().name();
+    
+    this.codePages = new ArrayList<>();
+
+    if (sysCodePage != null) {
+      this.codePages.add(sysCodePage);
+      if (this.codePage == null) {
+        this.codePage = sysCodePage;
+      }
+    }
+    for (String charsetName : charsetMap.keySet()) {
+      if (!this.codePages.contains(charsetName)) {
+        this.codePages.add(charsetName);
+      }
+    }
+  }
+
+  /**
+   * Reset trees.
+   */
+  public void resetTrees() {
+    updateIndexTree(false);
+  }
+
+  /**
+   * Creates the CP menu.
+   */
+  private void createCPMenu() {
+    createCodePages();
+    this.cpMenu = new AutoFoldingMenu("Code Page", 20);
+    resetCPMenu();
+  }
+
+  /**
+   * Reset CP menu.
+   */
+  public void resetCPMenu() {
+    this.cpMenu.removeAll();
+    this.cpButtons = new ButtonGroup();
+    JRadioButtonMenuItem item;
+    String cp;
+    for (int i = 0; i < this.codePages.size(); i++) {
+      cp = this.codePages.get(i);
+      item = new JRadioButtonMenuItem(cp);
+      if (cp.equals(this.codePage)) {
+        item.setSelected(true);
+      }
+      item.addActionListener(new SetCodePageHandler(this));
+      this.cpButtons.add(item);
+      this.cpMenu.add(item);
+    }
+    
+  }
+
+  /**
+   * Adds the language.
+   *
+   * @param language1 the language 1
+   */
+  public void addLanguage(String language1) {
+    this.language = language1;
+    if (!this.languages.contains(language1)) {
+      this.languages.add(language1);
+    }
+    resetLangMenu();
+  }
+
+  /**
+   * Creates the lang menu.
+   */
+  private void createLangMenu() {
+    createLanguages();
+    this.langMenu = new JMenu("Language");
+    resetLangMenu();
+  }
+
+  /**
+   * Reset lang menu.
+   */
+  public void resetLangMenu() {
+    this.langMenu.removeAll();
+    this.langButtons = new ButtonGroup();
+    JRadioButtonMenuItem item;
+    String lang;
+    for (int i = 0; i < this.languages.size(); i++) {
+      lang = this.languages.get(i);
+      item = new JRadioButtonMenuItem(lang);
+      if (lang.equals(this.language)) {
+        item.setSelected(true);
+      }
+      item.addActionListener(new SetLanguageHandler(this));
+      this.langButtons.add(item);
+      this.langMenu.add(item);
+    }
+    this.langMenu.addSeparator();
+    JMenuItem addLangItem = new JMenuItem("Add language");
+    addLangItem.addActionListener(new AddLanguageHandler(this));
+    this.langMenu.add(addLangItem);
+    JMenu removeMenu = new JMenu("Remove language");
+    for (int i = 0; i < this.languages.size(); i++) {
+      JMenuItem rmItem = new JMenuItem(this.languages.get(i));
+      rmItem.addActionListener(new RemoveLanguageHandler(this));
+      removeMenu.add(rmItem);
+    }
+    this.langMenu.add(removeMenu);
+    JMenuItem restoreDefaultsItem = new JMenuItem("Restore defaults");
+    restoreDefaultsItem.addActionListener(new RestoreLangDefaultsHandler(this));
+    this.langMenu.add(restoreDefaultsItem);
+  }
+
+  /**
+   * Creates the languages.
+   */
+  public void createLanguages() {
+    this.languages = new ArrayList<>();
+    if (this.languagePrefsList == null) {
+      this.languagePrefsList = defaultLanguages;
+    }
+    if (this.language == null) {
+      this.language = LANGUAGE_DEFAULT;
+    }
+    StringTokenizer tok = new StringTokenizer(this.languagePrefsList, ",");
+    String lang;
+    while (tok.hasMoreTokens()) {
+      lang = tok.nextToken();
+      if (!this.languages.contains(lang)) {
+        this.languages.add(lang);
+      }
+    }
+  }
+
+  /**
+   * Creates the run menu.
+   *
+   * @return the j menu
+   */
+  private JMenu createRunMenu() {
+    JMenu runMenu = new JMenu("Run");
+    runMenu.setMnemonic(KeyEvent.VK_R);
+    JMenuItem runMenuItem = new JMenuItem("Load AE", KeyEvent.VK_L);
+    runMenuItem.addActionListener(new AnnotatorOpenEventHandler(this));
+    runMenuItem.setAccelerator(KeyStroke.getKeyStroke(KeyEvent.VK_L, ActionEvent.CTRL_MASK));
+    runMenu.add(runMenuItem);
+    this.reRunMenu = new JMenuItem("Run AE", KeyEvent.VK_R);
+    this.reRunMenu.setAccelerator(KeyStroke.getKeyStroke(KeyEvent.VK_R, ActionEvent.CTRL_MASK));
+    runMenu.add(this.reRunMenu);
+    this.reRunMenu.addActionListener(new AnnotatorRerunEventHandler(this));
+    this.reRunMenu.setEnabled(false);
+    this.runOnCasMenuItem = new JMenuItem("Run AE on CAS", KeyEvent.VK_Y);
+    this.runOnCasMenuItem.setAccelerator(KeyStroke.getKeyStroke(KeyEvent.VK_Y,
+        ActionEvent.CTRL_MASK));
+    runMenu.add(this.runOnCasMenuItem);
+    this.runOnCasMenuItem.addActionListener(new AnnotatorRunOnCasEventHandler(this));
+    this.runOnCasMenuItem.setEnabled(false);
+    this.runCPCMenu = new JMenuItem("Run collectionProcessComplete");
+    runMenu.add(this.runCPCMenu);
+    this.runCPCMenu.addActionListener(new AnnotatorRunCPCEventHandler(this));
+    this.runCPCMenu.setEnabled(false);
+    this.showPerfReportItem = new JMenuItem("Performance report");
+    this.showPerfReportItem.setEnabled(false);
+    this.showPerfReportItem.addActionListener(new ActionListener() {
+      @Override
+      public void actionPerformed(ActionEvent e) {
+        if (MainFrame.this.lastRunProcessTrace == null) {
+          MainFrame.this.showError("No performance report to show.");
+        } else {
+          PerformanceReportDialog prd = new PerformanceReportDialog(MainFrame.this);
+          prd.displayStats(MainFrame.this.lastRunProcessTrace, 1, "Process trace");
+        }
+      }
+    });
+    runMenu.add(this.showPerfReportItem);
+    runMenu.addSeparator();
+    this.recentDescFileMenu = new JMenu("Recently used ...");
+    this.recentDescFileMenu.setMnemonic(KeyEvent.VK_U);
+    runMenu.add(this.recentDescFileMenu);
+    runMenu.addSeparator();
+    createLangMenu();
+    runMenu.add(this.langMenu);
+    this.langMenu.setMnemonic(KeyEvent.VK_L);
+    // runMenu.addSeparator();
+    JMenuItem dataPathItem = new JMenuItem("Set data path");
+    dataPathItem.addActionListener(new SetDataPathHandler(this));
+    dataPathItem.setMnemonic(KeyEvent.VK_S);
+    runMenu.addSeparator();
+    runMenu.add(dataPathItem);
+    return runMenu;
+  }
+
+  /**
+   * Creates the tools menu.
+   *
+   * @return the j menu
+   */
+  private JMenu createToolsMenu() {
+    JMenu toolsMenu = new JMenu("Tools");
+    toolsMenu.setMnemonic(KeyEvent.VK_T);
+    this.tsViewerItem = new JMenuItem("View Typesystem", KeyEvent.VK_T);
+    this.tsViewerItem.addActionListener(new ShowTypesystemHandler(this));
+    this.tsViewerItem.setEnabled(false);
+    toolsMenu.add(this.tsViewerItem);
+    this.allAnnotationViewerItem = new JMenuItem("Show Selected Annotations", KeyEvent.VK_A);
+    this.allAnnotationViewerItem.addActionListener(new ShowAnnotatedTextHandler(this));
+    toolsMenu.add(this.allAnnotationViewerItem);
+    this.allAnnotationViewerItem.setEnabled(false);
+    this.acdItem = new JMenuItem("Customize Annotation Display", KeyEvent.VK_C);
+    toolsMenu.add(this.acdItem);
+    this.acdItem.setEnabled(false);
+    this.acdItem.addActionListener(new ShowAnnotationCustomizerHandler(this));
+
+    JMenu logConfig = new JMenu("Set Log Level");
+    ButtonGroup levelGroup = new ButtonGroup();
+
+    // get current log level setting
+    String curLogLevel = LogManager.getLogManager().getProperty(".level");
+
+    // create log config menu with available log levels
+    Iterator<Level> levelIt = MainFrame.logLevels.iterator();
+    while (levelIt.hasNext()) {
+      Level level = levelIt.next();
+      JRadioButtonMenuItem item = new JRadioButtonMenuItem(level.toString());
+      // select current log level
+      if (level.toString().equals(curLogLevel)) {
+        item.setSelected(true);
+      }
+      item.addActionListener(new SetLogConfigHandler());
+      levelGroup.add(item);
+      logConfig.add(item);
+    }
+    toolsMenu.add(logConfig);
+
+    JMenuItem logViewer = new JMenuItem("View Log File", KeyEvent.VK_L);
+    logViewer.addActionListener(new ActionListener() {
+
+      @Override
+      public void actionPerformed(ActionEvent event) {
+        LogFileViewer viewer = new LogFileViewer("Log file: "
+            + MainFrame.this.logFile.getAbsolutePath());
+        viewer.addWindowListener(new CloseLogViewHandler(MainFrame.this));
+        Dimension dim = getDimension(logViewSizePref);
+        if (dim == null) {
+          dim = logFileDimensionDefault;
+        }
+        viewer.init(MainFrame.this.logFile, dim);
+      }
+    });
+    toolsMenu.add(logViewer);
+
+    return toolsMenu;
+  }
+
+  /**
+   * Creates the status bar.
+   */
+  private void createStatusBar() {
+    this.statusPanel = new JPanel();
+    // statusPanel.setBorder(BorderFactory.createLineBorder(Color.gray));
+    this.statusPanel.setLayout(new BoxLayout(this.statusPanel, BoxLayout.X_AXIS));
+    this.statusBar = new JTextField();
+    Border innerCompound = BorderFactory.createCompoundBorder(BorderFactory.createBevelBorder(
+        BevelBorder.LOWERED, Color.lightGray, Color.darkGray), BorderFactory.createEmptyBorder(0,
+        3, 0, 3));
+    Border leftCompoundBorder = BorderFactory.createCompoundBorder(BorderFactory.createEmptyBorder(
+        0, 0, 0, 1), innerCompound);
+    Border middleCompoundBorder = BorderFactory.createCompoundBorder(BorderFactory
+        .createEmptyBorder(0, 1, 0, 1), innerCompound);
+    Border rightCompoundBorder = BorderFactory.createCompoundBorder(BorderFactory
+        .createEmptyBorder(0, 1, 0, 0), innerCompound);
+    // statusBar.setBorder(BorderFactory.createEmptyBorder(0, 2, 0, 2));
+    this.statusBar.setBorder(leftCompoundBorder);
+    this.statusBar.setEditable(false);
+    this.statusBar.setBackground(this.getBackground());
+    this.statusBar.setText("Starting up.");
+    this.statusBar.setToolTipText("Status Bar");
+    this.statusPanel.add(this.statusBar);
+    this.fileStatus = new JTextField();
+    // fileStatus.setBorder(BorderFactory.createEmptyBorder(0, 2, 0, 2));
+    this.fileStatus.setBorder(rightCompoundBorder);
+    this.fileStatus.setMaximumSize(new Dimension(500, 25));
+    this.fileStatus.setEditable(false);
+    // fileStatus.setBackground(new Color(204, 204, 255));
+    // fileStatus.setBackground(new Color(164, 147, 255));
+    // statusPanel.add(fileStatus);
+    this.aeStatus = new JTextField();
+    this.aeStatus.setBorder(middleCompoundBorder);
+    this.aeStatus.setMaximumSize(new Dimension(500, 25));
+    this.aeStatus.setEditable(false);
+    this.statusPanel.add(this.aeStatus);
+    this.caretStatus = new JTextField();
+    this.caretStatus.setBorder(rightCompoundBorder);
+    this.caretStatus.setMaximumSize(new Dimension(500, 25));
+    // caretStatus.setBackground(new Color(204, 255, 204));
+    this.caretStatus.setEditable(false);
+    this.caretStatus.setToolTipText("Position of cursor or extent of selection");
+    this.statusPanel.add(this.caretStatus);
+    // setCaretStatus(0, 0);
+    // setFileStatusMessage();
+    setAEStatusMessage();
+  }
+
+  /**
+   * Sets the caret status.
+   *
+   * @param dot the dot
+   * @param mark the mark
+   */
+  public void setCaretStatus(final int dot, final int mark) {
+    if (dot == mark) {
+      this.caretStatus.setText("Cursor: " + dot);
+    } else {
+      int from, to;
+      if (dot < mark) {
+        from = dot;
+        to = mark;
+      } else {
+        from = mark;
+        to = dot;
+      }
+      this.caretStatus.setText("Selection: " + from + " - " + to);
+    }
+    this.statusPanel.revalidate();
+    boolean enable = dot != mark;
+    this.cutAction.setEnabled(enable);
+    this.copyAction.setEnabled(enable);
+  }
+
+  /**
+   * Sets the file status message.
+   */
+  public void setFileStatusMessage() {
+    Border textBorder;
+    if (this.textFile == null) {
+      textBorder = BorderFactory.createTitledBorder(this.textTitleBorder, "Text");
+      // textBorder.setTitleJustification(TitledBorder.ABOVE_TOP);
+    } else {
+      textBorder = BorderFactory.createTitledBorder(this.textTitleBorder, this.textFile
+          .getAbsolutePath());
+    }
+    this.textScrollPane.setBorder(textBorder);
+    this.textScrollPane.revalidate();
+  }
+
+  /**
+   * Sets the AE status message.
+   */
+  private void setAEStatusMessage() {
+    if (this.ae == null || this.aeDescriptorFile == null) {
+      this.aeStatus.setText("(No AE Loaded)");
+      this.aeStatus.setToolTipText("No AE descriptor loaded.");
+    } else {
+      this.aeStatus.setText(this.aeDescriptorFile.getName());
+      this.aeStatus.setToolTipText("<html>Currently loaded AE descriptor file:<br>"
+          + this.aeDescriptorFile.getAbsolutePath() + "</html>");
+    }
+    this.statusPanel.revalidate();
+  }
+
+  /**
+   * Sets the statusbar message.
+   *
+   * @param message the new statusbar message
+   */
+  public void setStatusbarMessage(String message) {
+    // Date date = new Date();
+    Calendar calendar = Calendar.getInstance();
+    int time;
+    StringBuffer buf = new StringBuffer();
+    buf.append("[");
+    time = calendar.get(Calendar.HOUR_OF_DAY);
+    if (time < 10) {
+      buf.append("0");
+    }
+    buf.append(time);
+    buf.append(":");
+    time = calendar.get(Calendar.MINUTE);
+    if (time < 10) {
+      buf.append("0");
+    }
+    buf.append(time);
+    buf.append(":");
+    time = calendar.get(Calendar.SECOND);
+    if (time < 10) {
+      buf.append("0");
+    }
+    buf.append(time);
+    buf.append("]  ");
+    buf.append(message);
+    this.statusBar.setText(buf.toString());
+    this.statusPanel.revalidate();
+  }
+
+  /**
+   * Initialize logging.
+   */
+  private void initializeLogging() {
+
+    // set log file path
+    File homeDir = new File(System.getProperty("user.home"));
+    this.logFile = new File(homeDir, "uima.log");
+
+    // delete file if it exists
+    this.logFile.delete();
+
+    // initialize log framework
+    LogManager logManager = LogManager.getLogManager();
+    try {
+      InputStream ins = ClassLoader.getSystemResourceAsStream(loggerPropertiesFileName);
+      // Try the current class loader if system one cannot find the file
+      if (ins == null) {
+    	ins = this.getClass().getClassLoader().getResourceAsStream(loggerPropertiesFileName);
+      }
+      if (ins != null) {
+    	logManager.readConfiguration(ins);
+      } else {
+    	System.out.println("WARNING: failed to load "+loggerPropertiesFileName);
+      }
+    } catch (SecurityException e) {
+      handleException(e);
+      return;
+    } catch (IOException e) {
+      handleException(e);
+      return;
+    }
+
+    // get UIMA framework logger
+    this.log = UIMAFramework.getLogger();
+  }
+
+  /**
+   * Inits the.
+   */
+  private void init() {
+    this.setDefaultCloseOperation(WindowConstants.DISPOSE_ON_CLOSE);
+    this.addWindowListener(new WindowAdapter() {
+      @Override
+      public void windowClosing(WindowEvent e) {
+        // Do nothing.
+      }
+    });
+    initializeLogging();
+    this.addCursorOwningComponent(this);
+    this.addWindowListener(new MainFrameClosing(this));
+    // runConfigs = new ArrayList();
+    createTextArea();
+    this.setTitle(titleText);
+    JSplitPane splitPane = new JSplitPane(JSplitPane.HORIZONTAL_SPLIT);
+    Border emptyBorder = BorderFactory.createEmptyBorder(0, 0, 0, 0);
+    Border grayLineBorder = BorderFactory.createLineBorder(Color.gray, 1);
+    splitPane.setBorder(emptyBorder);
+    final int dividerSize = 5;
+    splitPane.setDividerSize(dividerSize);
+    JPanel contentPane = new JPanel(new BorderLayout());
+    contentPane.add(splitPane, BorderLayout.CENTER);
+    contentPane.setBorder(emptyBorder);
+    createStatusBar();
+    contentPane.add(this.statusPanel, BorderLayout.SOUTH);
+    contentPane.setOpaque(true);
+
+    this.setContentPane(contentPane);
+    initIRTree();
+    this.indexTree.addMouseListener(new IndexPopupListener(this));
+
+    // add combobox to select the view
+    JPanel leftPanel = new JPanel();
+    leftPanel.setLayout(new BorderLayout());
+    this.sofaSelectionPanel = new JPanel();
+    this.sofaSelectionComboBox = new JComboBox();
+    this.sofaSelectionComboBox.addItem(CAS.NAME_DEFAULT_SOFA);
+    this.sofaSelectionPanel.add(new JLabel("Select View:"));
+    this.sofaSelectionPanel.add(this.sofaSelectionComboBox);
+    leftPanel.add(this.sofaSelectionPanel, BorderLayout.NORTH);
+    this.sofaSelectionPanel.setVisible(false);
+    this.sofaSelectionComboBox.addItemListener(new SofaSelectionListener(this));
+    this.sofaSelectionComboBox
+        .setToolTipText("This CAS has multiple Views. Select the View to display.");
+
+    JSplitPane treePairPane = new JSplitPane(JSplitPane.VERTICAL_SPLIT);
+    treePairPane.setDividerSize(dividerSize);
+    this.indexTreeScrollPane = new JScrollPane(this.indexTree);
+    this.indexTreeScrollPane.setBorder(grayLineBorder);
+    leftPanel.add(treePairPane);
+    splitPane.setLeftComponent(leftPanel);
+    // splitPane.setLeftComponent(treePairPane);
+    treePairPane.setBorder(BorderFactory.createTitledBorder(grayLineBorder, "Analysis Results"));
+    treePairPane.setLeftComponent(this.indexTreeScrollPane);
+    initFSTree();
+    this.fsTreeScrollPane = new JScrollPane(this.fsTree);
+    this.fsTreeScrollPane.setBorder(grayLineBorder);
+    treePairPane.setRightComponent(this.fsTreeScrollPane);
+    // TitledBorder analysisResultBorder =
+    // BorderFactory.createTitledBorder(emptyBorder, "Analysis Results");
+    // treePairPane.setBorder(analysisResultBorder);
+    this.textScrollPane = new JScrollPane(this.textArea);
+    this.textScrollPane.setBorder(BorderFactory.createLineBorder(Color.gray, 1));
+    // JPanel textAreaPanel = new JPanel();
+    this.textTitleBorder = grayLineBorder;
+    setFileStatusMessage();
+    splitPane.setRightComponent(this.textScrollPane);
+    try {
+      loadProgramPreferences();
+    } catch (IOException e) {
+      handleException(e);
+    }
+    // Create menus after loading preferences to get code pages.
+    this.setJMenuBar(createMenuBar());
+    Style defaultStyle = StyleContext.getDefaultStyleContext().getStyle(StyleContext.DEFAULT_STYLE);
+    defaultStyle = StyleContext.getDefaultStyleContext().addStyle("defaultAnnot", defaultStyle);
+    StyleConstants.setBackground(defaultStyle, selectionColor);
+    this.styleMap.put(CAS.TYPE_NAME_ANNOTATION, defaultStyle);
+    this.textPopup = new JPopupMenu();
+    this.fsTree.addFocusListener(new TreeFocusHandler(this.fsTree));
+    this.indexTree.addFocusListener(new TreeFocusHandler(this.indexTree));
+    initKeyMap();
+    // Does not work in Java 1.3
+    // initFocusTraversalPolicy();
+    initFileLists();
+    setStatusbarMessage("Ready.");
+  }
+
+  /**
+   * Inits the file lists.
+   */
+  private final void initFileLists() {
+    int numFiles = this.textFileNameList.size();
+    int max = numFiles < maxRecentSize ? numFiles : maxRecentSize;
+    for (int i = 0; i < max; i++) {
+      File file = new File(this.textFileNameList.get(i));
+      this.recentTextFileMenu.add(createRecentTextFileItem(i + 1, file));
+      this.recentTextFiles.appendFile(file);
+    }
+    numFiles = this.descFileNameList.size();
+    max = numFiles < maxRecentSize ? numFiles : maxRecentSize;
+    for (int i = 0; i < max; i++) {
+      File file = new File(this.descFileNameList.get(i));
+      this.recentDescFileMenu.add(createRecentDescFileItem(i + 1, file));
+      this.recentDescFiles.appendFile(file);
+    }
+  }
+
+  /**
+   * Setup AE.
+   *
+   * @param aeFile the ae file
+   * @return true, if successful
+   */
+  protected boolean setupAE(File aeFile) {
+    try {
+      ResourceManager rsrcMgr = null;
+      if (this.dataPathName != null) {
+        try {
+          rsrcMgr = UIMAFramework.newDefaultResourceManager();
+          rsrcMgr.setDataPath(this.dataPathName);
+        } catch (MalformedURLException e) {
+          StringBuffer msg = new StringBuffer();
+          msg.append("Error setting data path in AE,\n");
+          msg.append("data path contains invalid URL or file descriptor.\n");
+          msg.append("You can still run the AE if it doesn't rely on the data path.\n");
+          msg.append("Please correct the data path in the \"Run->Set data path\" menu.\n");
+          handleException(e, msg);
+        }
+      }
+
+      // Destroy old AE.
+      if (this.ae != null) {
+        destroyAe();
+        this.acdItem.setEnabled(false);
+        setEnableCasFileReadingAndWriting();
+        this.tsViewerItem.setEnabled(false);
+        this.reRunMenu.setEnabled(false);
+        this.runCPCMenu.setEnabled(false);
+        this.runOnCasMenuItem.setEnabled(false);
+      }
+
+      // get Resource Specifier from XML file
+      XMLInputSource in = new XMLInputSource(aeFile);
+      ResourceSpecifier specifier = UIMAFramework.getXMLParser().parseResourceSpecifier(in);
+
+      // for debugging, output the Resource Specifier
+      // System.out.println(specifier);
+
+      // create Analysis Engine here
+      if (rsrcMgr == null) {
+        this.ae = UIMAFramework.produceAnalysisEngine(specifier);
+      } else {
+        this.ae = UIMAFramework.produceAnalysisEngine(specifier, rsrcMgr, null);
+      }
+      this.cas = this.ae.newCAS();
+      initCas();
+      this.acdItem.setEnabled(true);
+      this.tsViewerItem.setEnabled(true);
+      this.typeSystemWriteItem.setEnabled(true);
+      setEnableCasFileReadingAndWriting();
+      this.reRunMenu.setEnabled(true);
+      this.runCPCMenu.setEnabled(true);
+
+      // reset sofa combo box with just the initial view
+      // this.disableSofaListener = true;
+      this.sofaSelectionComboBox.removeAllItems();
+      this.sofaSelectionComboBox.addItem(CAS.NAME_DEFAULT_SOFA);
+      this.sofaSelectionPanel.setVisible(false);
+      // this.disableSofaListener = false;
+      MainFrame.this.updateIndexTree(true);
+    } catch (Exception e) {
+      handleException(e);
+      return false;
+    }
+    return true;
+  }
+
+  /**
+   * Inits the cas.
+   */
+  private final void initCas() {
+    this.cas.setDocumentLanguage(this.language);
+    this.cas.setDocumentText(this.textArea.getText());
+  }
+
+  /**
+   * Internal run AE.
+   *
+   * @param doCasReset the do cas reset
+   */
+  protected void internalRunAE(boolean doCasReset) {
+    try {
+      if (doCasReset) {
+        // Change to Initial view
+        this.cas = this.cas.getView(CAS.NAME_DEFAULT_SOFA);
+        this.cas.reset();
+        initCas();
+        // this.disableSofaListener = true;
+        this.sofaSelectionComboBox.setSelectedIndex(0);
+      }
+      this.lastRunProcessTrace = this.ae.process(this.cas);
+      this.showPerfReportItem.setEnabled(true);
+      this.log.log(Level.INFO, "Process trace of AE run:\n" + this.lastRunProcessTrace.toString());
+      // Update sofacombobox here
+      // this.disableSofaListener = true;
+      int currentViewID = this.sofaSelectionComboBox.getSelectedIndex();
+      this.sofaSelectionComboBox.removeAllItems();
+      this.sofaSelectionComboBox.addItem(CAS.NAME_DEFAULT_SOFA);
+      Iterator<?> sofas = ((CASImpl) MainFrame.this.cas).getBaseCAS().getSofaIterator();
+      Feature sofaIdFeat = MainFrame.this.cas.getTypeSystem().getFeatureByFullName(
+          CAS.FEATURE_FULL_NAME_SOFAID);
+      boolean nonDefaultSofaFound = false;
+      while (sofas.hasNext()) {
+        SofaFS sofa = (SofaFS) sofas.next();
+        String sofaId = sofa.getStringValue(sofaIdFeat);
+        if (!CAS.NAME_DEFAULT_SOFA.equals(sofaId)) {
+          this.sofaSelectionComboBox.addItem(sofaId);
+          nonDefaultSofaFound = true;
+        }
+      }
+      this.sofaSelectionComboBox.setSelectedIndex(currentViewID);
+      // make sofa selector visible if any text sofa other than the
+      // default was found
+      this.sofaSelectionPanel.setVisible(nonDefaultSofaFound);
+    } catch (Exception e) {
+      handleException(e);
+    } catch (Error e) {
+      StringBuffer buf = new StringBuffer();
+      buf.append("A severe error has occured:\n");
+      handleException(e, buf);
+      throw e;
+    }
+  }
+
+  /**
+   * Inits the IR tree.
+   */
+  private void initIRTree() {
+    DefaultMutableTreeNode root = new DefaultMutableTreeNode(noIndexReposLabel);
+    DefaultTreeModel model = new DefaultTreeModel(root);
+    this.indexTree = new JTree(model);
+    this.indexTree.setBorder(BorderFactory.createEmptyBorder(2, 4, 2, 2));
+    // Only one node can be selected at any one time.
+    this.indexTree.getSelectionModel().setSelectionMode(TreeSelectionModel.SINGLE_TREE_SELECTION);
+    this.indexTree.addTreeSelectionListener(new IndexTreeSelectionListener(this));
+    // No icons.
+    DefaultTreeCellRenderer cellRenderer = new DefaultTreeCellRenderer();
+    cellRenderer.setLeafIcon(null);
+    // cellRenderer.setIcon(null);
+    cellRenderer.setClosedIcon(null);
+    cellRenderer.setOpenIcon(null);
+    this.indexTree.setCellRenderer(cellRenderer);
+  }
+
+  /**
+   * Inits the FS tree.
+   */
+  private void initFSTree() {
+    FSTreeModel treeModel = new FSTreeModel();
+    this.fsTree = new JTree(treeModel);
+    this.fsTree.addMouseListener(new StringFsPopupEventAdapter());
+    this.fsTree.setBorder(BorderFactory.createEmptyBorder(2, 4, 2, 2));
+    this.fsTree.setLargeModel(true);
+    // Only one node can be selected at any one time.
+    this.fsTree.getSelectionModel().setSelectionMode(TreeSelectionModel.SINGLE_TREE_SELECTION);
+    this.fsTree.addTreeSelectionListener(new FSTreeSelectionListener(this));
+    DefaultTreeCellRenderer cellRenderer = new DefaultTreeCellRenderer();
+    cellRenderer.setLeafIcon(null);
+    // cellRenderer.setIcon(null);
+    cellRenderer.setClosedIcon(null);
+    cellRenderer.setOpenIcon(null);
+    this.fsTree.setCellRenderer(cellRenderer);
+  }
+
+  /**
+   * Delete FS tree.
+   */
+  private void deleteFSTree() {
+    ((FSTreeModel) this.fsTree.getModel()).reset();
+  }
+
+  /**
+   * Update index tree.
+   *
+   * @param useCAS the use CAS
+   */
+  @SuppressWarnings("unchecked")
+  public void updateIndexTree(boolean useCAS) {
+    deleteFSTree();
+    DefaultMutableTreeNode root = (DefaultMutableTreeNode) this.indexTree.getModel().getRoot();
+    if (useCAS) {
+      root.setUserObject(indexReposRootLabel);
+    } else {
+      root.setUserObject(noIndexReposLabel);
+    }
+    root.removeAllChildren();
+    if (this.cas != null && useCAS) {
+      FSIndexRepository ir = this.cas.getIndexRepository();
+      Iterator<String> it = ir.getLabels();
+      while (it.hasNext()) {
+        String label = it.next();
+        FSIndex index1 = ir.getIndex(label);
+        IndexTreeNode nodeObj = new IndexTreeNode(label, index1.getType(), index1.size());
+        DefaultMutableTreeNode node = new DefaultMutableTreeNode(nodeObj);
+        root.add(node);
+        node.add(createTypeTree(index1.getType(), this.cas.getTypeSystem(), label, ir));
+      }
+    }
+    DefaultTreeModel model = (DefaultTreeModel) this.indexTree.getModel();
+    // 1.3 workaround
+    TreeModelListener[] listeners = org.apache.uima.tools.cvd.tsview.MainFrame
+        .getTreeModelListeners(model);
+    // TreeModelListener[] listeners = model.getTreeModelListeners();
+    // System.out.println("Number of tree model listeners: " +
+    // listeners.length);
+    Object[] path = new Object[1];
+    path[0] = root;
+    TreeModelEvent event = new TreeModelEvent(root, path);
+    for (int i = 0; i < listeners.length; i++) {
+      listeners[i].treeStructureChanged(event);
+    }
+  }
+
+  /**
+   * Update FS tree.
+   *
+   * @param indexName the index name
+   * @param index1 the index 1
+   */
+  public void updateFSTree(String indexName, FSIndex index1) {
+    FSTreeModel treeModel = (FSTreeModel) this.fsTree.getModel();
+    treeModel.update(indexName, index1, this.cas);
+  }
+
+  /**
+   * Gets the annotations at pos.
+   *
+   * @param pos the pos
+   * @param annots the annots
+   * @return the annotations at pos
+   */
+  private ArrayList<FSNode> getAnnotationsAtPos(int pos, List<FSNode> annots) {
+    ArrayList<FSNode> res = new ArrayList<>();
+    FSNode annot;
+    final int max = annots.size();
+    for (int i = 0; i < max; i++) {
+      annot = annots.get(i);
+      if (annot.getStart() > pos) {
+        break;
+      }
+      if (annot.getEnd() >= pos) {
+        res.add(annot);
+      }
+    }
+    return res;
+  }
+
+  /**
+   * Creates the type tree.
+   *
+   * @param type the type
+   * @param ts the ts
+   * @param label the label
+   * @param ir the ir
+   * @return the default mutable tree node
+   */
+  private DefaultMutableTreeNode createTypeTree(org.apache.uima.cas.Type type, TypeSystem ts,
+          String label, FSIndexRepository ir) {
+    int size = ir.getIndex(label, type).size();
+    TypeTreeNode typeNode = new TypeTreeNode(type, label, size);
+    DefaultMutableTreeNode node = new DefaultMutableTreeNode(typeNode);
+    // UIMA-2565 - Clash btw. cas.Type and Window.Type on JDK 7
+    // also on method parameter "type" 
+    List<org.apache.uima.cas.Type> types = ts.getDirectSubtypes(type);
+    final int max = types.size();
+    for (int i = 0; i < max; i++) {
+      if (ir.getIndex(label, types.get(i)) == null) {
+        continue;
+      }
+      DefaultMutableTreeNode child = createTypeTree(types.get(i), ts, label, ir);
+      node.add(child);
+    }
+    return node;
+  }
+
+  /**
+   * Load program preferences.
+   *
+   * @throws IOException Signals that an I/O exception has occurred.
+   */
+  private void loadProgramPreferences() throws IOException {
+    if (this.iniFile == null) {
+      File home = new File(System.getProperty("user.home"));
+      this.iniFile = new File(home, "annotViewer.pref");
+    }
+    if (this.iniFile.exists() && this.iniFile.isFile() && this.iniFile.canRead()) {
+      FileInputStream in = new FileInputStream(this.iniFile);
+      this.preferences = new Properties();
+      this.preferences.load(in);
+      String fileOpenDirName = this.preferences.getProperty(textDirPref);
+      if (fileOpenDirName != null) {
+        this.fileOpenDir = new File(fileOpenDirName);
+      }
+      String aeOpenDirName = this.preferences.getProperty(aeDirPref);
+      if (aeOpenDirName != null) {
+        this.annotOpenDir = new File(aeOpenDirName);
+      }
+      String xcasOpenDirName = this.preferences.getProperty(xcasDirPref);
+      if (xcasOpenDirName != null) {
+        this.xcasFileOpenDir = new File(xcasOpenDirName);
+      }
+      String colorFileName = this.preferences.getProperty(colorFilePref);
+      if (colorFileName != null) {
+        this.colorSettingFile = new File(colorFileName);
+        try {
+          loadColorPreferences(this.colorSettingFile);
+        } catch (IOException e) {
+          handleException(e);
+        }
+      }
+      String colorDirName = this.preferences.getProperty(colorDirPref);
+      if (colorDirName != null) {
+        this.colorSettingsDir = new File(colorDirName);
+      }
+      this.codePage = this.preferences.getProperty(cpCurrentPref);
+      this.language = this.preferences.getProperty(langCurrentPref);
+      this.languagePrefsList = this.preferences.getProperty(langListPref);
+      this.dataPathName = this.preferences.getProperty(dataPathPref);
+    }
+    if (this.preferences == null) {
+      this.textScrollPane.setPreferredSize(textDimensionDefault);
+      this.fsTree.setPreferredSize(fsTreeDimensionDefault);
+    } else {
+      setPreferredSize(this.textScrollPane, textSizePref);
+      setPreferredSize(this.indexTreeScrollPane, indexTreeSizePref);
+      setPreferredSize(this.fsTreeScrollPane, fsTreeSizePref);
+    }
+    if (this.preferences != null) {
+      List<String> list = stringToArrayList(this.preferences.getProperty(textFileListPref, ""));
+      for (int i = 0; i < list.size(); i++) {
+        this.textFileNameList.add(list.get(i));
+      }
+      list = stringToArrayList(this.preferences.getProperty(descFileListPref, ""));
+      for (int i = 0; i < list.size(); i++) {
+        this.descFileNameList.add(list.get(i));
+      }
+    }
+    // System.out.println("Home dir: " + System.getProperty("user.home"));
+    if (this.preferences == null) {
+      this.preferences = new Properties();
+    }
+  }
+
+  /**
+   * Sets the preferred size.
+   *
+   * @param comp the comp
+   * @param propPrefix the prop prefix
+   */
+  public void setPreferredSize(JComponent comp, String propPrefix) {
+    // assert(comp != null);
+    comp.setPreferredSize(getDimension(propPrefix));
+  }
+
+  /**
+   * Gets the dimension.
+   *
+   * @param propPrefix the prop prefix
+   * @return the dimension
+   */
+  public Dimension getDimension(String propPrefix) {
+    if (this.preferences == null) {
+      return null;
+    }
+    final String width = this.preferences.getProperty(propPrefix + widthSuffix);
+    final String height = this.preferences.getProperty(propPrefix + heightSuffix);
+    if (height == null || width == null) {
+      return null;
+    }
+    double x = 0.0;
+    double y = 0.0;
+    try {
+      x = Double.parseDouble(width);
+      y = Double.parseDouble(height);
+    } catch (NumberFormatException e) {
+      handleException(e);
+      return null;
+    }
+    Dimension d = new Dimension();
+    d.setSize(x, y);
+    return d;
+  }
+
+  /**
+   * String list to string.
+   *
+   * @param list the list
+   * @return the string
+   */
+  private static final String stringListToString(List<String> list) {
+    if (list.size() < 1) {
+      return "";
+    }
+    StringBuffer buf = new StringBuffer();
+    buf.append(list.get(0));
+    for (int i = 1; i < list.size(); i++) {
+      buf.append(',');
+      buf.append(list.get(i));
+    }
+    return buf.toString();
+  }
+
+  /**
+   * String to array list.
+   *
+   * @param s the s
+   * @return the list
+   */
+  private static final List<String> stringToArrayList(String s) {
+    List<String> list = new ArrayList<>();
+    if (s.length() > 0) {
+      StringTokenizer tok = new StringTokenizer(s, ",");
+      while (tok.hasMoreTokens()) {
+        list.add(tok.nextToken());
+      }
+    }
+    return list;
+  }
+
+  /**
+   * Save program preferences.
+   *
+   * @throws IOException Signals that an I/O exception has occurred.
+   */
+  public void saveProgramPreferences() throws IOException {
+    // File open dialog preferences.
+    if (this.preferences == null) {
+      this.preferences = new Properties();
+    }
+    if (this.fileOpenDir != null) {
+      this.preferences.setProperty(textDirPref, this.fileOpenDir.getAbsolutePath());
+    }
+    if (this.annotOpenDir != null) {
+      this.preferences.setProperty(aeDirPref, this.annotOpenDir.getAbsolutePath());
+    }
+    if (this.xcasFileOpenDir != null) {
+      this.preferences.setProperty(xcasDirPref, this.xcasFileOpenDir.getAbsolutePath());
+    }
+    // Window size preferences.
+    Dimension d = this.textScrollPane.getSize();
+    this.preferences.setProperty(textSizePref + widthSuffix, Double.toString(d.getWidth()));
+    this.preferences.setProperty(textSizePref + heightSuffix, Double.toString(d.getHeight()));
+    d = this.indexTreeScrollPane.getSize();
+    this.preferences.setProperty(indexTreeSizePref + widthSuffix, Double.toString(d.getWidth()));
+    this.preferences.setProperty(indexTreeSizePref + heightSuffix, Double.toString(d.getHeight()));
+    d = this.fsTreeScrollPane.getSize();
+    this.preferences.setProperty(fsTreeSizePref + widthSuffix, Double.toString(d.getWidth()));
+    this.preferences.setProperty(fsTreeSizePref + heightSuffix, Double.toString(d.getHeight()));
+    if (this.dataPathName != null) {
+      this.preferences.setProperty(dataPathPref, this.dataPathName);
+    }
+    if (this.colorSettingFile != null) {
+      this.preferences.setProperty(colorFilePref, this.colorSettingFile.getAbsolutePath());
+    }
+    if (this.colorSettingsDir != null) {
+      this.preferences.setProperty(colorDirPref, this.colorSettingsDir.getAbsolutePath());
+    }
+    if (this.codePage != null) {
+      this.preferences.setProperty(cpCurrentPref, this.codePage);
+    }
+    if (this.language != null) {
+      this.preferences.setProperty(langCurrentPref, this.language);
+    }
+    if (this.languages != null && this.languages.size() > 0) {
+      StringBuffer buf = new StringBuffer();
+      buf.append(this.languages.get(0));
+      for (int i = 1; i < this.languages.size(); i++) {
+        buf.append(",");
+        buf.append(this.languages.get(i));
+      }
+      this.preferences.setProperty(langListPref, buf.toString());
+    }
+    this.preferences.setProperty(textFileListPref, stringListToString(this.recentTextFiles
+        .toStringList()));
+    this.preferences.setProperty(descFileListPref, stringListToString(this.recentDescFiles
+        .toStringList()));
+    // Write out preferences to file.
+    FileOutputStream out = new FileOutputStream(this.iniFile);
+    this.preferences.store(out, "Automatically generated preferences file for Annotation Viewer");
+  }
+
+  /**
+   * Save color preferences.
+   *
+   * @param file the file
+   * @throws IOException Signals that an I/O exception has occurred.
+   */
+  public void saveColorPreferences(File file) throws IOException {
+    Properties prefs1 = new Properties();
+    Iterator<String> it = this.styleMap.keySet().iterator();
+    String type;
+    Style style;
+    Color fg, bg;
+    while (it.hasNext()) {
+      type = it.next();
+      style = this.styleMap.get(type);
+      fg = StyleConstants.getForeground(style);
+      bg = StyleConstants.getBackground(style);
+      prefs1.setProperty(type, Integer.toString(fg.getRGB()) + "+" + Integer.toString(bg.getRGB()));
+    }
+    FileOutputStream out = new FileOutputStream(file);
+    prefs1.store(out, "Color preferences for annotation viewer.");
+  }
+
+  /**
+   * Load color preferences.
+   *
+   * @param file the file
+   * @throws IOException Signals that an I/O exception has occurred.
+   */
+  public void loadColorPreferences(File file) throws IOException {
+    Style parent = this.styleMap.get(CAS.TYPE_NAME_ANNOTATION);
+    StyleContext sc = StyleContext.getDefaultStyleContext();
+    Properties prefs1 = new Properties();
+    FileInputStream in = new FileInputStream(file);
+    prefs1.load(in);
+    String typeName, value;
+    Style style;
+    Color color;
+    int pos;
+    Iterator<?> it = prefs1.keySet().iterator();
+    while (it.hasNext()) {
+      typeName = (String) it.next();
+      value = prefs1.getProperty(typeName);
+      style = sc.addStyle(typeName, parent);
+      pos = value.indexOf('+');
+      if (pos <= 0) {
+        continue;
+      }
+      // Set foreground.
+      color = new Color(Integer.parseInt(value.substring(0, pos)));
+      StyleConstants.setForeground(style, color);
+      // Set background.
+      color = new Color(Integer.parseInt(value.substring(pos + 1, value.length())));
+      StyleConstants.setBackground(style, color);
+      this.styleMap.put(typeName, style);
+    }
+  }
+
+  /**
+   * Inits the key map.
+   */
+  private void initKeyMap() {
+    // Create a key map for focussing the index repository tree panel.
+    Action focusIRAction = new FocusIRAction(this);
+    String focusIRActionName = "focusIRAction";
+    getRootPane().getInputMap(JComponent.WHEN_IN_FOCUSED_WINDOW).put(
+        KeyStroke.getKeyStroke(KeyEvent.VK_I, InputEvent.CTRL_MASK), focusIRActionName);
+    getRootPane().getActionMap().put(focusIRActionName, focusIRAction);
+    // Create a key map for focussing the FS tree panel.
+    Action focusFSAction = new FocusFSAction(this);
+    String focusFSActionName = "focusFSAction";
+    getRootPane().getInputMap(JComponent.WHEN_IN_FOCUSED_WINDOW).put(
+        KeyStroke.getKeyStroke(KeyEvent.VK_F, InputEvent.CTRL_MASK), focusFSActionName);
+    getRootPane().getActionMap().put(focusFSActionName, focusFSAction);
+    // Create a key map for focussing the text area.
+    Action focusTextAction = new FocusTextAction(this);
+    String focusTextActionName = "focusTextAction";
+    getRootPane().getInputMap(JComponent.WHEN_IN_FOCUSED_WINDOW).put(
+        KeyStroke.getKeyStroke(KeyEvent.VK_T, InputEvent.CTRL_MASK), focusTextActionName);
+    getRootPane().getActionMap().put(focusTextActionName, focusTextAction);
+    // Create a key map for bringing up the text area context menu.
+    Action textContextAction = new TextContextMenuAction(this);
+    String textContextActionName = "textContextAction";
+    this.textArea.getInputMap(JComponent.WHEN_FOCUSED).put(
+        KeyStroke.getKeyStroke(KeyEvent.VK_ENTER, InputEvent.ALT_MASK), textContextActionName);
+    this.textArea.getActionMap().put(textContextActionName, textContextAction);
+  }
+
+  /**
+   * Show text popup.
+   *
+   * @param x the x
+   * @param y the y
+   */
+  @SuppressWarnings("unchecked")
+  public void showTextPopup(int x, int y) {
+    final int pos = this.textArea.getCaretPosition();
+    this.textPopup.removeAll();
+    JMenuItem item = new JMenuItem("Position: " + pos);
+    item.setEnabled(false);
+    this.textPopup.add(item);
+    FSNode posAnnot;
+    if (this.isAnnotationIndex) {
+      List<FSNode> annots = ((FSTreeModel) this.fsTree.getModel()).getFSs();
+      ArrayList<FSNode> selAnnots = getAnnotationsAtPos(pos, annots);
+      for (int i = 0; i < selAnnots.size(); i++) {
+        posAnnot = selAnnots.get(i);
+        item = new JMenuItem("[" + posAnnot.getArrayPos() + "] = " + posAnnot.getType().getName());
+        item.addActionListener(new PopupHandler(this, posAnnot.getArrayPos()));
+        this.textPopup.add(item);
+      }
+    }
+    this.textPopup.show(this.textArea, x, y);
+  }
+
+  /**
+   * Gets the index tree.
+   *
+   * @return the index tree
+   */
+  public JTree getIndexTree() {
+    return this.indexTree;
+  }
+
+  /**
+   * Gets the fs tree.
+   *
+   * @return the fs tree
+   */
+  public JTree getFsTree() {
+    return this.fsTree;
+  }
+
+  /**
+   * Gets the text area.
+   *
+   * @return the text area
+   */
+  public JTextArea getTextArea() {
+    return this.textArea;
+  }
+
+  /**
+   * Gets the cas.
+   *
+   * @return the cas
+   */
+  public CAS getCas() {
+    return this.cas;
+  }
+
+  /**
+   * Checks if is dirty.
+   *
+   * @return true, if is dirty
+   */
+  public boolean isDirty() {
+    return this.isDirty;
+  }
+
+  /**
+   * Sets the dirty.
+   *
+   * @param isDirty the new dirty
+   */
+  public void setDirty(boolean isDirty) {
+    this.isDirty = isDirty;
+  }
+
+  /**
+   * Gets the preferences.
+   *
+   * @return the preferences
+   */
+  public Properties getPreferences() {
+    return this.preferences;
+  }
+
+  /**
+   * Gets the index label.
+   *
+   * @return the index label
+   */
+  public String getIndexLabel() {
+    return this.indexLabel;
+  }
+
+  /**
+   * Gets the index.
+   *
+   * @return the index
+   */
+  public FSIndex getIndex() {
+    return this.index;
+  }
+
+  /**
+   * Gets the style map.
+   *
+   * @return the style map
+   */
+  public Map<String, Style> getStyleMap() {
+    return this.styleMap;
+  }
+
+  /**
+   * Gets the ae.
+   *
+   * @return the ae
+   */
+  public AnalysisEngine getAe() {
+    return this.ae;
+  }
+
+  /**
+   * Sets the index label.
+   *
+   * @param indexLabel the new index label
+   */
+  public void setIndexLabel(String indexLabel) {
+    this.indexLabel = indexLabel;
+  }
+
+  /**
+   * Checks if is annotation index.
+   *
+   * @return true, if is annotation index
+   */
+  public boolean isAnnotationIndex() {
+    return this.isAnnotationIndex;
+  }
+
+  /**
+   * Sets the annotation index.
+   *
+   * @param isAnnotationIndex the new annotation index
+   */
+  public void setAnnotationIndex(boolean isAnnotationIndex) {
+    this.isAnnotationIndex = isAnnotationIndex;
+  }
+
+  /**
+   * Sets the index.
+   *
+   * @param index the new index
+   */
+  public void setIndex(FSIndex index) {
+    this.index = index;
+  }
+
+  /**
+   * Sets the all annotation viewer item enable.
+   *
+   * @param enabled the new all annotation viewer item enable
+   */
+  public void setAllAnnotationViewerItemEnable(boolean enabled) {
+    this.allAnnotationViewerItem.setEnabled(enabled);
+  }
+
+  /**
+   * Gets the file open dir.
+   *
+   * @return the file open dir
+   */
+  public File getFileOpenDir() {
+    return this.fileOpenDir;
+  }
+
+  /**
+   * Sets the file open dir.
+   *
+   * @param fileOpenDir the new file open dir
+   */
+  public void setFileOpenDir(File fileOpenDir) {
+    this.fileOpenDir = fileOpenDir;
+  }
+
+  /**
+   * Gets the text file.
+   *
+   * @return the text file
+   */
+  public File getTextFile() {
+    return this.textFile;
+  }
+
+  /**
+   * Sets the text file.
+   *
+   * @param textFile the new text file
+   */
+  public void setTextFile(File textFile) {
+    this.textFile = textFile;
+  }
+
+  /**
+   * Sets the save text file enable.
+   *
+   * @param enabled the new save text file enable
+   */
+  public void setSaveTextFileEnable(boolean enabled) {
+    this.fileSaveItem.setEnabled(enabled);
+  }
+
+  /**
+   * Gets the undo mgr.
+   *
+   * @return the undo mgr
+   */
+  public UndoMgr getUndoMgr() {
+    return this.undoMgr;
+  }
+
+  /**
+   * Sets the undo enabled.
+   *
+   * @param enabled the new undo enabled
+   */
+  public void setUndoEnabled(boolean enabled) {
+    this.undoItem.setEnabled(enabled);
+  }
+
+  /**
+   * Gets the xcas file open dir.
+   *
+   * @return the xcas file open dir
+   */
+  public File getXcasFileOpenDir() {
+    return this.xcasFileOpenDir;
+  }
+
+  /**
+   * Sets the xcas file open dir.
+   *
+   * @param xcasFileOpenDir the new xcas file open dir
+   */
+  public void setXcasFileOpenDir(File xcasFileOpenDir) {
+    this.xcasFileOpenDir = xcasFileOpenDir;
+  }
+
+  /**
+   * Sets the cas.
+   *
+   * @param cas the new cas
+   */
+  public void setCas(CAS cas) {
+    this.cas = cas;
+  }
+
+  /**
+   * Sets the run on cas enabled.
+   */
+  public void setRunOnCasEnabled() {
+    // Enable the "Run on CAS" menu item when we have both an AE and a CAS.
+    this.runOnCasMenuItem.setEnabled(this.ae != null && this.cas != null);
+  }
+
+  /**
+   * Destroy ae.
+   */
+  public void destroyAe() {
+    this.cas = null;
+    if (this.ae != null) {
+      this.ae.destroy();
+      this.ae = null;
+    }
+  }
+
+  /**
+   * Sets the rerun enabled.
+   *
+   * @param enabled the new rerun enabled
+   */
+  public void setRerunEnabled(boolean enabled) {
+    this.reRunMenu.setEnabled(enabled);
+    this.runCPCMenu.setEnabled(enabled);
+  }
+
+  /**
+   * Sets the type system viewer enabled.
+   *
+   * @param enabled the new type system viewer enabled
+   */
+  public void setTypeSystemViewerEnabled(boolean enabled) {
+    this.tsViewerItem.setEnabled(enabled);
+  }
+
+  /**
+   * Gets the color settings dir.
+   *
+   * @return the color settings dir
+   */
+  public File getColorSettingsDir() {
+    return this.colorSettingsDir;
+  }
+
+  /**
+   * Sets the color settings dir.
+   *
+   * @param colorSettingsDir the new color settings dir
+   */
+  public void setColorSettingsDir(File colorSettingsDir) {
+    this.colorSettingsDir = colorSettingsDir;
+  }
+
+  /**
+   * Gets the color setting file.
+   *
+   * @return the color setting file
+   */
+  public File getColorSettingFile() {
+    return this.colorSettingFile;
+  }
+
+  /**
+   * Sets the color setting file.
+   *
+   * @param colorSettingFile the new color setting file
+   */
+  public void setColorSettingFile(File colorSettingFile) {
+    this.colorSettingFile = colorSettingFile;
+  }
+
+  /**
+   * Gets the annot open dir.
+   *
+   * @return the annot open dir
+   */
+  public File getAnnotOpenDir() {
+    return this.annotOpenDir;
+  }
+
+  /**
+   * Sets the annot open dir.
+   *
+   * @param annotOpenDir the new annot open dir
+   */
+  public void setAnnotOpenDir(File annotOpenDir) {
+    this.annotOpenDir = annotOpenDir;
+  }
+
+  /**
+   * Gets the data path name.
+   *
+   * @return the data path name
+   */
+  public String getDataPathName() {
+    return this.dataPathName;
+  }
+
+  /**
+   * Sets the data path name.
+   *
+   * @param dataPathName the new data path name
+   */
+  public void setDataPathName(String dataPathName) {
+    this.dataPathName = dataPathName;
+  }
+
+  /**
+   * Gets the code page.
+   *
+   * @return the code page
+   */
+  public String getCodePage() {
+    return this.codePage;
+  }
+
+  /**
+   * Sets the code page.
+   *
+   * @param codePage the new code page
+   */
+  public void setCodePage(String codePage) {
+    this.codePage = codePage;
+  }
+
+  /**
+   * Gets the code pages.
+   *
+   * @return the code pages
+   */
+  public List<String> getCodePages() {
+    return this.codePages;
+  }
+
+  /**
+   * Gets the language.
+   *
+   * @return the language
+   */
+  public String getLanguage() {
+    return this.language;
+  }
+
+  /**
+   * Sets the language.
+   *
+   * @param language the new language
+   */
+  public void setLanguage(String language) {
+    this.language = language;
+  }
+
+  /**
+   * Gets the languages.
+   *
+   * @return the languages
+   */
+  public List<String> getLanguages() {
+    return this.languages;
+  }
+
+  /**
+   * Gets the language prefs list.
+   *
+   * @return the language prefs list
+   */
+  public String getLanguagePrefsList() {
+    return this.languagePrefsList;
+  }
+
+  /**
+   * Sets the language prefs list.
+   *
+   * @param languagePrefsList the new language prefs list
+   */
+  public void setLanguagePrefsList(String languagePrefsList) {
+    this.languagePrefsList = languagePrefsList;
+  }
+
+  
+  /**
+   * Handle sofas.
+   */
+  public void handleSofas() {
+    // Populate sofa combo box with the names of all text
+    // Sofas in the CAS
+    String currentView = (String) this.sofaSelectionComboBox.getSelectedItem();
+    this.sofaSelectionComboBox.removeAllItems();
+    this.sofaSelectionComboBox.addItem(CAS.NAME_DEFAULT_SOFA);
+    Iterator<?> sofas = ((CASImpl) getCas()).getBaseCAS().getSofaIterator();
+    Feature sofaIdFeat = getCas().getTypeSystem()
+        .getFeatureByFullName(CAS.FEATURE_FULL_NAME_SOFAID);
+    boolean nonDefaultSofaFound = false;
+    while (sofas.hasNext()) {
+      SofaFS sofa = (SofaFS) sofas.next();
+      String sofaId = sofa.getStringValue(sofaIdFeat);
+      if (!CAS.NAME_DEFAULT_SOFA.equals(sofaId)) {
+        this.sofaSelectionComboBox.addItem(sofaId);
+        nonDefaultSofaFound = true;
+      }
+    }
+    // reuse last selected view if found in new CAS
+    int newIndex = 0;
+    String newView = CAS.NAME_DEFAULT_SOFA;
+    for (int i = 0; i < this.sofaSelectionComboBox.getItemCount(); i++) {
+      if (currentView.equals(this.sofaSelectionComboBox.getItemAt(i))) {
+        newIndex = i;
+        newView = currentView;
+        break;
+      }
+    }
+    // make sofa selector visible if any text sofa other
+    // than the default was found
+    this.sofaSelectionPanel.setVisible(nonDefaultSofaFound);
+    setCas(getCas().getView(newView));
+
+    this.sofaSelectionComboBox.setSelectedIndex(newIndex);
+    String text = getCas().getDocumentText();
+    if (text == null) {
+      text = getCas().getSofaDataURI();
+      if (text != null) {
+        text = "SofaURI = " + text;
+      } else {
+        if (getCas().getSofaDataArray() != null) {
+          text = "Sofa array with mime type = " + getCas().getSofa().getSofaMime();
+        }
+      }
+    }
+    setText(text);
+    if (text == null) {
+      getTextArea().repaint();
+    }
+  }
+
+  /**
+   * Checks if is exit on close.
+   *
+   * @return true, if is exit on close
+   */
+  public boolean isExitOnClose() {
+    return this.exitOnClose;
+  }
+
+  /**
+   * Set exit-on-close behavior. Normally, CVD will shut down the JVM it's running in when it's main
+   * window is being closed. Calling <code>setExitOnClose(false)</code> prevents that. It is then
+   * the caller's task to shut down the JVM.
+   *
+   * @param exitOnClose the new exit on close
+   */
+  public void setExitOnClose(boolean exitOnClose) {
+    this.exitOnClose = exitOnClose;
+  }
+
+}