--- conflicted
+++ resolved
@@ -50,35 +50,26 @@
   /** The main. */
   private final MainFrame main;
 
-<<<<<<< HEAD
-=======
   /**
    * Instantiates a new index popup listener.
    *
    * @param frame the frame
    */
->>>>>>> 2386b33f
   public IndexPopupListener(MainFrame frame) {
     this.main = frame;
   }
 
-<<<<<<< HEAD
-=======
   /* (non-Javadoc)
    * @see java.awt.event.MouseAdapter#mousePressed(java.awt.event.MouseEvent)
    */
->>>>>>> 2386b33f
   @Override
   public void mousePressed(MouseEvent e) {
     maybeShowPopup(e);
   }
 
-<<<<<<< HEAD
-=======
   /* (non-Javadoc)
    * @see java.awt.event.MouseAdapter#mouseReleased(java.awt.event.MouseEvent)
    */
->>>>>>> 2386b33f
   @Override
   public void mouseReleased(MouseEvent e) {
     maybeShowPopup(e);
