--- conflicted
+++ resolved
@@ -376,11 +376,7 @@
 
   /**
    * Reads command line arguments and sets static class variables appropriately.
-<<<<<<< HEAD
-   * 
-=======
-   *
->>>>>>> 488947ef
+   *
    * @param args the args
    * @return true if command line args were valid, false if not
    */
