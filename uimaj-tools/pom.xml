<?xml version="1.0" encoding="UTF-8"?>
<!--
   Licensed to the Apache Software Foundation (ASF) under one
   or more contributor license agreements.  See the NOTICE file
   distributed with this work for additional information
   regarding copyright ownership.  The ASF licenses this file
   to you under the Apache License, Version 2.0 (the
   "License"); you may not use this file except in compliance
   with the License.  You may obtain a copy of the License at

     http://www.apache.org/licenses/LICENSE-2.0

   Unless required by applicable law or agreed to in writing,
   software distributed under the License is distributed on an
   "AS IS" BASIS, WITHOUT WARRANTIES OR CONDITIONS OF ANY
   KIND, either express or implied.  See the License for the
   specific language governing permissions and limitations
   under the License.    
-->
<project xmlns="http://maven.apache.org/POM/4.0.0" xmlns:xsi="http://www.w3.org/2001/XMLSchema-instance" xsi:schemaLocation="http://maven.apache.org/POM/4.0.0 http://maven.apache.org/maven-v4_0_0.xsd">
	<modelVersion>4.0.0</modelVersion>
  
  <parent>
    <groupId>org.apache.uima</groupId>
    <artifactId>uimaj-parent</artifactId>
<<<<<<< HEAD
    <version>2.11.1-SNAPSHOT</version>
=======
    <version>3.2.1-SNAPSHOT</version>
>>>>>>> f0cbe6f2
    <relativePath>../uimaj-parent/pom.xml</relativePath>
  </parent>
  
	<artifactId>uimaj-tools</artifactId>
	<packaging>jar</packaging>
	<name>Apache UIMA Base: ${project.artifactId}: Tools</name>
  <description>Tooling supporting UIMA use</description>
  <url>${uimaWebsiteUrl}</url>
  
<<<<<<< HEAD
=======
  <!-- Special inheritance note
       even though the <scm> element that follows is exactly the 
       same as those in super poms, it cannot be inherited because 
       there is some special code that computes the connection elements
       from the chain of parent poms, if this is omitted. 
       
       Keeping this a bit factored allows cutting/pasting the <scm>
       element, and just changing the following two properties -->  
  <scm>
    <connection>
      scm:git:https://github.com/apache/uima-uimaj/
    </connection>
    <developerConnection>
      scm:git:https://github.com/apache/uima-uimaj/
    </developerConnection>
    <url>
      https://github.com/apache/uima-uimaj/
    </url>
    <tag>uimaj-3.2.0</tag>
  </scm>
  
>>>>>>> f0cbe6f2
  <properties>
    <uimaScmProject>${project.artifactId}</uimaScmProject>
    <postNoticeText>${ibmNoticeText}</postNoticeText>
  </properties>
  
	<dependencies>
		<dependency>
			<groupId>org.apache.uima</groupId>
			<artifactId>uimaj-core</artifactId>
			<version>${project.parent.version}</version>
			<scope>compile</scope>
		</dependency>
		<dependency>
			<groupId>org.apache.uima</groupId>
			<artifactId>uimaj-cpe</artifactId>
			<version>${project.parent.version}</version>
			<scope>compile</scope>
		</dependency>
		<dependency>
			<groupId>org.apache.uima</groupId>
			<artifactId>uimaj-test-util</artifactId>
			<version>${project.parent.version}</version>
			<scope>test</scope>
<<<<<<< HEAD
		</dependency>    
=======
		</dependency>  
    <dependency>
      <groupId>org.slf4j</groupId>
      <artifactId>slf4j-jdk14</artifactId>
      <scope>test</scope>
    </dependency>
      
>>>>>>> f0cbe6f2
	</dependencies>
	<build>
		<finalName>uima-tools</finalName>
    <resources>
      <resource>
        <directory>src/main/resources</directory>
        <filtering>true</filtering>        
      </resource>
    </resources>
    <pluginManagement>
      <plugins>
        <plugin>
          <groupId>org.apache.rat</groupId>
          <artifactId>apache-rat-plugin</artifactId>
          <executions>
            <execution>
              <id>default-cli</id>
              <configuration>
<<<<<<< HEAD
                <excludes>
=======
                <excludes combine.children="append">
>>>>>>> f0cbe6f2
                  <exclude>release.properties</exclude> <!-- release generated artifact -->
                  <exclude>src/main/resources/org/apache/uima/tools/migration/*</exclude> <!-- data for migration code -->
                  <exclude>src/main/resources/org/apache/uima/tools/util/gui/about.txt</exclude>
                  <exclude>src/test/resources/pearTests/pearMergerTests/*.pear</exclude> <!-- test data -->
                </excludes>              
              </configuration>
            </execution>
          </executions>
        </plugin>      
      </plugins>
    </pluginManagement>
    
	</build>	
</project><|MERGE_RESOLUTION|>--- conflicted
+++ resolved
@@ -23,11 +23,7 @@
   <parent>
     <groupId>org.apache.uima</groupId>
     <artifactId>uimaj-parent</artifactId>
-<<<<<<< HEAD
-    <version>2.11.1-SNAPSHOT</version>
-=======
     <version>3.2.1-SNAPSHOT</version>
->>>>>>> f0cbe6f2
     <relativePath>../uimaj-parent/pom.xml</relativePath>
   </parent>
   
@@ -37,8 +33,6 @@
   <description>Tooling supporting UIMA use</description>
   <url>${uimaWebsiteUrl}</url>
   
-<<<<<<< HEAD
-=======
   <!-- Special inheritance note
        even though the <scm> element that follows is exactly the 
        same as those in super poms, it cannot be inherited because 
@@ -60,7 +54,6 @@
     <tag>uimaj-3.2.0</tag>
   </scm>
   
->>>>>>> f0cbe6f2
   <properties>
     <uimaScmProject>${project.artifactId}</uimaScmProject>
     <postNoticeText>${ibmNoticeText}</postNoticeText>
@@ -84,9 +77,6 @@
 			<artifactId>uimaj-test-util</artifactId>
 			<version>${project.parent.version}</version>
 			<scope>test</scope>
-<<<<<<< HEAD
-		</dependency>    
-=======
 		</dependency>  
     <dependency>
       <groupId>org.slf4j</groupId>
@@ -94,7 +84,6 @@
       <scope>test</scope>
     </dependency>
       
->>>>>>> f0cbe6f2
 	</dependencies>
 	<build>
 		<finalName>uima-tools</finalName>
@@ -113,11 +102,7 @@
             <execution>
               <id>default-cli</id>
               <configuration>
-<<<<<<< HEAD
-                <excludes>
-=======
                 <excludes combine.children="append">
->>>>>>> f0cbe6f2
                   <exclude>release.properties</exclude> <!-- release generated artifact -->
                   <exclude>src/main/resources/org/apache/uima/tools/migration/*</exclude> <!-- data for migration code -->
                   <exclude>src/main/resources/org/apache/uima/tools/util/gui/about.txt</exclude>
