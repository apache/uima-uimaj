--- conflicted
+++ resolved
@@ -23,11 +23,7 @@
   <parent>
     <groupId>org.apache.uima</groupId>
     <artifactId>uimaj-parent</artifactId>
-<<<<<<< HEAD
-    <version>2.11.1-SNAPSHOT</version>
-=======
     <version>3.2.1-SNAPSHOT</version>
->>>>>>> f0cbe6f2
     <relativePath>../uimaj-parent/pom.xml</relativePath>
   </parent>
 
@@ -38,8 +34,6 @@
   <description>Adds launch support for Analysis Engines </description>
   <url>${uimaWebsiteUrl}</url>
 
-<<<<<<< HEAD
-=======
   <!-- Special inheritance note
     even though the <scm> element that follows is exactly the
     same as those in super poms, it cannot be inherited because
@@ -61,7 +55,6 @@
     <tag>uimaj-3.2.0</tag>
   </scm>
 
->>>>>>> f0cbe6f2
   <properties>
     <uimaScmProject>${project.artifactId}</uimaScmProject>
   </properties>
@@ -82,20 +75,12 @@
         </exclusion>
       </exclusions>
     </dependency>
-<<<<<<< HEAD
-
-=======
->>>>>>> f0cbe6f2
     <dependency>
       <groupId>${eclipseP2RepoId}</groupId>
       <artifactId>org.eclipse.jdt.debug.ui</artifactId>
       <version>[3.8.0, 4.0.0)</version>
       <scope>provided</scope>
     </dependency>
-<<<<<<< HEAD
-
-=======
->>>>>>> f0cbe6f2
     <dependency>
       <groupId>${eclipseP2RepoId}</groupId>
       <artifactId>org.eclipse.jface</artifactId>
