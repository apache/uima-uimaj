--- conflicted
+++ resolved
@@ -94,17 +94,9 @@
 uimafit-cpe            - support for the Collection Processing Engine (multi-threaded pipelines)
 uimafit-maven          - a Maven plugin to automatically enhance UIMA components with uimaFIT
                          metadata and to generate XML descriptors for uimaFIT-enabled components.
-<<<<<<< HEAD
 uimafit-junit          - convenience code facilitating the implementation of UIMA/uimaFIT tests
                          in JUnit tests
 uimafit-assertj        - adds assertions for UIMA/uimaFIT types via the AssertJ framework
-uimafit-legacy-support - allows uimaFIT 2.x.0 to use uimaFIT 1.4.x meta data like Java annotations
-                         and META-INF/org.uimafit/types.txt files. Pipelines mixing uimaFIT 1.4.x
-                         and 2.x components MUST be created using the 2.x factories, because the
-                         1.4.x factories will NOT understand how to handle uimaFIT 2.x components
-                         or auto-configuration.
-=======
->>>>>>> e4043e7d
 uimafit-spring         - an experimental module serving as a proof-of-concept for the integration of
                          UIMA with the Spring Framework. It is currently not considered finished and
                          uses invasive reflection in order to patch the UIMA framework such that it
