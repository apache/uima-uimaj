--- conflicted
+++ resolved
@@ -50,11 +50,7 @@
 Supported Platforms
 -------------------
 
-<<<<<<< HEAD
-uimaFIT requires Java 1.8 or higher, UIMA 3.0.1 or higher, and the Spring Framework 4.3.22 or higher.
-=======
 uimaFIT requires Java 1.8 or higher, UIMA 3.0.2 or higher, and the Spring Framework 4.3.22 or higher.
->>>>>>> 15e77161
 
 
 Availability
